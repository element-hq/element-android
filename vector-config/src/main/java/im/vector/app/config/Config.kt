/*
 * Copyright (c) 2022 New Vector Ltd
 *
 * Licensed under the Apache License, Version 2.0 (the "License");
 * you may not use this file except in compliance with the License.
 * You may obtain a copy of the License at
 *
 *     http://www.apache.org/licenses/LICENSE-2.0
 *
 * Unless required by applicable law or agreed to in writing, software
 * distributed under the License is distributed on an "AS IS" BASIS,
 * WITHOUT WARRANTIES OR CONDITIONS OF ANY KIND, either express or implied.
 * See the License for the specific language governing permissions and
 * limitations under the License.
 */

package im.vector.app.config

import kotlin.time.Duration.Companion.days

/**
 * Set of flags to configure the application.
 */
object Config {
    /**
     * Flag to allow external UnifiedPush distributors to be chosen by the user.
     *
     * Set to true to allow any available external UnifiedPush distributor to be chosen by the user.
     * - For Gplay variant it means that FCM will be used by default, but user can choose another UnifiedPush distributor;
     * - For F-Droid variant, it means that background polling will be used by default, but user can choose another UnifiedPush distributor.
     *
     * Set to false to prevent usage of external UnifiedPush distributors.
     * - For Gplay variant it means that only FCM will be used;
     * - For F-Droid variant, it means that only background polling will be available to the user.
     *
     * *Note*: When the app is already installed on users' phone:
     * - Changing the value from `false` to `true` will let the user be able to select an external UnifiedPush distributor;
     * - Changing the value from `true` to `false` will force the app to return to the background sync / Firebase Push.
     */
    const val ALLOW_EXTERNAL_UNIFIED_PUSH_DISTRIBUTORS = true

    const val ENABLE_LOCATION_SHARING = true
    const val LOCATION_MAP_TILER_KEY = "fU3vlMsMn4Jb6dnEIFsx"

    /**
     * The maximum length of voice messages in milliseconds.
     */
    const val VOICE_MESSAGE_LIMIT_MS = 120_000L

    /**
     * The strategy for sharing device keys.
     */
    val KEY_SHARING_STRATEGY = KeySharingStrategy.WhenTyping

    /**
     * The onboarding flow.
     */
    val ONBOARDING_VARIANT = OnboardingVariant.FTUE_AUTH

    /**
     * If set, MSC3086 asserted identity messages sent on VoIP calls will cause the call to appear in the room corresponding to the asserted identity.
     * This *must* only be set in trusted environments.
     */
    const val HANDLE_CALL_ASSERTED_IDENTITY_EVENTS = false

    const val LOW_PRIVACY_LOG_ENABLE = false
    const val ENABLE_STRICT_MODE_LOGS = false

    /**
     * The analytics configuration to use for the Debug build type.
     * Can be disabled by providing Analytics.Disabled
     */
    val DEBUG_ANALYTICS_CONFIG = Analytics.Enabled(
            postHogHost = "https://posthog.element.dev",
            postHogApiKey = "phc_VtA1L35nw3aeAtHIx1ayrGdzGkss7k1xINeXcoIQzXN",
            policyLink = "https://element.io/cookie-policy",
            sentryDSN = "https://f6acc9cfc2024641b28c87ad95e73e66@sentry.tools.element.io/49",
            sentryEnvironment = "DEBUG"
    )

    /**
     * The analytics configuration to use for the Release build type.
     * Can be disabled by providing Analytics.Disabled
     */
    val RELEASE_ANALYTICS_CONFIG = Analytics.Enabled(
            postHogHost = "https://posthog.hss.element.io",
            postHogApiKey = "phc_Jzsm6DTm6V2705zeU5dcNvQDlonOR68XvX2sh1sEOHO",
            policyLink = "https://element.io/cookie-policy",
            sentryDSN = "https://f6acc9cfc2024641b28c87ad95e73e66@sentry.tools.element.io/49",
            sentryEnvironment = "RELEASE"
    )

    /**
     * The analytics configuration to use for the Nightly build type.
     * Can be disabled by providing Analytics.Disabled
     */
    val NIGHTLY_ANALYTICS_CONFIG = RELEASE_ANALYTICS_CONFIG.copy(sentryEnvironment = "NIGHTLY")
<<<<<<< HEAD
    val ER_NIGHTLY_ANALYTICS_CONFIG = RELEASE_ANALYTICS_CONFIG.copy(sentryEnvironment = "element-r")
    val ER_DEBUG_ANALYTICS_CONFIG = DEBUG_ANALYTICS_CONFIG.copy(sentryEnvironment = "element-r")
=======

    val SHOW_UNVERIFIED_SESSIONS_ALERT_AFTER_MILLIS = 7.days.inWholeMilliseconds // 1 Week
>>>>>>> 34d29dc9
}<|MERGE_RESOLUTION|>--- conflicted
+++ resolved
@@ -95,11 +95,8 @@
      * Can be disabled by providing Analytics.Disabled
      */
     val NIGHTLY_ANALYTICS_CONFIG = RELEASE_ANALYTICS_CONFIG.copy(sentryEnvironment = "NIGHTLY")
-<<<<<<< HEAD
     val ER_NIGHTLY_ANALYTICS_CONFIG = RELEASE_ANALYTICS_CONFIG.copy(sentryEnvironment = "element-r")
     val ER_DEBUG_ANALYTICS_CONFIG = DEBUG_ANALYTICS_CONFIG.copy(sentryEnvironment = "element-r")
-=======
 
     val SHOW_UNVERIFIED_SESSIONS_ALERT_AFTER_MILLIS = 7.days.inWholeMilliseconds // 1 Week
->>>>>>> 34d29dc9
 }