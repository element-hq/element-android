Element ist einerseits ein sicherer Messenger, andererseits ideal geeignet für die produktive Zusammenarbeit mit dem Team im Homeoffice. Mit eingebauter Ende-zu-Ende-Verschlüsselung ermöglicht Element umfangreiche und sichere Videokonferenzen, das Teilen von Dateien sowie Sprachanrufe.

<<<<<<< HEAD
1. Volle Kontrolle über deine Privatssphäre
2. Kommuniziere mit jedem aus dem Matrix-Netzwerk und mit der Integration von z.B. Slack sogar über Matrix hinaus
3. Schutz vor Werbung, Datamining und geschlossenen Platformen
4. Absicherung durch Ende-zu-Ende-Verschlüsselung, und Cross-Signing um andere zu verifizieren
=======
<b>Element bietet folgende Funktionen:</b>
- Fortschrittliche Werkzeuge für die Online-Kommunikation
- Vollständig verschlüsselte Nachrichten, um eine sichere Kommunikation innerhalb und außerhalb von Unternehmen zu ermöglichen
- Dezentralisierte Chats, basierend auf dem quelloffenen Matrix-Framework
- Sichere und kontrollierte Dateifreigabe durch verschlüsselte Daten beim Verwalten von Projekten
- Videochats mit VoIP und Bildschirmübertragung
- Einfache Einbindung in Ihre bevorzugten Online-Kollaborations- und Projektverwaltungswerkzeuge, VoIP-Dienste und andere Kommunikationsapps für Ihr Team
>>>>>>> 7f96749d

Element unterscheidet sich grundlegend von anderen Kommunikations- und Kollaborationsapps. Es läuft auf Matrix, einem offenen Netzwerk für sichere und dezentralisierte Kommunikation. Es erlaubt Nutzern ihre eigene Infrastruktur zu betreiben und gibt ihnen damit vollständige Kontrolle und Besitz über ihre eigenen Daten und Nachrichten.

<b>Privatsphäre/Datenschutz und verschlüsselte Kommunikation</b>
Element schützt Sie vor unerwünschter Werbung, dem Datenschürfen und abgeschlossenen Plattformen. Auch schützt es all Ihre Daten, Ihre Video- und Sprachkommunikation unter vier Augen, durch Ende-zu-Ende-Verschlüsselung und durch das Quersignieren von Geräten zur Verifizierung.

Element gibt Ihnen die Kontrolle über Ihre Privatsphäre und ermöglicht es Ihnen zugleich, mit jedem im Matrix-Netzwerk sicher zu kommunizieren - oder auch auf anderen geschäftlichen Kollaborationswerkzeugen, zum Beispiel durch das Einbinden von Apps wie Slack.

<<<<<<< HEAD
Element gibt dir die Kontrolle, indem es dir die Wahl darüber lässt, wer deine Konversationen hostet. In der Element-App kannst du zwischen verschiedenen Möglichkeiten auswählen:

1. Kostenlos auf dem öffentlichen matrix.org Server registrieren, der von den Matrix-Entwicklern gehostet wird, oder wähle aus Tausenden von öffentlichen Servern, die von Freiwilligen gehostet werden
2. Einen Konto auf einem eigenen Server auf eigener Hardware betreiben
3. Einen Konto auf einem benutzerdefinierten Server erstellen, zum Beispiel durch ein Abonnement bei Element Matrix Services (kurz EMS)
=======
<b>Element kann man selber betreiben</b>
Um mehr Kontrolle über Ihre sensiblen Daten und Konversationen zu ermöglichen, kann man Element selbst betreiben, oder Sie wählen irgendeinen Matrix-basierten Dienst - der Standard für quelloffene, dezentralisierte Kommunikation. Element gibt Ihnen Privatsphäre, Sicherheitskonformität und Flexibilität für Integrationen.

<b>Besitzen Sie Ihre Daten</b>
Sie entscheiden, wo Sie Ihre Daten und Nachrichten aufbewahren - ohne das Datenschürfen oder den Zugriff Dritter zu riskieren.
>>>>>>> 7f96749d

Element gibt Ihnen auf verschiedene Arten die Kontrolle:
1. Kostenlos auf dem öffentlichen matrix.org-Server registrieren, der von den Matrix-Entwicklern gehostet wird, oder wählen Sie aus Tausenden von öffentlichen Servern, die von Freiwilligen betrieben werden
2. Ein Konto auf einem eigenen Server in der eigenen IT-Infrastruktur betreiben
3. Einen Konto auf einem maßgeschneiderten Server erstellen, zum Beispiel durch ein Abonnement der Element Matrix Services (kurz EMS)

<b>Offene Kommunikation und Zusammenarbeit</b>
Sie können mit jedem im Matrix-Netzwerk chatten, egal ob ihr Kontakt Element, eine andere Matrix-App oder sogar eine völlig andere Anwendung nutzt.

<b>Super sicher</b>
Echte Ende-zu-Ende-Verschlüsselung (nur die Personen in der Unterhaltung können die Nachrichten entschüsseln), sowie die Quersignierung von Geräten zur Verifizierung.

<<<<<<< HEAD
<b>SUPER SICHER</b>: Echte Ende-zu-Ende-Verschlüsselung (nur Personen in der Konversation können die Nachrichten entschlüsseln), und Cross-Signing um die Geräte der anderen Personen zu verifizieren.

<b>VOLLSTÄNDIGE KOMMUNIKATION</b>: Nachrichten, Telefonate und Videoanrufe, Teilen von Dateien oder dem eigenen Bildschirm und viele andere Integrationen, Bots und Widgets. Erstelle Räume, Communities, bleib in Kontakt und sei produktiv.

<b>ÜBERALL WO DU BIST</b>: Bleib in Kontakt wo auch immer du bist - mit einem vollständig synchronisierten Nachrichtenverlauf über alle Geräte und im Netz auf https://app.element.io.
=======
<b>Vollständige Kommunikation und Integration</b>
Kurznachrichten, Sprach- und Videoanrufe, Dateifreigaben, Bildschirmübertragungen und eine ganze Reihe an Integrationen, Bots and Widgets. Schaffen Sie Räume, Communities, bleiben Sie auf dem Laufenden und erledigen Sie Sachen.

<b>Da Weitermachen, wo Sie aufgehört haben</b>
Bleiben Sie in Kontakt, egal wo Sie sind, mit vollständig synchronisiertem Nachrichtenverlauf quer über all Ihre Geräte und im Netz auf https://app.element.io
>>>>>>> 7f96749d
<|MERGE_RESOLUTION|>--- conflicted
+++ resolved
@@ -1,11 +1,5 @@
 Element ist einerseits ein sicherer Messenger, andererseits ideal geeignet für die produktive Zusammenarbeit mit dem Team im Homeoffice. Mit eingebauter Ende-zu-Ende-Verschlüsselung ermöglicht Element umfangreiche und sichere Videokonferenzen, das Teilen von Dateien sowie Sprachanrufe.
 
-<<<<<<< HEAD
-1. Volle Kontrolle über deine Privatssphäre
-2. Kommuniziere mit jedem aus dem Matrix-Netzwerk und mit der Integration von z.B. Slack sogar über Matrix hinaus
-3. Schutz vor Werbung, Datamining und geschlossenen Platformen
-4. Absicherung durch Ende-zu-Ende-Verschlüsselung, und Cross-Signing um andere zu verifizieren
-=======
 <b>Element bietet folgende Funktionen:</b>
 - Fortschrittliche Werkzeuge für die Online-Kommunikation
 - Vollständig verschlüsselte Nachrichten, um eine sichere Kommunikation innerhalb und außerhalb von Unternehmen zu ermöglichen
@@ -13,7 +7,6 @@
 - Sichere und kontrollierte Dateifreigabe durch verschlüsselte Daten beim Verwalten von Projekten
 - Videochats mit VoIP und Bildschirmübertragung
 - Einfache Einbindung in Ihre bevorzugten Online-Kollaborations- und Projektverwaltungswerkzeuge, VoIP-Dienste und andere Kommunikationsapps für Ihr Team
->>>>>>> 7f96749d
 
 Element unterscheidet sich grundlegend von anderen Kommunikations- und Kollaborationsapps. Es läuft auf Matrix, einem offenen Netzwerk für sichere und dezentralisierte Kommunikation. Es erlaubt Nutzern ihre eigene Infrastruktur zu betreiben und gibt ihnen damit vollständige Kontrolle und Besitz über ihre eigenen Daten und Nachrichten.
 
@@ -22,19 +15,11 @@
 
 Element gibt Ihnen die Kontrolle über Ihre Privatsphäre und ermöglicht es Ihnen zugleich, mit jedem im Matrix-Netzwerk sicher zu kommunizieren - oder auch auf anderen geschäftlichen Kollaborationswerkzeugen, zum Beispiel durch das Einbinden von Apps wie Slack.
 
-<<<<<<< HEAD
-Element gibt dir die Kontrolle, indem es dir die Wahl darüber lässt, wer deine Konversationen hostet. In der Element-App kannst du zwischen verschiedenen Möglichkeiten auswählen:
-
-1. Kostenlos auf dem öffentlichen matrix.org Server registrieren, der von den Matrix-Entwicklern gehostet wird, oder wähle aus Tausenden von öffentlichen Servern, die von Freiwilligen gehostet werden
-2. Einen Konto auf einem eigenen Server auf eigener Hardware betreiben
-3. Einen Konto auf einem benutzerdefinierten Server erstellen, zum Beispiel durch ein Abonnement bei Element Matrix Services (kurz EMS)
-=======
 <b>Element kann man selber betreiben</b>
 Um mehr Kontrolle über Ihre sensiblen Daten und Konversationen zu ermöglichen, kann man Element selbst betreiben, oder Sie wählen irgendeinen Matrix-basierten Dienst - der Standard für quelloffene, dezentralisierte Kommunikation. Element gibt Ihnen Privatsphäre, Sicherheitskonformität und Flexibilität für Integrationen.
 
 <b>Besitzen Sie Ihre Daten</b>
 Sie entscheiden, wo Sie Ihre Daten und Nachrichten aufbewahren - ohne das Datenschürfen oder den Zugriff Dritter zu riskieren.
->>>>>>> 7f96749d
 
 Element gibt Ihnen auf verschiedene Arten die Kontrolle:
 1. Kostenlos auf dem öffentlichen matrix.org-Server registrieren, der von den Matrix-Entwicklern gehostet wird, oder wählen Sie aus Tausenden von öffentlichen Servern, die von Freiwilligen betrieben werden
@@ -47,16 +32,8 @@
 <b>Super sicher</b>
 Echte Ende-zu-Ende-Verschlüsselung (nur die Personen in der Unterhaltung können die Nachrichten entschüsseln), sowie die Quersignierung von Geräten zur Verifizierung.
 
-<<<<<<< HEAD
-<b>SUPER SICHER</b>: Echte Ende-zu-Ende-Verschlüsselung (nur Personen in der Konversation können die Nachrichten entschlüsseln), und Cross-Signing um die Geräte der anderen Personen zu verifizieren.
-
-<b>VOLLSTÄNDIGE KOMMUNIKATION</b>: Nachrichten, Telefonate und Videoanrufe, Teilen von Dateien oder dem eigenen Bildschirm und viele andere Integrationen, Bots und Widgets. Erstelle Räume, Communities, bleib in Kontakt und sei produktiv.
-
-<b>ÜBERALL WO DU BIST</b>: Bleib in Kontakt wo auch immer du bist - mit einem vollständig synchronisierten Nachrichtenverlauf über alle Geräte und im Netz auf https://app.element.io.
-=======
 <b>Vollständige Kommunikation und Integration</b>
 Kurznachrichten, Sprach- und Videoanrufe, Dateifreigaben, Bildschirmübertragungen und eine ganze Reihe an Integrationen, Bots and Widgets. Schaffen Sie Räume, Communities, bleiben Sie auf dem Laufenden und erledigen Sie Sachen.
 
 <b>Da Weitermachen, wo Sie aufgehört haben</b>
-Bleiben Sie in Kontakt, egal wo Sie sind, mit vollständig synchronisiertem Nachrichtenverlauf quer über all Ihre Geräte und im Netz auf https://app.element.io
->>>>>>> 7f96749d
+Bleiben Sie in Kontakt, egal wo Sie sind, mit vollständig synchronisiertem Nachrichtenverlauf quer über all Ihre Geräte und im Netz auf https://app.element.io