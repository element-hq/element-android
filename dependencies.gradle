--- conflicted
+++ resolved
@@ -101,11 +101,7 @@
         ],
         element     : [
                 'opusencoder'             : "io.element.android:opusencoder:1.1.0",
-<<<<<<< HEAD
-                'wysiwyg'                 : "io.element.android:wysiwyg:2.2.0"
-=======
                 'wysiwyg'                 : "io.element.android:wysiwyg:2.2.1"
->>>>>>> 9f797e49
         ],
         squareup    : [
                 'moshi'                  : "com.squareup.moshi:moshi:$moshi",
