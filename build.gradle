--- conflicted
+++ resolved
@@ -29,11 +29,7 @@
         classpath 'org.sonarsource.scanner.gradle:sonarqube-gradle-plugin:3.4.0.2513'
         classpath 'com.google.android.gms:oss-licenses-plugin:0.10.5'
         classpath "com.likethesalad.android:stem-plugin:2.2.2"
-<<<<<<< HEAD
-        classpath 'org.owasp:dependency-check-gradle:7.1.2'
-=======
         classpath 'org.owasp:dependency-check-gradle:7.2.0'
->>>>>>> aa427460
         classpath "org.jetbrains.dokka:dokka-gradle-plugin:1.7.10"
         classpath "org.jetbrains.kotlinx:kotlinx-knit:0.4.0"
         classpath 'com.jakewharton:butterknife-gradle-plugin:10.2.3'
@@ -67,14 +63,11 @@
     apply plugin: "io.gitlab.arturbosch.detekt"
 
     repositories {
-<<<<<<< HEAD
         // For dendrite/gobind
         flatDir {
             dirs 'libs/'
         }
 
-=======
->>>>>>> aa427460
         // Do not use `mavenCentral()`, it prevents Dependabot from working properly
         maven {
             url 'https://repo1.maven.org/maven2'
@@ -218,7 +211,7 @@
 }
 
 project(":vector") {
-        sonarqube {
+    sonarqube {
         properties {
             property "sonar.sources", project(":vector").android.sourceSets.main.java.srcDirs
             // exclude source code from analyses separated by a colon (:)
