// Top-level build file where you can add configuration options common to all sub-projects/modules.

buildscript {
    apply from: 'dependencies.gradle'
    apply from: 'dependencies_groups.gradle'

    repositories {
        // Do not use `google()`, it prevents Dependabot from working properly
        maven {
            url 'https://maven.google.com'
        }
        maven {
            url "https://plugins.gradle.org/m2/"
        }
        // Do not use `mavenCentral()`, it prevents Dependabot from working properly
        maven {
            url 'https://repo1.maven.org/maven2'
        }
    }

    dependencies {
        // Release notes of Android Gradle Plugin (AGP):
        // https://developer.android.com/studio/releases/gradle-plugin
        classpath libs.gradle.gradlePlugin
        classpath libs.gradle.kotlinPlugin
        classpath libs.gradle.hiltPlugin
        classpath 'com.google.firebase:firebase-appdistribution-gradle:3.2.0'
        classpath 'com.google.gms:google-services:4.3.15'
        classpath 'org.sonarsource.scanner.gradle:sonarqube-gradle-plugin:3.5.0.2730'
        classpath 'com.google.android.gms:oss-licenses-plugin:0.10.6'
        classpath "com.likethesalad.android:stem-plugin:2.3.0"
        classpath 'org.owasp:dependency-check-gradle:8.0.1'
        classpath "org.jetbrains.dokka:dokka-gradle-plugin:1.7.20"
        classpath "org.jetbrains.kotlinx:kotlinx-knit:0.4.0"
        classpath 'com.jakewharton:butterknife-gradle-plugin:10.2.3'
        classpath libs.squareup.paparazziPlugin
        //noinspection GradlePluginVersion
        classpath 'com.android.tools.build:gradle:2.3.0'
        // NOTE: Do not place your application dependencies here; they belong
        // in the individual module build.gradle files
    }
}

plugins {
    // ktlint Plugin
    id "org.jlleitschuh.gradle.ktlint" version "11.1.0"
    // Detekt
    id "io.gitlab.arturbosch.detekt" version "1.22.0"
    // Ksp
<<<<<<< HEAD
    id "com.google.devtools.ksp" version "1.7.22-1.0.8"
    id 'com.autonomousapps.dependency-analysis' version "1.17.0"

    // Dependency Analysis
=======
    id "com.google.devtools.ksp" version "1.8.0-1.0.8"

    // Dependency Analysis
    id 'com.autonomousapps.dependency-analysis' version "1.18.0"
>>>>>>> 8a8af0b7
    // Gradle doctor
    id "com.osacky.doctor" version "0.8.1"
}

// https://github.com/jeremylong/DependencyCheck
apply plugin: 'org.owasp.dependencycheck'

dependencyCheck {
    // See https://jeremylong.github.io/DependencyCheck/general/suppression.html
    suppressionFiles = [
            "./tools/dependencycheck/suppressions.xml"
    ]
}

// Gradle doctor configuration
apply from: './tools/gradle/doctor.gradle'

allprojects {
    apply plugin: "org.jlleitschuh.gradle.ktlint"
    apply plugin: "io.gitlab.arturbosch.detekt"

    repositories {
        // Do not use `mavenCentral()`, it prevents Dependabot from working properly
        maven {
            url 'https://repo1.maven.org/maven2'
            content {
                groups.mavenCentral.regex.each { includeGroupByRegex it }
                groups.mavenCentral.group.each { includeGroup it }
            }
        }
        // snapshots repository
        maven {
            url "https://oss.sonatype.org/content/repositories/snapshots"
            content {
                groups.snapshot.regex.each { includeGroupByRegex it }
                groups.snapshot.group.each { includeGroup it }
            }
        }
        maven {
            url 'https://jitpack.io'
            content {
                groups.jitpack.regex.each { includeGroupByRegex it }
                groups.jitpack.group.each { includeGroup it }
            }
        }
        // Jitsi repo
        maven {
            url "https://github.com/jitsi/jitsi-maven-repository/raw/master/releases"
            // Note: to test Jitsi release you can use a local file like this:
            // url "file:///Users/bmarty/workspaces/jitsi_libre_maven/android-sdk-6.2.2"
//            content {
//                groups.jitsi.regex.each { includeGroupByRegex it }
//                groups.jitsi.group.each { includeGroup it }
//            }
        }
        // Do not use `google()`, it prevents Dependabot from working properly
        maven {
            url 'https://maven.google.com'
            content {
                groups.google.regex.each { includeGroupByRegex it }
                groups.google.group.each { includeGroup it }
            }
        }
        //noinspection JcenterRepositoryObsolete
        // Do not use `jcenter`, it prevents Dependabot from working properly
        maven {
            url 'https://jcenter.bintray.com'
            content {
                groups.jcenter.regex.each { includeGroupByRegex it }
                groups.jcenter.group.each { includeGroup it }
            }
        }
    }

    tasks.withType(org.jetbrains.kotlin.gradle.tasks.KotlinCompile).all {
        // Warnings are potential errors, so stop ignoring them
        // You can override by passing `-PallWarningsAsErrors=false` in the command line
        kotlinOptions.allWarningsAsErrors = project.getProperties().getOrDefault("allWarningsAsErrors", "true").toBoolean()
    }

    // Fix "Java heap space" issue
    tasks.withType(org.jlleitschuh.gradle.ktlint.tasks.BaseKtLintCheckTask).configureEach {
        it.workerMaxHeapSize.set("2G")
    }

    // See https://github.com/JLLeitschuh/ktlint-gradle#configuration
    ktlint {
        // See https://github.com/pinterest/ktlint/releases/
        version = "0.45.1"
        android = true
        ignoreFailures = false
        enableExperimentalRules = true
        // display the corresponding rule
        verbose = true
        reporters {
            reporter(org.jlleitschuh.gradle.ktlint.reporter.ReporterType.PLAIN)
            // To have XML report for Danger
            reporter(org.jlleitschuh.gradle.ktlint.reporter.ReporterType.CHECKSTYLE)
        }
        filter {
            exclude { element -> element.file.path.contains("$buildDir/generated/") }
        }
        disabledRules = [
                // TODO Re-enable these 4 rules after reformatting project
                "indent",
                "experimental:argument-list-wrapping",
                "max-line-length",
                "parameter-list-wrapping",

                "spacing-between-declarations-with-comments",
                "no-multi-spaces",
                "experimental:spacing-between-declarations-with-annotations",
                "experimental:annotation",
                // - Missing newline after "("
                // - Missing newline before ")"
                "wrapping",
                // - Unnecessary trailing comma before ")"
                "experimental:trailing-comma",
                // - A block comment in between other elements on the same line is disallowed
                "experimental:comment-wrapping",
                // - A KDoc comment after any other element on the same line must be separated by a new line
                "experimental:kdoc-wrapping",
                // Ignore error "Redundant curly braces", since we use it to fix false positives, for instance in "elementLogs.${i}.txt"
                "string-template",
        ]
    }

    detekt {
        // preconfigure defaults
        buildUponDefaultConfig = true
        // activate all available (even unstable) rules.
        allRules = true
        // point to your custom config defining rules to run, overwriting default behavior
        config = files("$rootDir/tools/detekt/detekt.yml")
    }
}

task clean(type: Delete) {
    delete rootProject.buildDir
}

def launchTask = getGradle()
        .getStartParameter()
        .getTaskRequests()
        .toString()
        .toLowerCase()

if (launchTask.contains("coverage".toLowerCase())) {
    apply from: 'coverage.gradle'
}

apply plugin: 'org.sonarqube'

// To run a sonar analysis:
// Run './gradlew sonarqube -Dsonar.login=<REPLACE_WITH_SONAR_KEY>'
// The SONAR_KEY is stored in passbolt as Token Sonar Cloud Bma

sonarqube {
    properties {
        property "sonar.projectName", "Big Star Messenger android"
        property "sonar.projectKey", "bigstarmesssenger-android"
        property "sonar.host.url", "https://sonarcloud.io"
        property "sonar.projectVersion", project(":bigstar").android.defaultConfig.versionName
        property "sonar.sourceEncoding", "UTF-8"
        property "sonar.links.homepage", "https://github.com/vector-im/element-android/"
        property "sonar.links.ci", "https://github.com/vector-im/element-android/actions"
        property "sonar.links.scm", "https://github.com/vector-im/element-android/"
        property "sonar.links.issue", "https://github.com/vector-im/element-android/issues"
        property "sonar.organization", "new_vector_ltd_organization"
        property "sonar.java.coveragePlugin", "jacoco"
        property "sonar.coverage.jacoco.xmlReportPaths", "${project.buildDir}/reports/jacoco/generateCoverageReport/generateCoverageReport.xml"
        property "sonar.login", project.hasProperty("SONAR_LOGIN") ? SONAR_LOGIN : "invalid"
    }
}

project(":vector") {
    sonarqube {
        properties {
            property "sonar.sources", project(":vector").android.sourceSets.main.java.srcDirs
            // exclude source code from analyses separated by a colon (:)
            // Exclude Java source
            property "sonar.exclusions", "**/BugReporterMultipartBody.java"
        }
    }
}

project(":library:external:diff-match-patch") {
    sonarqube {
        skipProject = true
    }
}

//project(":matrix-sdk-android") {
//    sonarqube {
//        properties {
//            property "sonar.sources", project(":matrix-sdk-android").android.sourceSets.main.java.srcDirs
//            // exclude source code from analyses separated by a colon (:)
//            // property "sonar.exclusions", "**/*.*"
//        }
//    }
//}

//dependencyAnalysis {
//    dependencies {
//        bundle("kotlin-stdlib") {
//            includeGroup("org.jetbrains.kotlin")
//        }
//        bundle("react") {
//            includeGroup("com.facebook.react")
//        }
//    }
//    issues {
//        all {
//            ignoreKtx(true)
//            onUsedTransitiveDependencies {
//                // Transitively used dependencies that should be declared directly
//                severity("ignore")
//            }
//            onUnusedDependencies {
//                severity("fail")
//            }
//            onUnusedAnnotationProcessors {
//                severity("fail")
//                exclude("com.airbnb.android:epoxy-processor", "com.google.dagger:hilt-compiler") // False positives
//            }
//        }
//        project(":library:jsonviewer") {
//            onUnusedDependencies {
//                exclude("org.json:json") // Used in unit tests, overwrites the one bundled into Android
//            }
//        }
//        project(":library:ui-styles")
//        project(":matrix-sdk-android") {
//            onUnusedDependencies {
//                exclude("io.reactivex.rxjava2:rxkotlin") // Transitively required for mocking realm as monarchy doesn't expose Rx
//            }
//        }
//        project(":matrix-sdk-android-flow") {
//            onUnusedDependencies {
//                exclude("androidx.paging:paging-runtime-ktx") // False positive
//            }
//        }
//        project(":vector") {
//            onUnusedDependencies {
//                // False positives
//                exclude(
//                        "androidx.fragment:fragment-testing",
//                        "com.facebook.soloader:soloader",
//                        "com.vanniktech:emoji-google",
//                        "com.vanniktech:emoji-material",
//                        "org.maplibre.gl:android-plugin-annotation-v9",
//                        "org.maplibre.gl:android-sdk",
//                )
//            }
//        }
//    }
//}

tasks.register("recordScreenshots", GradleBuild) {
    startParameter.projectProperties.screenshot = ""
    tasks = [':vector:recordPaparazziDebug']
}

tasks.register("verifyScreenshots", GradleBuild) {
    startParameter.projectProperties.screenshot = ""
    tasks = [':vector:verifyPaparazziDebug']
}

ext.initScreenshotTests = { project ->
    def hasScreenshots = project.hasProperty("screenshot")
    if (hasScreenshots) {
        project.apply plugin: 'app.cash.paparazzi'
    }
    project.dependencies { testCompileOnly libs.squareup.paparazzi }
    project.android.testOptions.unitTests.all {
        def screenshotTestCapture = "**/*ScreenshotTest*"
        if (hasScreenshots) {
            include screenshotTestCapture
        } else {
            exclude screenshotTestCapture
        }
    }
}

// Workaround to have KSP generated Kotlin code available in the IDE (for code completion)
// Ref: https://github.com/airbnb/epoxy/releases/tag/5.0.0beta02
subprojects { project ->
    afterEvaluate {
        if (project.hasProperty("android")) {
            android {
                if (it instanceof com.android.build.gradle.LibraryExtension) {
                    libraryVariants.all { variant ->
                        def outputFolder = new File("build/generated/ksp/${variant.name}/kotlin")
                        if (outputFolder.exists()) {
                            variant.addJavaSourceFoldersToModel(outputFolder)
                            android.sourceSets.getAt(variant.name).java {
                                srcDir(outputFolder)
                            }
                        }
                    }
                } else if (it instanceof com.android.build.gradle.AppExtension) {
                    applicationVariants.all { variant ->
                        def outputFolder = new File("build/generated/ksp/${variant.name}/kotlin")
                        if (outputFolder.exists()) {
                            variant.addJavaSourceFoldersToModel(outputFolder)
                            android.sourceSets.getAt(variant.name).java {
                                srcDir(outputFolder)
                            }
                        }
                    }
                }
            }
        }
    }
}<|MERGE_RESOLUTION|>--- conflicted
+++ resolved
@@ -24,18 +24,16 @@
         classpath libs.gradle.gradlePlugin
         classpath libs.gradle.kotlinPlugin
         classpath libs.gradle.hiltPlugin
-        classpath 'com.google.firebase:firebase-appdistribution-gradle:3.2.0'
+        classpath 'com.google.firebase:firebase-appdistribution-gradle:3.1.1'
         classpath 'com.google.gms:google-services:4.3.15'
         classpath 'org.sonarsource.scanner.gradle:sonarqube-gradle-plugin:3.5.0.2730'
-        classpath 'com.google.android.gms:oss-licenses-plugin:0.10.6'
+        classpath 'com.google.android.gms:oss-licenses-plugin:0.10.5'
         classpath "com.likethesalad.android:stem-plugin:2.3.0"
         classpath 'org.owasp:dependency-check-gradle:8.0.1'
         classpath "org.jetbrains.dokka:dokka-gradle-plugin:1.7.20"
         classpath "org.jetbrains.kotlinx:kotlinx-knit:0.4.0"
         classpath 'com.jakewharton:butterknife-gradle-plugin:10.2.3'
         classpath libs.squareup.paparazziPlugin
-        //noinspection GradlePluginVersion
-        classpath 'com.android.tools.build:gradle:2.3.0'
         // NOTE: Do not place your application dependencies here; they belong
         // in the individual module build.gradle files
     }
@@ -47,17 +45,10 @@
     // Detekt
     id "io.gitlab.arturbosch.detekt" version "1.22.0"
     // Ksp
-<<<<<<< HEAD
-    id "com.google.devtools.ksp" version "1.7.22-1.0.8"
+    id "com.google.devtools.ksp" version "1.8.0-1.0.8"
+
+    // Dependency Analysis
     id 'com.autonomousapps.dependency-analysis' version "1.17.0"
-
-    // Dependency Analysis
-=======
-    id "com.google.devtools.ksp" version "1.8.0-1.0.8"
-
-    // Dependency Analysis
-    id 'com.autonomousapps.dependency-analysis' version "1.18.0"
->>>>>>> 8a8af0b7
     // Gradle doctor
     id "com.osacky.doctor" version "0.8.1"
 }
