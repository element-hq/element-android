// Top-level build file where you can add configuration options common to all sub-projects/modules.

buildscript {
    // Ref: https://kotlinlang.org/releases.html
    ext.kotlin_version = '1.5.21'
    ext.kotlin_coroutines_version = "1.5.0"
    repositories {
        google()
        jcenter()
        maven {
            url "https://plugins.gradle.org/m2/"
        }
    }
    dependencies {
        // Release notes of Android Gradle Plugin (AGP):
        // https://developer.android.com/studio/releases/gradle-plugin
        classpath 'com.android.tools.build:gradle:7.0.2'
        classpath 'com.google.gms:google-services:4.3.10'
        classpath "org.jetbrains.kotlin:kotlin-gradle-plugin:$kotlin_version"
        classpath 'org.sonarsource.scanner.gradle:sonarqube-gradle-plugin:3.3'
        classpath 'com.google.android.gms:oss-licenses-plugin:0.10.4'
        classpath "com.likethesalad.android:string-reference:1.2.2"

        // NOTE: Do not place your application dependencies here; they belong
        // in the individual module build.gradle files
    }
}

allprojects {
    repositories {
        // For olm library. This has to be declared first, to ensure that Olm library is not downloaded from another repo
        maven {
            url 'https://jitpack.io'
            content {
                // Use this repo only for olm library
                includeGroupByRegex "org\\.matrix\\.gitlab\\.matrix-org"
                // And also for FilePicker
                includeGroupByRegex "com\\.github\\.jaiselrahman"
                // And monarchy
                includeGroupByRegex "com\\.github\\.Zhuinden"
                // And ucrop
                includeGroupByRegex "com\\.github\\.yalantis"
                // JsonViewer
                includeGroupByRegex 'com\\.github\\.BillCarsonFr'
                // PhotoView
                includeGroupByRegex 'com\\.github\\.chrisbanes'
                // PFLockScreen-Android
                includeGroupByRegex 'com\\.github\\.vector-im'
<<<<<<< HEAD
                // UnifiedPush
                includeGroupByRegex 'com\\.github\\.UnifiedPush'
=======
                // DraggableView
                includeGroupByRegex 'com\\.github\\.hyuwah'
>>>>>>> ed2c2178

                // Chat effects
                includeGroupByRegex 'com\\.github\\.jetradarmobile'
                includeGroupByRegex 'nl\\.dionsegijn'

                // Voice RecordView
                includeGroupByRegex 'com\\.github\\.Armen101'
            }
        }
        maven { url 'https://oss.sonatype.org/content/repositories/snapshots/' }
        // Jitsi repo
        maven {
            url "https://github.com/vector-im/jitsi_libre_maven/raw/main/android-sdk-3.1.0"
            // Note: to test Jitsi release you can use a local file like this:
            // url "file:///Users/bmarty/workspaces/jitsi_libre_maven/android-sdk-3.1.0"
        }
        google()
        mavenCentral()
        jcenter()
    }

    tasks.withType(org.jetbrains.kotlin.gradle.tasks.KotlinCompile).all {
        // Warnings are potential errors, so stop ignoring them
        // You can override by passing `-PallWarningsAsErrors=false` in the command line
        kotlinOptions.allWarningsAsErrors = project.getProperties().getOrDefault("allWarningsAsErrors", "true").toBoolean()
    }
}

task clean(type: Delete) {
    delete rootProject.buildDir
}

apply plugin: 'org.sonarqube'

// To run a sonar analysis:
// Run './gradlew sonarqube -Dsonar.login=<REPLACE_WITH_SONAR_KEY>'
// The SONAR_KEY is stored in passbolt

sonarqube {
    properties {
        property "sonar.projectName", "Element-Android"
        property "sonar.projectKey", "im.vector.app.android"
        property "sonar.host.url", "https://sonarcloud.io"
        property "sonar.projectVersion", project(":vector").android.defaultConfig.versionName
        property "sonar.sourceEncoding", "UTF-8"
        property "sonar.links.homepage", "https://github.com/vector-im/element-android/"
        property "sonar.links.ci", "https://buildkite.com/matrix-dot-org/element-android"
        property "sonar.links.scm", "https://github.com/vector-im/element-android/"
        property "sonar.links.issue", "https://github.com/vector-im/element-android/issues"
        property "sonar.organization", "new_vector_ltd_organization"
        property "sonar.login", project.hasProperty("SONAR_LOGIN") ? SONAR_LOGIN : "invalid"
    }
}

project(":vector") {
    sonarqube {
        properties {
            property "sonar.sources", project(":vector").android.sourceSets.main.java.srcDirs
            // exclude source code from analyses separated by a colon (:)
            // Exclude Java source
            property "sonar.exclusions", "**/BugReporterMultipartBody.java"
        }
    }
}

project(":diff-match-patch") {
    sonarqube {
        skipProject = true
    }
}

//project(":matrix-sdk-android") {
//    sonarqube {
//        properties {
//            property "sonar.sources", project(":matrix-sdk-android").android.sourceSets.main.java.srcDirs
//            // exclude source code from analyses separated by a colon (:)
//            // property "sonar.exclusions", "**/*.*"
//        }
//    }
//}
//
//project(":matrix-sdk-android-rx") {
//    sonarqube {
//        properties {
//            property "sonar.sources", project(":matrix-sdk-android-rx").android.sourceSets.main.java.srcDirs
//            // exclude source code from analyses separated by a colon (:)
//            // property "sonar.exclusions", "**/*.*"
//        }
//    }
//}<|MERGE_RESOLUTION|>--- conflicted
+++ resolved
@@ -46,13 +46,11 @@
                 includeGroupByRegex 'com\\.github\\.chrisbanes'
                 // PFLockScreen-Android
                 includeGroupByRegex 'com\\.github\\.vector-im'
-<<<<<<< HEAD
+                // DraggableView
+                includeGroupByRegex 'com\\.github\\.hyuwah'
+
                 // UnifiedPush
                 includeGroupByRegex 'com\\.github\\.UnifiedPush'
-=======
-                // DraggableView
-                includeGroupByRegex 'com\\.github\\.hyuwah'
->>>>>>> ed2c2178
 
                 // Chat effects
                 includeGroupByRegex 'com\\.github\\.jetradarmobile'
