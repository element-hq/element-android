--- conflicted
+++ resolved
@@ -2,13 +2,8 @@
 
 buildscript {
     // Ref: https://kotlinlang.org/releases.html
-<<<<<<< HEAD
-    ext.kotlin_version = '1.4.32'
-    ext.kotlin_coroutines_version = "1.4.2"
-=======
     ext.kotlin_version = '1.5.10'
     ext.kotlin_coroutines_version = "1.5.0"
->>>>>>> 7f96749d
     repositories {
         google()
         jcenter()
@@ -17,17 +12,10 @@
         }
     }
     dependencies {
-<<<<<<< HEAD
-        classpath 'com.android.tools.build:gradle:4.1.3'
-        classpath 'com.google.gms:google-services:4.3.5'
-        classpath "org.jetbrains.kotlin:kotlin-gradle-plugin:$kotlin_version"
-        classpath 'org.sonarsource.scanner.gradle:sonarqube-gradle-plugin:3.1.1'
-=======
         classpath 'com.android.tools.build:gradle:4.2.1'
         classpath 'com.google.gms:google-services:4.3.8'
         classpath "org.jetbrains.kotlin:kotlin-gradle-plugin:$kotlin_version"
         classpath 'org.sonarsource.scanner.gradle:sonarqube-gradle-plugin:3.2.0'
->>>>>>> 7f96749d
         classpath 'com.google.android.gms:oss-licenses-plugin:0.10.4'
         classpath "com.likethesalad.android:string-reference:1.2.2"
 
