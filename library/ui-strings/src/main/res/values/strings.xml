--- conflicted
+++ resolved
@@ -3265,7 +3265,6 @@
     <string name="device_manager_device_title">Device</string>
     <!--  Examples: Last activity Yesterday at 6PM, Last activity Aug 31 at 5:47PM -->
     <string name="device_manager_session_last_activity">Last activity %1$s</string>
-<<<<<<< HEAD
     <string name="device_manager_filter_bottom_sheet_title">Filter</string>
     <string name="device_manager_filter_option_all_sessions">All sessions</string>
     <string name="device_manager_filter_option_verified">Verified</string>
@@ -3291,14 +3290,12 @@
     <string name="device_manager_other_sessions_no_unverified_sessions_found">No unverified sessions found.</string>
     <string name="device_manager_other_sessions_no_inactive_sessions_found">No inactive sessions found.</string>
     <string name="device_manager_other_sessions_clear_filter">Clear Filter</string>
-=======
     <string name="device_manager_session_details_title">Session details</string>
     <string name="device_manager_session_details_description">Application, device, and activity information.</string>
     <string name="device_manager_session_details_session_name">Session name</string>
     <string name="device_manager_session_details_session_id">Session ID</string>
     <string name="device_manager_session_details_session_last_activity">Last activity</string>
     <string name="device_manager_session_details_device_ip_address">IP address</string>
->>>>>>> b05d52bb
 
     <!-- Note to translators: %s will be replaces with selected space name -->
     <string name="home_empty_space_no_rooms_title">%s\nis looking a little empty.</string>
