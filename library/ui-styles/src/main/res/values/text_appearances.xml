<?xml version="1.0" encoding="utf-8"?>
<resources xmlns:android="http://schemas.android.com/apk/res/android">

    <!--
    Source: https://www.figma.com/file/X4XTH9iS2KGJ2wFKDqkyed/Compound?node-id=1336%3A17796

    Doc: https://medium.com/androiddevelopers/whats-your-text-s-appearance-f3a1729192d
    List of supported attributes for a TextAppearance:
    https://android.googlesource.com/platform/frameworks/base/+/refs/heads/master/core/res/res/values/attrs.xml#4723

    Do not use TextAppearance directly, use Widget.Vector.TextView style instead
    -->

    <style name="TextAppearance.Vector.Title" parent="TextAppearance.MaterialComponents.Headline3">
        <item name="fontFamily">sans-serif</item>
        <item name="android:fontFamily">sans-serif</item>
        <item name="android:textSize">@dimen/text_size_title</item>
        <item name="android:letterSpacing">0</item>
        <item name="android:textColor">?vctr_content_primary</item>
    </style>

    <style name="TextAppearance.Vector.Title.Medium">
        <item name="fontFamily">sans-serif-medium</item>
        <item name="android:fontFamily">sans-serif-medium</item>
    </style>

    <style name="TextAppearance.Vector.Headline.Medium" parent="TextAppearance.MaterialComponents.Headline1">
        <item name="fontFamily">sans-serif-medium</item>
        <item name="android:fontFamily">sans-serif-medium</item>
        <item name="android:textSize">@dimen/text_size_headline</item>
        <item name="android:letterSpacing">0</item>
        <item name="android:textColor">?vctr_content_primary</item>
    </style>

    <style name="TextAppearance.Vector.Subtitle" parent="TextAppearance.MaterialComponents.Subtitle1">
        <item name="fontFamily">sans-serif</item>
        <item name="android:fontFamily">sans-serif</item>
        <item name="android:textSize">@dimen/text_size_subtitle</item>
        <item name="android:letterSpacing">0</item>
        <item name="android:textColor">?vctr_content_secondary</item>
    </style>

    <style name="TextAppearance.Vector.Subtitle.Medium">
        <item name="fontFamily">sans-serif-medium</item>
        <item name="android:fontFamily">sans-serif-medium</item>
    </style>

    <!-- Note: this is the default text appearance for all the TextViews -->
    <style name="TextAppearance.Vector.Body" parent="TextAppearance.MaterialComponents.Body1">
        <!--
        <item name="fontFamily">sans-serif</item>
        <item name="android:fontFamily">sans-serif</item>
<<<<<<< HEAD
        -->
        <item name="android:textSize">14sp</item>
=======
        <item name="android:textSize">@dimen/text_size_body</item>
>>>>>>> 2da03795
        <item name="android:letterSpacing">0</item>
        <item name="android:textColor">?vctr_content_primary</item>
    </style>

    <style name="TextAppearance.Vector.Body.Medium">
        <item name="fontFamily">sans-serif-medium</item>
        <item name="android:fontFamily">sans-serif-medium</item>
    </style>

    <style name="TextAppearance.Vector.Caption" parent="TextAppearance.MaterialComponents.Caption">
        <item name="fontFamily">sans-serif</item>
        <item name="android:fontFamily">sans-serif</item>
        <item name="android:textSize">@dimen/text_size_caption</item>
        <item name="android:letterSpacing">0</item>
        <item name="android:textColor">?vctr_content_secondary</item>
    </style>

    <style name="TextAppearance.Vector.Micro" parent="TextAppearance.MaterialComponents.Caption">
        <item name="fontFamily">sans-serif</item>
        <item name="android:fontFamily">sans-serif</item>
        <item name="android:textSize">@dimen/text_size_micro</item>
        <item name="android:letterSpacing">0</item>
    </style>

    <style name="TextAppearance.Vector.Button" parent="TextAppearance.MaterialComponents.Button">
        <item name="fontFamily">sans-serif-medium</item>
        <item name="android:fontFamily">sans-serif-medium</item>
        <item name="android:textSize">@dimen/text_size_button</item>
        <item name="android:letterSpacing">0.02</item>
    </style>

</resources><|MERGE_RESOLUTION|>--- conflicted
+++ resolved
@@ -50,12 +50,8 @@
         <!--
         <item name="fontFamily">sans-serif</item>
         <item name="android:fontFamily">sans-serif</item>
-<<<<<<< HEAD
         -->
-        <item name="android:textSize">14sp</item>
-=======
         <item name="android:textSize">@dimen/text_size_body</item>
->>>>>>> 2da03795
         <item name="android:letterSpacing">0</item>
         <item name="android:textColor">?vctr_content_primary</item>
     </style>
