name: Sanity Test

on:
  schedule:
    # At 20:00 every day UTC
    - cron: '0 20 * * *'

# Enrich gradle.properties for CI/CD
env:
  CI_GRADLE_ARG_PROPERTIES: >
    -Porg.gradle.jvmargs=-Xmx2g
    -Porg.gradle.parallel=false

jobs:
  integration-tests:
    name: Sanity Tests (Synapse)
<<<<<<< HEAD
    runs-on: ubuntu-latest
    if: ${{ false }}
=======
    runs-on: macos-latest
>>>>>>> 879e6ef5
    strategy:
      fail-fast: false
      matrix:
        api-level: [ 29 ]
    steps:
      - uses: actions/checkout@v2
        with:
          ref: develop
      - name: Set up Python 3.8
        uses: actions/setup-python@v2
        with:
          python-version: 3.8
      - name: Cache pip
        uses: actions/cache@v2
        with:
          path: ~/.cache/pip
          key: ${{ runner.os }}-pip
          restore-keys: |
            ${{ runner.os }}-pip-
            ${{ runner.os }}-
      - uses: actions/cache@v2
        with:
          path: |
            ~/.gradle/caches
            ~/.gradle/wrapper
          key: ${{ runner.os }}-gradle-${{ hashFiles('**/*.gradle*', '**/gradle-wrapper.properties') }}
          restore-keys: |
            ${{ runner.os }}-gradle-
      - name: Start synapse server
        run: |
          python3 -m venv .synapse
          source .synapse/bin/activate
          pip install synapse matrix-synapse
          curl -sL https://raw.githubusercontent.com/matrix-org/synapse/develop/demo/start.sh \
            | sed s/127.0.0.1/0.0.0.0/g | sed 's/http:\/\/localhost/http:\/\/10.0.2.2/g' | bash -s -- --no-rate-limit
      - uses: actions/setup-java@v2
        with:
          distribution: 'adopt'
          java-version: '11'
      - name: Run sanity tests on API ${{ matrix.api-level }}
        uses: reactivecircus/android-emulator-runner@v2
        continue-on-error: true # allow pipeline to upload failure results
        with:
          emulator-options: -no-snapshot-save -no-window -gpu swiftshader_indirect -noaudio -no-boot-anim -camera-back none
          api-level: ${{ matrix.api-level }}
<<<<<<< HEAD
          script: ./gradlew $CI_GRADLE_ARG_PROPERTIES -PallWarningsAsErrors=false connectedGplayPreprodWithoutvoipWithoutpinningDebugAndroidTest -Pandroid.testInstrumentationRunnerArguments.class=im.vector.app.ui.UiAllScreensSanityTest
=======
          emulator-build: 7425822  # workaround to emulator bug: https://github.com/ReactiveCircus/android-emulator-runner/issues/160
          script: |
            adb root
            adb logcat -c
            touch emulator.log
            chmod 777 emulator.log
            adb logcat >> emulator.log &
            ./gradlew $CI_GRADLE_ARG_PROPERTIES -PallWarningsAsErrors=false connectedGplayDebugAndroidTest -Pandroid.testInstrumentationRunnerArguments.class=im.vector.app.ui.UiAllScreensSanityTest || adb pull storage/emulated/0/Pictures/failure_screenshots

      - name: Upload Failing Test Report Log
        if: failure()
        uses: actions/upload-artifact@v2
        with:
          name: sanity-error-results
          path: |
            emulator.log
            failure_screenshots/
>>>>>>> 879e6ef5
<|MERGE_RESOLUTION|>--- conflicted
+++ resolved
@@ -14,12 +14,8 @@
 jobs:
   integration-tests:
     name: Sanity Tests (Synapse)
-<<<<<<< HEAD
-    runs-on: ubuntu-latest
+    runs-on: macos-latest
     if: ${{ false }}
-=======
-    runs-on: macos-latest
->>>>>>> 879e6ef5
     strategy:
       fail-fast: false
       matrix:
@@ -65,9 +61,6 @@
         with:
           emulator-options: -no-snapshot-save -no-window -gpu swiftshader_indirect -noaudio -no-boot-anim -camera-back none
           api-level: ${{ matrix.api-level }}
-<<<<<<< HEAD
-          script: ./gradlew $CI_GRADLE_ARG_PROPERTIES -PallWarningsAsErrors=false connectedGplayPreprodWithoutvoipWithoutpinningDebugAndroidTest -Pandroid.testInstrumentationRunnerArguments.class=im.vector.app.ui.UiAllScreensSanityTest
-=======
           emulator-build: 7425822  # workaround to emulator bug: https://github.com/ReactiveCircus/android-emulator-runner/issues/160
           script: |
             adb root
@@ -75,7 +68,7 @@
             touch emulator.log
             chmod 777 emulator.log
             adb logcat >> emulator.log &
-            ./gradlew $CI_GRADLE_ARG_PROPERTIES -PallWarningsAsErrors=false connectedGplayDebugAndroidTest -Pandroid.testInstrumentationRunnerArguments.class=im.vector.app.ui.UiAllScreensSanityTest || adb pull storage/emulated/0/Pictures/failure_screenshots
+            ./gradlew $CI_GRADLE_ARG_PROPERTIES -PallWarningsAsErrors=false connectedGplayPreprodWithoutvoipWithoutpinningDebugAndroidTest -Pandroid.testInstrumentationRunnerArguments.class=im.vector.app.ui.UiAllScreensSanityTest || adb pull storage/emulated/0/Pictures/failure_screenshots
 
       - name: Upload Failing Test Report Log
         if: failure()
@@ -84,5 +77,4 @@
           name: sanity-error-results
           path: |
             emulator.log
-            failure_screenshots/
->>>>>>> 879e6ef5
+            failure_screenshots/