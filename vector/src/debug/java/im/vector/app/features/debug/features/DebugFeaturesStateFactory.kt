--- conflicted
+++ resolved
@@ -71,15 +71,14 @@
                                 factory = VectorFeatures::allowExternalUnifiedPushDistributors
                         ),
                         createBooleanFeature(
-<<<<<<< HEAD
+                                label = "Force usage of OpusEncoder library",
+                                key = DebugFeatureKeys.forceUsageOfOpusEncoder,
+                                factory = VectorFeatures::forceUsageOfOpusEncoder
+                        ),
+                        createBooleanFeature(
                                 label = "Start DM on first message",
                                 key = DebugFeatureKeys.startDmOnFirstMsg,
                                 factory = VectorFeatures::shouldStartDmOnFirstMessage
-=======
-                                label = "Force usage of OpusEncoder library",
-                                key = DebugFeatureKeys.forceUsageOfOpusEncoder,
-                                factory = VectorFeatures::forceUsageOfOpusEncoder
->>>>>>> a806991e
                         ),
                 )
         )
