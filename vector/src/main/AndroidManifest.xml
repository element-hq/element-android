--- conflicted
+++ resolved
@@ -319,12 +319,8 @@
         <activity android:name=".features.spaces.SpaceCreationActivity" />
         <activity android:name=".features.spaces.manage.SpaceManageActivity" />
         <activity android:name=".features.spaces.people.SpacePeopleActivity" />
-<<<<<<< HEAD
+        <activity android:name=".features.spaces.leave.SpaceLeaveAdvancedActivity" />
         <activity android:name="fr.gouv.tchap.features.expired.ExpiredAccountActivity" />
-
-=======
-        <activity android:name=".features.spaces.leave.SpaceLeaveAdvancedActivity" />
->>>>>>> f418683d
         <!-- Services -->
 
         <service
