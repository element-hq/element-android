<?xml version="1.0" encoding="utf-8"?>
<manifest xmlns:android="http://schemas.android.com/apk/res/android"
    xmlns:tools="http://schemas.android.com/tools"
    package="im.vector.app">

    <!-- Needed for VOIP call to detect and switch to headset-->
    <uses-permission
        android:name="android.permission.BLUETOOTH"
        android:maxSdkVersion="30" />
    <uses-permission android:name="android.permission.BLUETOOTH_CONNECT" />
    <uses-permission android:name="android.permission.INTERNET" />
    <uses-permission android:name="android.permission.READ_CONTACTS" />
    <uses-permission android:name="android.permission.FOREGROUND_SERVICE" />
    <uses-permission android:name="android.permission.VIBRATE" />
    <uses-permission android:name="android.permission.CAMERA" />
    <uses-permission android:name="android.permission.RECORD_AUDIO" />
    <uses-permission android:name="android.permission.READ_EXTERNAL_STORAGE" />
    <uses-permission android:name="android.permission.ACCESS_NETWORK_STATE" />

    <!-- Call feature -->
    <uses-permission android:name="android.permission.MANAGE_OWN_CALLS" />
    <!-- Commented because Google PlayStore does not like we add permission if we are not requiring it. And it was added for future use -->
    <!--uses-permission android:name="android.permission.READ_CALL_LOG" /-->
    <!-- Needed for voice call to toggle speaker on or off -->
    <uses-permission android:name="android.permission.MODIFY_AUDIO_SETTINGS" />
    <!-- READ_PHONE_STATE is needed only if your calling app reads numbers from the `PHONE_STATE`
            intent action. -->

    <!-- Needed to show incoming calls activity in lock screen-->
    <uses-permission android:name="android.permission.USE_FULL_SCREEN_INTENT" />
    <uses-permission android:name="android.permission.WAKE_LOCK" />
    <!-- Needed for incoming calls  -->
    <uses-permission android:name="android.permission.SYSTEM_ALERT_WINDOW" />

    <!-- To be able to install APK from the application -->
    <uses-permission android:name="android.permission.REQUEST_INSTALL_PACKAGES" />

    <!-- Jitsi libs adds CALENDAR permissions, but we can remove them safely according to https://github.com/jitsi/jitsi-meet/issues/4068#issuecomment-480482481 -->
    <uses-permission
        android:name="android.permission.READ_CALENDAR"
        tools:node="remove" />
    <uses-permission
        android:name="android.permission.WRITE_CALENDAR"
        tools:node="remove" />

    <!-- Location Sharing -->
    <uses-permission android:name="android.permission.ACCESS_COARSE_LOCATION" />
    <uses-permission android:name="android.permission.ACCESS_FINE_LOCATION" />

    <!-- Jitsi SDK is now API23+ -->
    <uses-sdk tools:overrideLibrary="org.jitsi.meet.sdk,com.oney.WebRTCModule,com.learnium.RNDeviceInfo,com.reactnativecommunity.asyncstorage,com.ocetnik.timer,com.calendarevents,com.reactnativecommunity.netinfo,com.kevinresol.react_native_default_preference,com.rnimmersive,com.corbt.keepawake,com.BV.LinearGradient,com.horcrux.svg,com.oblador.performance,com.reactnativecommunity.slider,com.brentvatne.react,com.reactnativecommunity.clipboard,com.swmansion.gesturehandler.react,org.linusu,org.reactnative.maskedview,com.reactnativepagerview,com.swmansion.reanimated,com.th3rdwave.safeareacontext,com.swmansion.rnscreens,org.devio.rn.splashscreen,com.reactnativecommunity.webview" />

    <!-- Adding CAMERA permission prevents Chromebooks to see the application on the PlayStore -->
    <!-- Tell that the Camera is not mandatory to install the application -->
    <uses-feature
        android:name="android.hardware.camera"
        android:required="false" />
    <uses-feature
        android:name="android.hardware.camera.autofocus"
        android:required="false" />

    <!-- BLE admin for P2P -->
    <uses-permission android:name="android.permission.BLUETOOTH_ADMIN" />
    <uses-permission android:name="android.permission.BLUETOOTH_ADVERTISE" />
    <uses-permission android:name="android.permission.BLUETOOTH_SCAN" />
    <uses-permission android:name="android.permission.ACCESS_FINE_LOCATION" />
    <uses-permission android:name="android.permission.ACCESS_BACKGROUND_LOCATION" />

    <!-- Multicast for P2P -->
    <uses-permission android:name="android.permission.CHANGE_WIFI_MULTICAST_STATE" />
    <uses-permission android:name="android.permission.INTERNET"/>
    <uses-permission android:name="android.permission.ACCESS_NETWORK_STATE"/>
    <uses-permission android:name="android.permission.ACCESS_WIFI_STATE"/>

    <!-- Since Android 11, see https://developer.android.com/training/package-visibility -->
    <queries>
        <!-- To open URL in CustomTab (prefetch, etc.). It makes CustomTabsClient.getPackageName() work
         see https://developer.android.com/training/package-visibility/use-cases#open-urls-custom-tabs -->
        <intent>
            <action android:name="android.support.customtabs.action.CustomTabsService" />
        </intent>

        <!-- The app can open attachments of any mime type
        see https://developer.android.com/training/package-visibility/use-cases#open-a-file -->
        <intent>
            <action android:name="android.intent.action.VIEW" />
            <data android:mimeType="*/*" />
        </intent>
    </queries>

    <application android:supportsRtl="true">

        <!-- No limit for screen ratio: avoid black strips -->
        <meta-data
            android:name="android.max_aspect"
            android:value="9.9" />

        <meta-data
            android:name="com.google.android.gms.car.application"
            android:resource="@xml/automotive_app_desc" />

        <activity
            android:name=".features.MainActivity"
            android:theme="@style/Theme.Vector.Launcher" />
<<<<<<< HEAD

        <!-- Activity alias for the launcher Activity (must be declared after the Activity it targets) -->
        <!-- exported="true" is required to launch application -->
        <activity-alias
            android:name=".features.Alias"
            android:exported="true"
            android:targetActivity=".features.MainActivity">
            <intent-filter>
                <action android:name="android.intent.action.MAIN" />

                <category android:name="android.intent.category.LAUNCHER" />
            </intent-filter>

            <meta-data
                android:name="android.app.shortcuts"
                android:resource="@xml/shortcuts" />
        </activity-alias>
=======
>>>>>>> aa427460

        <activity android:name=".features.home.HomeActivity" />

        <activity
            android:name=".features.login.SSORedirectRouterActivity"
            android:exported="true"
            android:theme="@style/Theme.Vector.Black.Transparent">

            <!-- Add intent filter to handle redirection URL after SSO login in external browser -->
            <intent-filter>
                <action android:name="android.intent.action.VIEW" />

                <category android:name="android.intent.category.DEFAULT" />
                <category android:name="android.intent.category.BROWSABLE" />

                <data
                    android:host="connect"
                    android:scheme="element" />
            </intent-filter>
        </activity>

        <activity
            android:name=".features.login.LoginActivity"
            android:launchMode="singleTask"
            android:windowSoftInputMode="adjustResize" />

        <activity
            android:name=".features.onboarding.OnboardingActivity"
            android:launchMode="singleTask"
            android:windowSoftInputMode="adjustResize" />

        <!-- Add tools:ignore="Instantiatable" for the error reported only by Buildkite :/ -->
        <activity
            android:name=".features.media.VectorAttachmentViewerActivity"
            android:theme="@style/Theme.Vector.Black.Transparent"
            tools:ignore="Instantiatable" />
        <activity android:name=".features.media.BigImageViewerActivity" />
        <activity
            android:name=".features.rageshake.BugReportActivity"
            android:label="@string/title_activity_bug_report" />
        <activity
            android:name=".features.settings.VectorSettingsActivity"
            android:label="@string/title_activity_settings"
            android:windowSoftInputMode="adjustResize" />
        <activity
            android:name=".features.crypto.keysbackup.restore.KeysBackupRestoreActivity"
            android:label="@string/title_activity_keys_backup_setup" />
        <activity
            android:name=".features.crypto.keysbackup.setup.KeysBackupSetupActivity"
            android:label="@string/title_activity_keys_backup_restore" />
        <activity
            android:name=".features.crypto.keysbackup.settings.KeysBackupManageActivity"
            android:label="@string/encryption_message_recovery" />
        <activity
            android:name=".features.reactions.EmojiReactionPickerActivity"
            android:label="@string/title_activity_emoji_reaction_picker" />
        <activity android:name=".features.roomdirectory.createroom.CreateRoomActivity" />
        <activity android:name=".features.roomdirectory.RoomDirectoryActivity" />
        <activity android:name=".features.roomdirectory.roompreview.RoomPreviewActivity" />
        <activity android:name=".features.home.room.filtered.FilteredRoomsActivity" />
        <activity android:name=".features.home.room.threads.ThreadsActivity" />

        <activity
            android:name=".features.home.room.detail.RoomDetailActivity"
            android:parentActivityName=".features.home.HomeActivity">
            <meta-data
                android:name="android.support.PARENT_ACTIVITY"
                android:value=".features.home.HomeActivity" />
        </activity>
        <activity android:name=".features.createdirect.CreateDirectRoomActivity" />
        <activity android:name=".features.invite.InviteUsersToRoomActivity" />
        <activity android:name=".features.webview.VectorWebViewActivity" />

        <!-- Activity to intercept links coming from a web instance -->
        <!-- exported="true" is required to handle android.intent.action.VIEW for URL redirection-->
        <activity
            android:name=".features.link.LinkHandlerActivity"
            android:enabled="true"
            android:exported="true">
            <intent-filter>
                <action android:name="android.intent.action.VIEW" />

                <category android:name="android.intent.category.DEFAULT" />
                <category android:name="android.intent.category.BROWSABLE" />

                <data android:scheme="https" />
                <data android:host="riot.im" />
                <data android:host="app.element.io" />
                <data android:host="mobile.element.io" />
                <data android:host="develop.element.io" />
                <data android:host="staging.element.io" />
            </intent-filter>
        </activity>

        <!-- Activity alias for matrix.to or element permalinks -->
        <!-- exported="true" is required to handle android.intent.action.VIEW for URL redirection-->
        <activity-alias
            android:name=".features.permalink.PermalinkHandlerActivity"
            android:enabled="true"
            android:exported="true"
            android:launchMode="singleTask"
            android:targetActivity=".features.link.LinkHandlerActivity">
            <intent-filter>
                <action android:name="android.intent.action.VIEW" />

                <category android:name="android.intent.category.DEFAULT" />
                <category android:name="android.intent.category.BROWSABLE" />

                <data android:scheme="http" />
                <data android:scheme="https" />
                <data android:host="matrix.to" />
                <data
                    android:host="user"
                    android:scheme="element" />
                <data
                    android:host="room"
                    android:scheme="element" />

            </intent-filter>
        </activity-alias>

        <!-- exported="true" is required for the share functionality-->
        <activity
            android:name=".features.share.IncomingShareActivity"
            android:exported="true"
            android:parentActivityName=".features.home.HomeActivity">
            <meta-data
                android:name="android.support.PARENT_ACTIVITY"
                android:value=".features.home.HomeActivity" />

            <intent-filter>
                <action android:name="android.intent.action.SEND" />
                <data android:mimeType="*/*" />

                <category android:name="android.intent.category.DEFAULT" />
                <category android:name="android.intent.category.OPENABLE" />
            </intent-filter>
            <intent-filter>
                <action android:name="android.intent.action.SEND_MULTIPLE" />
                <data android:mimeType="*/*" />

                <category android:name="android.intent.category.DEFAULT" />
                <category android:name="android.intent.category.OPENABLE" />
            </intent-filter>

            <meta-data
                android:name="android.service.chooser.chooser_target_service"
                android:value="androidx.sharetarget.ChooserTargetServiceCompat" />
        </activity>
        <activity android:name=".features.roomprofile.RoomProfileActivity" />
        <activity android:name=".features.roomprofile.settings.joinrule.RoomJoinRuleActivity" />
        <activity android:name=".features.signout.hard.SignedOutActivity" />
        <activity
            android:name=".features.signout.soft.SoftLogoutActivity"
            android:windowSoftInputMode="adjustResize" />

        <activity
            android:name=".features.roommemberprofile.RoomMemberProfileActivity"
            android:parentActivityName=".features.home.HomeActivity">
            <meta-data
                android:name="android.support.PARENT_ACTIVITY"
                android:value=".features.home.HomeActivity" />
        </activity>

        <activity android:name=".features.qrcode.QrCodeScannerActivity" />
        <activity android:name=".features.crypto.quads.SharedSecureStorageActivity" />
        <activity
            android:name="com.yalantis.ucrop.UCropActivity"
            android:screenOrientation="portrait" />
        <activity
            android:name=".features.attachments.preview.AttachmentsPreviewActivity"
            android:theme="@style/Theme.Vector.Black.AttachmentsPreview" />
        <activity
            android:name=".features.call.VectorCallActivity"
            android:configChanges="screenSize|smallestScreenSize|screenLayout|orientation"
            android:excludeFromRecents="true"
            android:launchMode="singleTask"
            android:supportsPictureInPicture="true"
            android:taskAffinity=".features.call.VectorCallActivity.${appTaskAffinitySuffix}" />
        <!-- PIP Support https://developer.android.com/guide/topics/ui/picture-in-picture -->
        <activity
            android:name=".features.call.conference.VectorJitsiActivity"
            android:configChanges="orientation|smallestScreenSize|screenLayout|screenSize"
            android:launchMode="singleTask"
            android:supportsPictureInPicture="true" />

        <activity android:name=".features.terms.ReviewTermsActivity" />
        <activity
            android:name=".features.widgets.WidgetActivity"
            android:configChanges="screenSize|smallestScreenSize|screenLayout|orientation"
            android:supportsPictureInPicture="true" />

        <activity android:name=".features.pin.PinActivity" />
        <activity android:name=".features.analytics.ui.consent.AnalyticsOptInActivity" />
        <activity android:name=".features.home.room.detail.search.SearchActivity" />
        <activity android:name=".features.usercode.UserCodeActivity" />
        <activity android:name=".features.call.transfer.CallTransferActivity" />

        <!-- Single instance is very important for the custom scheme callback-->
        <activity
            android:name=".features.auth.ReAuthActivity"
            android:launchMode="singleInstance">

            <!-- XXX: UIA SSO has only web fallback, i.e no url redirect, so for now we comment this out
            hopefully, we would use it when finally available
            -->
            <!-- Add intent filter to handle redirection URL after SSO login in external browser -->
            <!--            <intent-filter>-->
            <!--                <action android:name="android.intent.action.VIEW" />-->

            <!--                <category android:name="android.intent.category.DEFAULT" />-->
            <!--                <category android:name="android.intent.category.BROWSABLE" />-->

            <!--                <data-->
            <!--                    android:host="reauth"-->
            <!--                    android:scheme="element" />-->
            <!--            </intent-filter>-->
        </activity>

        <activity android:name=".features.devtools.RoomDevToolActivity" />
        <activity android:name=".features.spaces.SpacePreviewActivity" />
        <activity android:name=".features.spaces.SpaceExploreActivity" />
        <activity android:name=".features.spaces.SpaceCreationActivity" />
        <activity android:name=".features.spaces.manage.SpaceManageActivity" />
        <activity android:name=".features.spaces.people.SpacePeopleActivity" />
        <activity android:name=".features.spaces.leave.SpaceLeaveAdvancedActivity" />
        <activity android:name=".features.poll.create.CreatePollActivity" />
        <activity android:name=".features.location.LocationSharingActivity" />
        <activity android:name=".features.location.live.map.LiveLocationMapViewActivity" />
        <activity android:name=".features.settings.font.FontScaleSettingActivity"/>
        <activity android:name=".features.call.dialpad.PstnDialActivity" />
        <activity android:name=".features.home.room.list.home.invites.InvitesActivity"/>
        <activity android:name=".features.home.room.list.home.release.ReleaseNotesActivity"/>
        <activity android:name=".features.settings.devices.v2.overview.SessionOverviewActivity"/>
<<<<<<< HEAD
        <activity android:name="com.android.permissioncontroller.permission.ui.GrantPermissionsActivity"/>
=======
        <activity android:name=".features.settings.devices.v2.othersessions.OtherSessionsActivity" />
        <activity android:name=".features.settings.devices.v2.details.SessionDetailsActivity"/>
>>>>>>> aa427460

        <!-- Services -->

        <service
            android:name=".core.services.CallAndroidService"
            android:exported="false">
            <!-- in order to get headset button events -->
            <intent-filter>
                <action android:name="android.intent.action.MEDIA_BUTTON" />
            </intent-filter>
        </service>

        <!-- Add tools:ignore="Instantiatable" for the error reported only by Buildkite and for lintGplayRelease check :/ -->
        <service
            android:name=".core.services.VectorSyncAndroidService"
            android:exported="false"
            tools:ignore="Instantiatable" />

        <service
            android:name=".features.call.telecom.VectorConnectionAndroidService"
            android:exported="false"
            android:permission="android.permission.BIND_TELECOM_CONNECTION_SERVICE">
            <intent-filter>
                <action android:name="android.telecom.ConnectionService" />
            </intent-filter>
        </service>

        <service
            android:name=".features.location.live.tracking.LocationSharingAndroidService"
            android:exported="false"
            android:foregroundServiceType="location" />

        <service
            android:name=".features.start.StartAppAndroidService"
            android:exported="false"
            android:foregroundServiceType="dataSync" />

        <service
            android:name=".features.call.webrtc.ScreenCaptureAndroidService"
            android:exported="false"
            android:foregroundServiceType="mediaProjection"
            tools:targetApi="Q" />

<<<<<<< HEAD
        <!-- P2P -->
        <service android:name=".core.services.DendriteService"
            android:exported="false" />

=======
>>>>>>> aa427460
        <!-- Receivers -->

        <receiver
            android:name=".features.call.service.CallHeadsUpActionReceiver"
            android:exported="false" />

        <receiver
            android:name=".features.settings.troubleshoot.TestNotificationReceiver"
            android:exported="false" />

        <!-- Exported false, should only be accessible from this app!! -->
        <receiver
            android:name=".features.notifications.NotificationBroadcastReceiver"
            android:enabled="true"
            android:exported="false" />

        <!--
        A media button receiver receives and helps translate hardware media playback buttons,
        such as those found on wired and wireless headsets, into the appropriate callbacks in your app.
           -->
        <receiver
            android:name="androidx.media.session.MediaButtonReceiver"
            android:exported="false">
            <intent-filter>
                <action android:name="android.intent.action.MEDIA_BUTTON" />
            </intent-filter>
        </receiver>

        <!-- UnifiedPush -->
        <receiver
            android:name=".core.pushers.VectorUnifiedPushMessagingReceiver"
            android:enabled="true"
            android:exported="true">
            <intent-filter>
                <action android:name="org.unifiedpush.android.connector.MESSAGE" />
                <action android:name="org.unifiedpush.android.connector.UNREGISTERED" />
                <action android:name="org.unifiedpush.android.connector.NEW_ENDPOINT" />
                <action android:name="org.unifiedpush.android.connector.REGISTRATION_FAILED" />
                <action android:name="org.unifiedpush.android.connector.REGISTRATION_REFUSED" />
            </intent-filter>
        </receiver>

        <receiver
            android:name=".core.pushers.KeepInternalDistributor"
            android:enabled="true"
            android:exported="false">
            <intent-filter>
                <!--
                This action is checked to track installed and uninstalled distributors.
                We declare it to keep the background sync as an internal
                unifiedpush distributor.
                -->
                <action android:name="org.unifiedpush.android.distributor.REGISTER" />
            </intent-filter>
        </receiver>
    </application>

</manifest><|MERGE_RESOLUTION|>--- conflicted
+++ resolved
@@ -102,26 +102,6 @@
         <activity
             android:name=".features.MainActivity"
             android:theme="@style/Theme.Vector.Launcher" />
-<<<<<<< HEAD
-
-        <!-- Activity alias for the launcher Activity (must be declared after the Activity it targets) -->
-        <!-- exported="true" is required to launch application -->
-        <activity-alias
-            android:name=".features.Alias"
-            android:exported="true"
-            android:targetActivity=".features.MainActivity">
-            <intent-filter>
-                <action android:name="android.intent.action.MAIN" />
-
-                <category android:name="android.intent.category.LAUNCHER" />
-            </intent-filter>
-
-            <meta-data
-                android:name="android.app.shortcuts"
-                android:resource="@xml/shortcuts" />
-        </activity-alias>
-=======
->>>>>>> aa427460
 
         <activity android:name=".features.home.HomeActivity" />
 
@@ -356,12 +336,10 @@
         <activity android:name=".features.home.room.list.home.invites.InvitesActivity"/>
         <activity android:name=".features.home.room.list.home.release.ReleaseNotesActivity"/>
         <activity android:name=".features.settings.devices.v2.overview.SessionOverviewActivity"/>
-<<<<<<< HEAD
-        <activity android:name="com.android.permissioncontroller.permission.ui.GrantPermissionsActivity"/>
-=======
         <activity android:name=".features.settings.devices.v2.othersessions.OtherSessionsActivity" />
         <activity android:name=".features.settings.devices.v2.details.SessionDetailsActivity"/>
->>>>>>> aa427460
+
+        <activity android:name="com.android.permissioncontroller.permission.ui.GrantPermissionsActivity"/>
 
         <!-- Services -->
 
@@ -405,13 +383,10 @@
             android:foregroundServiceType="mediaProjection"
             tools:targetApi="Q" />
 
-<<<<<<< HEAD
         <!-- P2P -->
         <service android:name=".core.services.DendriteService"
             android:exported="false" />
 
-=======
->>>>>>> aa427460
         <!-- Receivers -->
 
         <receiver
