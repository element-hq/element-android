<?xml version="1.0" encoding="utf-8"?>
<manifest xmlns:android="http://schemas.android.com/apk/res/android"
    xmlns:tools="http://schemas.android.com/tools"
    package="im.vector.app">

    <!-- Needed for VOIP call to detect and switch to headset-->
    <uses-permission android:name="android.permission.BLUETOOTH" />
    <uses-permission android:name="android.permission.INTERNET" />
    <uses-permission android:name="android.permission.READ_CONTACTS" />
    <uses-permission android:name="android.permission.FOREGROUND_SERVICE" />
    <uses-permission android:name="android.permission.VIBRATE" />
    <uses-permission android:name="android.permission.CAMERA" />
    <uses-permission android:name="android.permission.RECORD_AUDIO" />
    <uses-permission android:name="android.permission.READ_EXTERNAL_STORAGE" />

    <!-- Call feature -->
    <uses-permission android:name="android.permission.MANAGE_OWN_CALLS" />
    <!-- Commented because Google PlayStore does not like we add permission if we are not requiring it. And it was added for future use -->
    <!--uses-permission android:name="android.permission.READ_CALL_LOG" /-->
    <!-- Needed for voice call to toggle speaker on or off -->
    <uses-permission android:name="android.permission.MODIFY_AUDIO_SETTINGS" />
    <!-- READ_PHONE_STATE is needed only if your calling app reads numbers from the `PHONE_STATE`
            intent action. -->

    <!-- Needed to show incoming calls activity in lock screen-->
    <uses-permission android:name="android.permission.USE_FULL_SCREEN_INTENT" />
    <uses-permission android:name="android.permission.WAKE_LOCK" />
    <!-- Needed for incoming calls  -->
    <uses-permission android:name="android.permission.SYSTEM_ALERT_WINDOW" />

    <!-- To be able to install APK from the application -->
    <uses-permission android:name="android.permission.REQUEST_INSTALL_PACKAGES" />

    <!-- Jitsi libs adds CALENDAR permissions, but we can remove them safely according to https://github.com/jitsi/jitsi-meet/issues/4068#issuecomment-480482481 -->
    <uses-permission
        android:name="android.permission.READ_CALENDAR"
        tools:node="remove" />
    <uses-permission
        android:name="android.permission.WRITE_CALENDAR"
        tools:node="remove" />

    <!-- Jitsi SDK is now API23+ -->
    <uses-sdk tools:overrideLibrary="org.jitsi.meet.sdk,com.oney.WebRTCModule,com.learnium.RNDeviceInfo,com.reactnativecommunity.asyncstorage,com.ocetnik.timer,com.calendarevents,com.reactnativecommunity.netinfo,com.kevinresol.react_native_default_preference,com.rnimmersive,com.corbt.keepawake,com.BV.LinearGradient,com.horcrux.svg" />

    <!-- Adding CAMERA permission prevents Chromebooks to see the application on the PlayStore -->
    <!-- Tell that the Camera is not mandatory to install the application -->
    <uses-feature
        android:name="android.hardware.camera"
        android:required="false" />
    <uses-feature
        android:name="android.hardware.camera.autofocus"
        android:required="false" />

    <!-- Since Android 11, see https://developer.android.com/training/package-visibility -->
    <queries>
        <!-- To open URL in CustomTab (prefetch, etc.). It makes CustomTabsClient.getPackageName() work
         see https://developer.android.com/training/package-visibility/use-cases#open-urls-custom-tabs -->
        <intent>
            <action android:name="android.support.customtabs.action.CustomTabsService" />
        </intent>

        <!-- The app can open attachments of any mime type
        see https://developer.android.com/training/package-visibility/use-cases#open-a-file -->
        <intent>
            <action android:name="android.intent.action.VIEW" />
            <data android:mimeType="*/*" />
        </intent>
    </queries>

    <application
        android:name=".VectorApplication"
        android:allowBackup="false"
        android:icon="@mipmap/ic_launcher"
        android:label="@string/app_name"
        android:networkSecurityConfig="@xml/network_security_config"
        android:roundIcon="@mipmap/ic_launcher_round"
        android:supportsRtl="true"
        android:theme="@style/Theme.Vector.Light"
        tools:replace="android:allowBackup">

        <!-- No limit for screen ratio: avoid black strips -->
        <meta-data
            android:name="android.max_aspect"
            android:value="9.9" />

        <!-- Disable Android Auto supports see https://github.com/vector-im/element-android/issues/4205 -->
        <!--meta-data
            android:name="com.google.android.gms.car.application"
            android:resource="@xml/automotive_app_desc" /-->

        <activity
            android:name=".features.MainActivity"
            android:theme="@style/Theme.Vector.Launcher" />

        <!-- Activity alias for the launcher Activity (must be declared after the Activity it targets) -->
        <!-- exported="true" is required to launch application -->
        <activity-alias
            android:name=".features.Alias"
            android:exported="true"
            android:targetActivity=".features.MainActivity">
            <intent-filter>
                <action android:name="android.intent.action.MAIN" />

                <category android:name="android.intent.category.LAUNCHER" />
            </intent-filter>

            <meta-data
                android:name="android.app.shortcuts"
                android:resource="@xml/shortcuts" />
        </activity-alias>

        <activity android:name=".features.home.HomeActivity" />

        <!-- exported="true" is required to handle android.intent.action.VIEW for URL redirection-->
        <activity
<<<<<<< HEAD
            android:name="fr.gouv.tchap.features.login.TchapLoginActivity"
            android:launchMode="singleTask"
=======
            android:name=".features.login.LoginActivity"
>>>>>>> 651e3478
            android:enabled="@bool/useLoginV1"
            android:exported="true"
            android:launchMode="singleTask"
            android:windowSoftInputMode="adjustResize">
            <!-- Add intent filter to handle redirection URL after SSO login in external browser -->
            <!--<intent-filter>
                <action android:name="android.intent.action.VIEW" />

                <category android:name="android.intent.category.DEFAULT" />
                <category android:name="android.intent.category.BROWSABLE" />

                <data
                    android:host="connect"
                    android:scheme="element" />
            </intent-filter>-->
        </activity>

        <!-- exported="true" is required to handle android.intent.action.VIEW for URL redirection-->
        <activity
            android:name=".features.login2.LoginActivity2"
            android:enabled="@bool/useLoginV2"
            android:exported="true"
            android:launchMode="singleTask"
            android:windowSoftInputMode="adjustResize">
            <!-- Add intent filter to handle redirection URL after SSO login in external browser -->
            <!--<intent-filter>
                <action android:name="android.intent.action.VIEW" />

                <category android:name="android.intent.category.DEFAULT" />
                <category android:name="android.intent.category.BROWSABLE" />

                <data
                    android:host="connect"
                    android:scheme="element" />
            </intent-filter>-->
        </activity>

        <!-- Add tools:ignore="Instantiatable" for the error reported only by Buildkite :/ -->
        <activity
            android:name=".features.media.VectorAttachmentViewerActivity"
            android:theme="@style/Theme.Vector.Black.Transparent"
            tools:ignore="Instantiatable" />
        <activity android:name=".features.media.BigImageViewerActivity" />
        <activity
            android:name=".features.rageshake.BugReportActivity"
            android:label="@string/title_activity_bug_report" />
        <activity
            android:name=".features.settings.VectorSettingsActivity"
            android:label="@string/title_activity_settings"
            android:windowSoftInputMode="adjustResize" />
        <activity
            android:name=".features.crypto.keysbackup.restore.KeysBackupRestoreActivity"
            android:label="@string/title_activity_keys_backup_setup" />
        <activity
            android:name=".features.crypto.keysbackup.setup.KeysBackupSetupActivity"
            android:label="@string/title_activity_keys_backup_restore" />
        <activity
            android:name=".features.crypto.keysbackup.settings.KeysBackupManageActivity"
            android:label="@string/encryption_message_recovery" />
        <activity
            android:name=".features.reactions.EmojiReactionPickerActivity"
            android:label="@string/title_activity_emoji_reaction_picker" />
        <activity android:name=".features.roomdirectory.createroom.CreateRoomActivity" />
        <activity android:name=".features.roomdirectory.RoomDirectoryActivity" />
        <activity android:name=".features.roomdirectory.roompreview.RoomPreviewActivity" />
        <activity android:name=".features.home.room.filtered.FilteredRoomsActivity" />
        <activity
            android:name=".features.home.room.detail.RoomDetailActivity"
            android:parentActivityName=".features.home.HomeActivity">
            <meta-data
                android:name="android.support.PARENT_ACTIVITY"
                android:value=".features.home.HomeActivity" />
        </activity>
        <activity android:name=".features.debug.DebugMenuActivity" />
        <activity android:name=".features.createdirect.CreateDirectRoomActivity" />
        <activity android:name=".features.invite.InviteUsersToRoomActivity" />
        <activity android:name=".features.webview.VectorWebViewActivity" />

        <!-- Activity to intercept links coming from a web instance -->
        <!-- exported="true" is required to handle android.intent.action.VIEW for URL redirection-->
        <activity
            android:name=".features.link.LinkHandlerActivity"
            android:enabled="true"
            android:exported="true">
            <intent-filter>
                <action android:name="android.intent.action.VIEW" />

                <category android:name="android.intent.category.DEFAULT" />
                <category android:name="android.intent.category.BROWSABLE" />

                <data android:scheme="https" />
                <data android:host="riot.im" />
                <data android:host="app.element.io" />
                <data android:host="mobile.element.io" />
                <data android:host="develop.element.io" />
                <data android:host="staging.element.io" />
            </intent-filter>
        </activity>

        <!-- Activity alias for matrix.to or element permalinks -->
        <!-- exported="true" is required to handle android.intent.action.VIEW for URL redirection-->
        <activity-alias
            android:name=".features.permalink.PermalinkHandlerActivity"
            android:enabled="true"
            android:exported="true"
            android:launchMode="singleTask"
            android:targetActivity=".features.link.LinkHandlerActivity">
            <intent-filter>
                <action android:name="android.intent.action.VIEW" />

                <category android:name="android.intent.category.DEFAULT" />
                <category android:name="android.intent.category.BROWSABLE" />

                <data android:scheme="http" />
                <data android:scheme="https" />
                <data android:host="matrix.to" />
                <data
                    android:host="user"
                    android:scheme="element" />
                <data
                    android:host="room"
                    android:scheme="element" />

            </intent-filter>
        </activity-alias>

        <!-- exported="true" is required for the share functionality-->
        <activity
            android:name=".features.share.IncomingShareActivity"
            android:exported="true"
            android:parentActivityName=".features.home.HomeActivity">
            <meta-data
                android:name="android.support.PARENT_ACTIVITY"
                android:value=".features.home.HomeActivity" />

            <intent-filter>
                <action android:name="android.intent.action.SEND" />
                <data android:mimeType="*/*" />

                <category android:name="android.intent.category.DEFAULT" />
                <category android:name="android.intent.category.OPENABLE" />
            </intent-filter>
            <intent-filter>
                <action android:name="android.intent.action.SEND_MULTIPLE" />
                <data android:mimeType="*/*" />

                <category android:name="android.intent.category.DEFAULT" />
                <category android:name="android.intent.category.OPENABLE" />
            </intent-filter>

            <meta-data
                android:name="android.service.chooser.chooser_target_service"
                android:value="androidx.sharetarget.ChooserTargetServiceCompat" />
        </activity>
        <activity android:name=".features.roomprofile.RoomProfileActivity" />
        <activity android:name=".features.roomprofile.settings.joinrule.RoomJoinRuleActivity" />
        <activity android:name=".features.signout.hard.SignedOutActivity" />
        <activity
            android:name=".features.signout.soft.SoftLogoutActivity"
            android:windowSoftInputMode="adjustResize" />

        <activity
            android:name=".features.roommemberprofile.RoomMemberProfileActivity"
            android:parentActivityName=".features.home.HomeActivity">
            <meta-data
                android:name="android.support.PARENT_ACTIVITY"
                android:value=".features.home.HomeActivity" />
        </activity>

        <activity android:name=".features.qrcode.QrCodeScannerActivity" />
        <activity android:name=".features.crypto.quads.SharedSecureStorageActivity" />
        <activity
            android:name="com.yalantis.ucrop.UCropActivity"
            android:screenOrientation="portrait" />
        <activity
            android:name=".features.attachments.preview.AttachmentsPreviewActivity"
            android:theme="@style/Theme.Vector.Black.AttachmentsPreview" />
        <activity
            android:name=".features.call.VectorCallActivity"
            android:configChanges="screenSize|smallestScreenSize|screenLayout|orientation"
            android:excludeFromRecents="true"
            android:launchMode="singleTask"
            android:supportsPictureInPicture="true"
            android:taskAffinity=".features.call.VectorCallActivity" />
        <!-- PIP Support https://developer.android.com/guide/topics/ui/picture-in-picture -->
        <activity
            android:name=".features.call.conference.VectorJitsiActivity"
            android:configChanges="orientation|smallestScreenSize|screenLayout|screenSize"
            android:launchMode="singleTask"
            android:supportsPictureInPicture="true" />

        <activity android:name=".features.terms.ReviewTermsActivity" />
        <activity android:name=".features.widgets.WidgetActivity" />
        <activity android:name=".features.pin.PinActivity" />
        <activity android:name=".features.home.room.detail.search.SearchActivity" />
        <activity android:name=".features.usercode.UserCodeActivity" />
        <activity android:name=".features.call.transfer.CallTransferActivity" />

        <!-- Single instance is very important for the custom scheme callback-->
        <activity
            android:name=".features.auth.ReAuthActivity"
            android:launchMode="singleInstance">

            <!-- XXX: UIA SSO has only web fallback, i.e no url redirect, so for now we comment this out
            hopefully, we would use it when finally available
            -->
            <!-- Add intent filter to handle redirection URL after SSO login in external browser -->
            <!--            <intent-filter>-->
            <!--                <action android:name="android.intent.action.VIEW" />-->

            <!--                <category android:name="android.intent.category.DEFAULT" />-->
            <!--                <category android:name="android.intent.category.BROWSABLE" />-->

            <!--                <data-->
            <!--                    android:host="reauth"-->
            <!--                    android:scheme="element" />-->
            <!--            </intent-filter>-->
        </activity>

        <activity android:name=".features.devtools.RoomDevToolActivity" />
        <activity android:name=".features.spaces.SpacePreviewActivity" />
        <activity android:name=".features.spaces.SpaceExploreActivity" />
        <activity android:name=".features.spaces.SpaceCreationActivity" />
        <activity android:name=".features.spaces.manage.SpaceManageActivity" />
        <activity android:name=".features.spaces.people.SpacePeopleActivity" />
        <activity android:name=".features.spaces.leave.SpaceLeaveAdvancedActivity" />
<<<<<<< HEAD
        <activity android:name="fr.gouv.tchap.features.expired.ExpiredAccountActivity" />
=======

>>>>>>> 651e3478
        <!-- Services -->

        <service
            android:name=".core.services.CallService"
            android:exported="false">
            <!-- in order to get headset button events -->
            <intent-filter>
                <action android:name="android.intent.action.MEDIA_BUTTON" />
            </intent-filter>
        </service>

        <!-- Add tools:ignore="Instantiatable" for the error reported only by Buildkite and for lintGplayRelease check :/ -->
        <service
            android:name=".core.services.VectorSyncService"
            android:exported="false"
            tools:ignore="Instantiatable" />

        <service
            android:name=".features.call.telecom.VectorConnectionService"
            android:exported="false"
            android:permission="android.permission.BIND_TELECOM_CONNECTION_SERVICE">
            <intent-filter>
                <action android:name="android.telecom.ConnectionService" />
            </intent-filter>
        </service>

        <!-- Receivers -->

        <receiver
            android:name=".features.call.service.CallHeadsUpActionReceiver"
            android:exported="false" />

        <receiver
            android:name=".features.settings.troubleshoot.TestNotificationReceiver"
            android:exported="false" />

        <!-- Exported false, should only be accessible from this app!! -->
        <receiver
            android:name=".features.notifications.NotificationBroadcastReceiver"
            android:enabled="true"
            android:exported="false" />

        <!--
        A media button receiver receives and helps translate hardware media playback buttons,
        such as those found on wired and wireless headsets, into the appropriate callbacks in your app.
           -->
        <receiver
            android:name="androidx.media.session.MediaButtonReceiver"
            android:exported="false">
            <intent-filter>
                <action android:name="android.intent.action.MEDIA_BUTTON" />
            </intent-filter>
        </receiver>

        <!-- Providers -->

        <!-- Remove WorkManagerInitializer Provider because we are using on-demand initialization of WorkManager-->
        <provider
            android:name="androidx.startup.InitializationProvider"
            android:authorities="${applicationId}.androidx-startup"
            android:exported="false"
            tools:node="merge">
            <meta-data
                android:name="androidx.work.WorkManagerInitializer"
                android:value="androidx.startup"
                tools:node="remove" />
        </provider>

        <provider
            android:name="androidx.core.content.FileProvider"
            android:authorities="${applicationId}.fileProvider"
            android:exported="false"
            android:grantUriPermissions="true">
            <meta-data
                android:name="android.support.FILE_PROVIDER_PATHS"
                android:resource="@xml/sdk_provider_paths" />
        </provider>
    </application>

</manifest><|MERGE_RESOLUTION|>--- conflicted
+++ resolved
@@ -113,12 +113,7 @@
 
         <!-- exported="true" is required to handle android.intent.action.VIEW for URL redirection-->
         <activity
-<<<<<<< HEAD
             android:name="fr.gouv.tchap.features.login.TchapLoginActivity"
-            android:launchMode="singleTask"
-=======
-            android:name=".features.login.LoginActivity"
->>>>>>> 651e3478
             android:enabled="@bool/useLoginV1"
             android:exported="true"
             android:launchMode="singleTask"
@@ -345,11 +340,7 @@
         <activity android:name=".features.spaces.manage.SpaceManageActivity" />
         <activity android:name=".features.spaces.people.SpacePeopleActivity" />
         <activity android:name=".features.spaces.leave.SpaceLeaveAdvancedActivity" />
-<<<<<<< HEAD
         <activity android:name="fr.gouv.tchap.features.expired.ExpiredAccountActivity" />
-=======
-
->>>>>>> 651e3478
         <!-- Services -->
 
         <service
