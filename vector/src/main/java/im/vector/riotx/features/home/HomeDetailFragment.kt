--- conflicted
+++ resolved
@@ -33,12 +33,9 @@
 import im.vector.riotx.core.platform.ToolbarConfigurable
 import im.vector.riotx.core.platform.VectorBaseActivity
 import im.vector.riotx.core.platform.VectorBaseFragment
-<<<<<<< HEAD
-import im.vector.riotx.core.resources.ColorProvider
-=======
 import im.vector.riotx.core.ui.views.ActiveCallView
 import im.vector.riotx.core.ui.views.ActiveCallViewHolder
->>>>>>> fca669ff
+import im.vector.riotx.core.resources.ColorProvider
 import im.vector.riotx.core.ui.views.KeysBackupBanner
 import im.vector.riotx.features.call.SharedActiveCallViewModel
 import im.vector.riotx.features.call.VectorCallActivity
@@ -94,7 +91,7 @@
         withState(viewModel) {
             // Update the navigation view if needed (for when we restore the tabs)
             bottomNavigationView.selectedItemId = it.displayMode.toMenuId()
-            bottomNavigationView.visibility = if (bottomNavigationView.selectedItemId != R.id.bottom_action_home) View.VISIBLE else View.GONE
+            bottomNavigationView.visibility = if (bottomNavigationView.selectedItemId != R.id.bottom_action_notification) View.VISIBLE else View.GONE
         }
 
         viewModel.selectSubscribe(this, HomeDetailViewState::groupSummary) { groupSummary ->
