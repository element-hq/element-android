/*
 * Copyright 2019 New Vector Ltd
 *
 * Licensed under the Apache License, Version 2.0 (the "License");
 * you may not use this file except in compliance with the License.
 * You may obtain a copy of the License at
 *
 * http://www.apache.org/licenses/LICENSE-2.0
 *
 * Unless required by applicable law or agreed to in writing, software
 * distributed under the License is distributed on an "AS IS" BASIS,
 * WITHOUT WARRANTIES OR CONDITIONS OF ANY KIND, either express or implied.
 * See the License for the specific language governing permissions and
 * limitations under the License.
 */

package im.vector.riotx.features.roomprofile.members

import com.airbnb.mvrx.FragmentViewModelContext
import com.airbnb.mvrx.MvRxViewModelFactory
import com.airbnb.mvrx.ViewModelContext
import com.squareup.inject.assisted.Assisted
import com.squareup.inject.assisted.AssistedInject
import im.vector.matrix.android.api.query.QueryStringValue
import im.vector.matrix.android.api.session.Session
import im.vector.matrix.android.api.session.events.model.EventType
import im.vector.matrix.android.api.session.events.model.toModel
import im.vector.matrix.android.api.session.room.members.roomMemberQueryParams
import im.vector.matrix.android.api.session.room.model.Membership
import im.vector.matrix.android.api.session.room.model.PowerLevelsContent
import im.vector.matrix.android.api.session.room.model.RoomMemberSummary
import im.vector.matrix.android.api.session.room.powerlevels.PowerLevelsConstants
import im.vector.matrix.android.api.session.room.powerlevels.PowerLevelsHelper
import im.vector.matrix.rx.mapOptional
import im.vector.matrix.rx.rx
import im.vector.matrix.rx.unwrap
import im.vector.riotx.core.platform.EmptyViewEvents
import im.vector.riotx.core.platform.VectorViewModel
import io.reactivex.Observable
import io.reactivex.functions.BiFunction

class RoomMemberListViewModel @AssistedInject constructor(@Assisted initialState: RoomMemberListViewState,
                                                          private val roomMemberSummaryComparator: RoomMemberSummaryComparator,
                                                          private val session: Session)
    : VectorViewModel<RoomMemberListViewState, RoomMemberListAction, EmptyViewEvents>(initialState) {

    @AssistedInject.Factory
    interface Factory {
        fun create(initialState: RoomMemberListViewState): RoomMemberListViewModel
    }

    companion object : MvRxViewModelFactory<RoomMemberListViewModel, RoomMemberListViewState> {

        @JvmStatic
        override fun create(viewModelContext: ViewModelContext, state: RoomMemberListViewState): RoomMemberListViewModel? {
            val fragment: RoomMemberListFragment = (viewModelContext as FragmentViewModelContext).fragment()
            return fragment.viewModelFactory.create(state)
        }
    }

    private val room = session.getRoom(initialState.roomId)!!

    init {
        observeRoomMemberSummaries()
        observeRoomSummary()
    }

    private fun observeRoomMemberSummaries() {
        val roomMemberQueryParams = roomMemberQueryParams {
            displayName = QueryStringValue.IsNotEmpty
            memberships = Membership.activeMemberships()
        }
        Observable
                .combineLatest<List<RoomMemberSummary>, PowerLevelsContent, RoomMemberSummaries>(
<<<<<<< HEAD
                        room.rx().liveRoomMembers(roomMemberQueryParams),
                        room.rx()
                                .liveStateEvent(EventType.STATE_ROOM_POWER_LEVELS, "")
=======
                        room.rx(session).liveRoomMembers(roomMemberQueryParams),
                        room.rx(session)
                                .liveStateEvent(EventType.STATE_ROOM_POWER_LEVELS)
>>>>>>> ce13e824
                                .mapOptional { it.content.toModel<PowerLevelsContent>() }
                                .unwrap(),
                        BiFunction { roomMembers, powerLevelsContent ->
                            buildRoomMemberSummaries(powerLevelsContent, roomMembers)
                        }
                )
                .execute { async ->
                    copy(roomMemberSummaries = async)
                }
    }

    private fun observeRoomSummary() {
        room.rx(session).liveRoomSummary()
                .unwrap()
                .execute { async ->
                    copy(roomSummary = async)
                }
    }

    private fun buildRoomMemberSummaries(powerLevelsContent: PowerLevelsContent, roomMembers: List<RoomMemberSummary>): RoomMemberSummaries {
        val admins = ArrayList<RoomMemberSummary>()
        val moderators = ArrayList<RoomMemberSummary>()
        val users = ArrayList<RoomMemberSummary>(roomMembers.size)
        val customs = ArrayList<RoomMemberSummary>()
        val invites = ArrayList<RoomMemberSummary>()
        val powerLevelsHelper = PowerLevelsHelper(powerLevelsContent)
        roomMembers
                .forEach { roomMember ->
                    val memberPowerLevel = powerLevelsHelper.getUserPowerLevel(roomMember.userId)
                    when {
                        roomMember.membership == Membership.INVITE                            -> invites.add(roomMember)
                        memberPowerLevel == PowerLevelsConstants.DEFAULT_ROOM_ADMIN_LEVEL     -> admins.add(roomMember)
                        memberPowerLevel == PowerLevelsConstants.DEFAULT_ROOM_MODERATOR_LEVEL -> moderators.add(roomMember)
                        memberPowerLevel == PowerLevelsConstants.DEFAULT_ROOM_USER_LEVEL      -> users.add(roomMember)
                        else                                                                  -> customs.add(roomMember)
                    }
                }

        return listOf(
                PowerLevelCategory.ADMIN to admins.sortedWith(roomMemberSummaryComparator),
                PowerLevelCategory.MODERATOR to moderators.sortedWith(roomMemberSummaryComparator),
                PowerLevelCategory.CUSTOM to customs.sortedWith(roomMemberSummaryComparator),
                PowerLevelCategory.INVITE to invites.sortedWith(roomMemberSummaryComparator),
                PowerLevelCategory.USER to users.sortedWith(roomMemberSummaryComparator)
        )
    }

    override fun handle(action: RoomMemberListAction) {
    }
}<|MERGE_RESOLUTION|>--- conflicted
+++ resolved
@@ -72,15 +72,9 @@
         }
         Observable
                 .combineLatest<List<RoomMemberSummary>, PowerLevelsContent, RoomMemberSummaries>(
-<<<<<<< HEAD
-                        room.rx().liveRoomMembers(roomMemberQueryParams),
-                        room.rx()
-                                .liveStateEvent(EventType.STATE_ROOM_POWER_LEVELS, "")
-=======
                         room.rx(session).liveRoomMembers(roomMemberQueryParams),
                         room.rx(session)
-                                .liveStateEvent(EventType.STATE_ROOM_POWER_LEVELS)
->>>>>>> ce13e824
+                                .liveStateEvent(EventType.STATE_ROOM_POWER_LEVELS,"")
                                 .mapOptional { it.content.toModel<PowerLevelsContent>() }
                                 .unwrap(),
                         BiFunction { roomMembers, powerLevelsContent ->
