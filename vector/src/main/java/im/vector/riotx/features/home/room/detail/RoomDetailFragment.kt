/*
 * Copyright 2019 New Vector Ltd
 *
 * Licensed under the Apache License, Version 2.0 (the "License");
 * you may not use this file except in compliance with the License.
 * You may obtain a copy of the License at
 *
 * http://www.apache.org/licenses/LICENSE-2.0
 *
 * Unless required by applicable law or agreed to in writing, software
 * distributed under the License is distributed on an "AS IS" BASIS,
 * WITHOUT WARRANTIES OR CONDITIONS OF ANY KIND, either express or implied.
 * See the License for the specific language governing permissions and
 * limitations under the License.
 */

package im.vector.riotx.features.home.room.detail

import android.annotation.SuppressLint
import android.app.Activity.RESULT_OK
import android.content.DialogInterface
import android.content.Intent
import android.net.Uri
import android.os.Build
import android.os.Bundle
import android.os.Parcelable
import android.text.Spannable
import android.view.*
import android.widget.TextView
import android.widget.Toast
import androidx.annotation.DrawableRes
import androidx.annotation.StringRes
import androidx.appcompat.app.AlertDialog
import androidx.core.app.ActivityOptionsCompat
import androidx.core.content.ContextCompat
import androidx.core.text.buildSpannedString
import androidx.core.util.Pair
import androidx.core.view.ViewCompat
import androidx.core.view.forEach
import androidx.core.view.isVisible
import androidx.recyclerview.widget.ItemTouchHelper
import androidx.recyclerview.widget.LinearLayoutManager
import androidx.recyclerview.widget.RecyclerView
import butterknife.BindView
import com.airbnb.epoxy.EpoxyModel
import com.airbnb.epoxy.EpoxyVisibilityTracker
import com.airbnb.epoxy.OnModelBuildFinishedListener
import com.airbnb.mvrx.*
import com.github.piasy.biv.BigImageViewer
import com.github.piasy.biv.loader.ImageLoader
import com.google.android.material.snackbar.Snackbar
import com.google.android.material.textfield.TextInputEditText
import im.vector.matrix.android.api.permalinks.PermalinkFactory
import im.vector.matrix.android.api.session.Session
import im.vector.matrix.android.api.session.content.ContentAttachmentData
import im.vector.matrix.android.api.session.events.model.Event
import im.vector.matrix.android.api.session.room.model.Membership
import im.vector.matrix.android.api.session.room.model.message.*
import im.vector.matrix.android.api.session.room.send.SendState
import im.vector.matrix.android.api.session.room.timeline.Timeline
import im.vector.matrix.android.api.session.room.timeline.TimelineEvent
import im.vector.matrix.android.api.session.room.timeline.getLastMessageContent
import im.vector.matrix.android.api.util.MatrixItem
import im.vector.matrix.android.api.util.toMatrixItem
import im.vector.riotx.R
import im.vector.riotx.core.dialogs.withColoredButton
import im.vector.riotx.core.epoxy.LayoutManagerStateRestorer
import im.vector.riotx.core.extensions.*
import im.vector.riotx.core.files.addEntryToDownloadManager
import im.vector.riotx.core.glide.GlideApp
import im.vector.riotx.core.platform.VectorBaseFragment
import im.vector.riotx.core.ui.views.JumpToReadMarkerView
import im.vector.riotx.core.ui.views.NotificationAreaView
import im.vector.riotx.core.utils.*
import im.vector.riotx.features.attachments.AttachmentTypeSelectorView
import im.vector.riotx.features.attachments.AttachmentsHelper
import im.vector.riotx.features.attachments.ContactAttachment
import im.vector.riotx.features.command.Command
import im.vector.riotx.features.home.AvatarRenderer
import im.vector.riotx.features.home.getColorFromUserId
import im.vector.riotx.features.home.room.detail.composer.TextComposerView
import im.vector.riotx.features.home.room.detail.readreceipts.DisplayReadReceiptsBottomSheet
import im.vector.riotx.features.home.room.detail.timeline.TimelineEventController
import im.vector.riotx.features.home.room.detail.timeline.action.EventSharedAction
import im.vector.riotx.features.home.room.detail.timeline.action.MessageActionsBottomSheet
import im.vector.riotx.features.home.room.detail.timeline.action.MessageSharedActionViewModel
import im.vector.riotx.features.home.room.detail.timeline.edithistory.ViewEditHistoryBottomSheet
import im.vector.riotx.features.home.room.detail.timeline.item.*
import im.vector.riotx.features.home.room.detail.timeline.reactions.ViewReactionsBottomSheet
import im.vector.riotx.features.html.EventHtmlRenderer
import im.vector.riotx.features.html.PillImageSpan
import im.vector.riotx.features.invite.VectorInviteView
import im.vector.riotx.features.media.ImageContentRenderer
import im.vector.riotx.features.media.ImageMediaViewerActivity
import im.vector.riotx.features.media.VideoContentRenderer
import im.vector.riotx.features.media.VideoMediaViewerActivity
import im.vector.riotx.features.notifications.NotificationDrawerManager
import im.vector.riotx.features.permalink.NavigateToRoomInterceptor
import im.vector.riotx.features.permalink.PermalinkHandler
import im.vector.riotx.features.reactions.EmojiReactionPickerActivity
import im.vector.riotx.features.settings.VectorPreferences
import im.vector.riotx.features.share.SharedData
import io.reactivex.android.schedulers.AndroidSchedulers
import io.reactivex.schedulers.Schedulers
import kotlinx.android.parcel.Parcelize
import kotlinx.android.synthetic.main.fragment_room_detail.*
import kotlinx.android.synthetic.main.merge_composer_layout.view.*
import kotlinx.android.synthetic.main.merge_overlay_waiting_view.*
import org.commonmark.parser.Parser
import timber.log.Timber
import java.io.File
import javax.inject.Inject

@Parcelize
data class RoomDetailArgs(
        val roomId: String,
        val eventId: String? = null,
        val sharedData: SharedData? = null
) : Parcelable

private const val REACTION_SELECT_REQUEST_CODE = 0

class RoomDetailFragment @Inject constructor(
        private val session: Session,
        private val avatarRenderer: AvatarRenderer,
        private val timelineEventController: TimelineEventController,
        autoCompleterFactory: AutoCompleter.Factory,
        private val permalinkHandler: PermalinkHandler,
        private val notificationDrawerManager: NotificationDrawerManager,
        val roomDetailViewModelFactory: RoomDetailViewModel.Factory,
        private val eventHtmlRenderer: EventHtmlRenderer,
        private val vectorPreferences: VectorPreferences
) :
        VectorBaseFragment(),
        TimelineEventController.Callback,
        VectorInviteView.Callback,
        JumpToReadMarkerView.Callback,
        AttachmentTypeSelectorView.Callback,
        AttachmentsHelper.Callback {

    companion object {

        /**
         * Sanitize the display name.
         *
         * @param displayName the display name to sanitize
         * @return the sanitized display name
         */
        private fun sanitizeDisplayName(displayName: String): String {
            if (displayName.endsWith(ircPattern)) {
                return displayName.substring(0, displayName.length - ircPattern.length)
            }

            return displayName
        }

        private const val ircPattern = " (IRC)"
    }

    private val roomDetailArgs: RoomDetailArgs by args()
    private val glideRequests by lazy {
        GlideApp.with(this)
    }

    private val autoCompleter: AutoCompleter by lazy {
        autoCompleterFactory.create(roomDetailArgs.roomId)
    }
    private val roomDetailViewModel: RoomDetailViewModel by fragmentViewModel()
    private val debouncer = Debouncer(createUIHandler())

    private lateinit var scrollOnNewMessageCallback: ScrollOnNewMessageCallback
    private lateinit var scrollOnHighlightedEventCallback: ScrollOnHighlightedEventCallback

    override fun getLayoutResId() = R.layout.fragment_room_detail

    override fun getMenuRes() = R.menu.menu_timeline

    private lateinit var sharedActionViewModel: MessageSharedActionViewModel
    private lateinit var layoutManager: LinearLayoutManager
    private lateinit var jumpToBottomViewVisibilityManager: JumpToBottomViewVisibilityManager
    private var modelBuildListener: OnModelBuildFinishedListener? = null

    private lateinit var attachmentsHelper: AttachmentsHelper
    private lateinit var keyboardStateUtils: KeyboardStateUtils

    @BindView(R.id.composerLayout)
    lateinit var composerLayout: TextComposerView
    private lateinit var attachmentTypeSelector: AttachmentTypeSelectorView

    private var lockSendButton = false

    override fun onViewCreated(view: View, savedInstanceState: Bundle?) {
        super.onViewCreated(view, savedInstanceState)
        sharedActionViewModel = activityViewModelProvider.get(MessageSharedActionViewModel::class.java)
        attachmentsHelper = AttachmentsHelper.create(this, this).register()
        keyboardStateUtils = KeyboardStateUtils(requireActivity())
        setupToolbar(roomToolbar)
        setupRecyclerView()
        setupComposer()
        setupInviteView()
        setupNotificationView()
        setupJumpToReadMarkerView()
        setupJumpToBottomView()

        roomDetailViewModel.subscribe { renderState(it) }
        roomDetailViewModel.sendMessageResultLiveData.observeEvent(viewLifecycleOwner) { renderSendMessageResult(it) }

        roomDetailViewModel.nonBlockingPopAlert.observeEvent(this) { pair ->
            val message = requireContext().getString(pair.first, *pair.second.toTypedArray())
            showSnackWithMessage(message, Snackbar.LENGTH_LONG)
        }
        sharedActionViewModel
                .observe()
                .subscribe {
                    handleActions(it)
                }
                .disposeOnDestroyView()

        roomDetailViewModel.navigateToEvent.observeEvent(this) {
            val scrollPosition = timelineEventController.searchPositionOfEvent(it)
            if (scrollPosition == null) {
                scrollOnHighlightedEventCallback.scheduleScrollTo(it)
            } else {
                recyclerView.stopScroll()
                layoutManager.scrollToPosition(scrollPosition)
            }
        }

        roomDetailViewModel.fileTooBigEvent.observeEvent(this) {
            displayFileTooBigWarning(it)
        }

        roomDetailViewModel.selectSubscribe(this, RoomDetailViewState::tombstoneEventHandling, uniqueOnly("tombstoneEventHandling")) {
            renderTombstoneEventHandling(it)
        }

        roomDetailViewModel.downloadedFileEvent.observeEvent(this) { downloadFileState ->
            if (downloadFileState.throwable != null) {
                requireActivity().toast(errorFormatter.toHumanReadable(downloadFileState.throwable))
            } else if (downloadFileState.file != null) {
                requireActivity().toast(getString(R.string.downloaded_file, downloadFileState.file.path))
                addEntryToDownloadManager(requireContext(), downloadFileState.file, downloadFileState.mimeType)
            }
        }

        roomDetailViewModel.selectSubscribe(RoomDetailViewState::sendMode) { mode ->
            when (mode) {
                is SendMode.REGULAR -> renderRegularMode(mode.text)
                is SendMode.EDIT -> renderSpecialMode(mode.timelineEvent, R.drawable.ic_edit, R.string.edit, mode.text)
                is SendMode.QUOTE -> renderSpecialMode(mode.timelineEvent, R.drawable.ic_quote, R.string.quote, mode.text)
                is SendMode.REPLY -> renderSpecialMode(mode.timelineEvent, R.drawable.ic_reply, R.string.reply, mode.text)
            }
        }

        roomDetailViewModel.selectSubscribe(RoomDetailViewState::syncState) { syncState ->
            syncStateView.render(syncState)
        }

        roomDetailViewModel.requestLiveData.observeEvent(this) {
            displayRoomDetailActionResult(it)
        }

        roomDetailViewModel.viewEvents
                .observe()
                .observeOn(AndroidSchedulers.mainThread())
                .subscribe {
                    when (it) {
                        is RoomDetailViewEvents.Failure -> showErrorInSnackbar(it.throwable)
                    }
                }
                .disposeOnDestroyView()
    }

    override fun onActivityCreated(savedInstanceState: Bundle?) {
        super.onActivityCreated(savedInstanceState)
        if (savedInstanceState == null) {
            when (val sharedData = roomDetailArgs.sharedData) {
                is SharedData.Text -> roomDetailViewModel.handle(RoomDetailAction.SendMessage(sharedData.text, false))
                is SharedData.Attachments -> roomDetailViewModel.handle(RoomDetailAction.SendMedia(sharedData.attachmentData))
                null -> Timber.v("No share data to process")
            }
        }
    }

    override fun onDestroyView() {
        timelineEventController.callback = null
        timelineEventController.removeModelBuildListener(modelBuildListener)
        modelBuildListener = null
        debouncer.cancelAll()
        recyclerView.cleanup()
        super.onDestroyView()
    }

    override fun onDestroy() {
        roomDetailViewModel.handle(RoomDetailAction.ExitTrackingUnreadMessagesState)
        super.onDestroy()
    }

    private fun setupJumpToBottomView() {
        jumpToBottomView.visibility = View.INVISIBLE
        jumpToBottomView.setOnClickListener {
            roomDetailViewModel.handle(RoomDetailAction.ExitTrackingUnreadMessagesState)
            jumpToBottomView.visibility = View.INVISIBLE
            if (!roomDetailViewModel.timeline.isLive) {
                roomDetailViewModel.timeline.restartWithEventId(null)
            } else {
                layoutManager.scrollToPosition(0)
            }
        }

        jumpToBottomViewVisibilityManager = JumpToBottomViewVisibilityManager(
                jumpToBottomView,
                debouncer,
                recyclerView,
                layoutManager
        )
    }

    private fun setupJumpToReadMarkerView() {
        jumpToReadMarkerView.callback = this
    }

    private fun displayFileTooBigWarning(error: FileTooBigError) {
        AlertDialog.Builder(requireActivity())
                .setTitle(R.string.dialog_title_error)
                .setMessage(getString(R.string.error_file_too_big,
                        error.filename,
                        TextUtils.formatFileSize(requireContext(), error.fileSizeInBytes),
                        TextUtils.formatFileSize(requireContext(), error.homeServerLimitInBytes)
                ))
                .setPositiveButton(R.string.ok, null)
                .show()
    }

    private fun setupNotificationView() {
        notificationAreaView.delegate = object : NotificationAreaView.Delegate {
            override fun onTombstoneEventClicked(tombstoneEvent: Event) {
                roomDetailViewModel.handle(RoomDetailAction.HandleTombstoneEvent(tombstoneEvent))
            }

            override fun resendUnsentEvents() {
                vectorBaseActivity.notImplemented()
            }

            override fun deleteUnsentEvents() {
                vectorBaseActivity.notImplemented()
            }

            override fun closeScreen() {
                vectorBaseActivity.notImplemented()
            }

            override fun jumpToBottom() {
                vectorBaseActivity.notImplemented()
            }
        }
    }

    override fun onPrepareOptionsMenu(menu: Menu) {
        menu.forEach {
            it.isVisible = roomDetailViewModel.isMenuItemVisible(it.itemId)
        }
    }

    override fun onOptionsItemSelected(item: MenuItem): Boolean {
        if (item.itemId == R.id.clear_message_queue) {
            // This a temporary option during dev as it is not super stable
            // Cancel all pending actions in room queue and post a dummy
            // Then mark all sending events as undelivered
            roomDetailViewModel.handle(RoomDetailAction.ClearSendQueue)
            return true
        }
        if (item.itemId == R.id.resend_all) {
            roomDetailViewModel.handle(RoomDetailAction.ResendAll)
            return true
        }
        return super.onOptionsItemSelected(item)
    }

    private fun renderRegularMode(text: String) {
        autoCompleter.exitSpecialMode()
        composerLayout.collapse()

        updateComposerText(text)
        composerLayout.sendButton.setContentDescription(getString(R.string.send))
    }

    private fun renderSpecialMode(event: TimelineEvent,
                                  @DrawableRes iconRes: Int,
                                  @StringRes descriptionRes: Int,
                                  defaultContent: String) {
        autoCompleter.enterSpecialMode()
        // switch to expanded bar
        composerLayout.composerRelatedMessageTitle.apply {
            text = event.getDisambiguatedDisplayName()
            setTextColor(ContextCompat.getColor(requireContext(), getColorFromUserId(event.root.senderId)))
        }

        val messageContent: MessageContent? = event.getLastMessageContent()
        val nonFormattedBody = messageContent?.body ?: ""
        var formattedBody: CharSequence? = null
        if (messageContent is MessageTextContent && messageContent.format == MessageType.FORMAT_MATRIX_HTML) {
            val parser = Parser.builder().build()
            val document = parser.parse(messageContent.formattedBody ?: messageContent.body)
            formattedBody = eventHtmlRenderer.render(document)
        }
        composerLayout.composerRelatedMessageContent.text = formattedBody ?: nonFormattedBody

        updateComposerText(defaultContent)

        composerLayout.composerRelatedMessageActionIcon.setImageDrawable(ContextCompat.getDrawable(requireContext(), iconRes))
        composerLayout.sendButton.setContentDescription(getString(descriptionRes))

        avatarRenderer.render(
                MatrixItem.UserItem(event.root.senderId
                        ?: "", event.getDisambiguatedDisplayName(), event.senderAvatar),
                composerLayout.composerRelatedMessageAvatar
        )
        composerLayout.expand {
            if (isAdded) {
                // need to do it here also when not using quick reply
                focusComposerAndShowKeyboard()
            }
        }
        focusComposerAndShowKeyboard()
    }

    private fun updateComposerText(text: String) {
        // Do not update if this is the same text to avoid the cursor to move
        if (text != composerLayout.composerEditText.text.toString()) {
            // Ignore update to avoid saving a draft
            composerLayout.composerEditText.setText(text)
            composerLayout.composerEditText.setSelection(composerLayout.composerEditText.text?.length
                    ?: 0)
        }
    }

    override fun onResume() {
        super.onResume()
        notificationDrawerManager.setCurrentRoom(roomDetailArgs.roomId)
    }

    override fun onPause() {
        super.onPause()

        notificationDrawerManager.setCurrentRoom(null)

        roomDetailViewModel.handle(RoomDetailAction.SaveDraft(composerLayout.composerEditText.text.toString()))
    }

    override fun onActivityResult(requestCode: Int, resultCode: Int, data: Intent?) {
        val hasBeenHandled = attachmentsHelper.onActivityResult(requestCode, resultCode, data)
        if (!hasBeenHandled && resultCode == RESULT_OK && data != null) {
            when (requestCode) {
                REACTION_SELECT_REQUEST_CODE -> {
                    val (eventId, reaction) = EmojiReactionPickerActivity.getOutput(data) ?: return
                    roomDetailViewModel.handle(RoomDetailAction.SendReaction(eventId, reaction))
                }
            }
        }
    }

// PRIVATE METHODS *****************************************************************************

    private fun setupRecyclerView() {
        timelineEventController.callback = this
        timelineEventController.timeline = roomDetailViewModel.timeline

        val epoxyVisibilityTracker = EpoxyVisibilityTracker()
        epoxyVisibilityTracker.attach(recyclerView)
        layoutManager = LinearLayoutManager(context, RecyclerView.VERTICAL, true)
        val stateRestorer = LayoutManagerStateRestorer(layoutManager).register()
        scrollOnNewMessageCallback = ScrollOnNewMessageCallback(layoutManager, timelineEventController)
        scrollOnHighlightedEventCallback = ScrollOnHighlightedEventCallback(recyclerView, layoutManager, timelineEventController)
        recyclerView.layoutManager = layoutManager
        recyclerView.itemAnimator = null
        recyclerView.setHasFixedSize(true)
        modelBuildListener = OnModelBuildFinishedListener {
            it.dispatchTo(stateRestorer)
            it.dispatchTo(scrollOnNewMessageCallback)
            it.dispatchTo(scrollOnHighlightedEventCallback)
            updateJumpToReadMarkerViewVisibility()
            jumpToBottomViewVisibilityManager.maybeShowJumpToBottomViewVisibilityWithDelay()
        }
        timelineEventController.addModelBuildListener(modelBuildListener)
        recyclerView.adapter = timelineEventController.adapter

<<<<<<< HEAD
        recyclerView.addOnScrollListener(object : RecyclerView.OnScrollListener() {
            override fun onScrollStateChanged(recyclerView: RecyclerView, newState: Int) {
                when (newState) {
                    RecyclerView.SCROLL_STATE_IDLE -> {
                        updateJumpToBottomViewVisibility()
                    }
                    RecyclerView.SCROLL_STATE_DRAGGING,
                    RecyclerView.SCROLL_STATE_SETTLING -> {
                        jumpToBottomView.hide()
                    }
                }
            }
        })
=======
        timelineEventController.callback = this
>>>>>>> a458997c

        if (vectorPreferences.swipeToReplyIsEnabled()) {
            val quickReplyHandler = object : RoomMessageTouchHelperCallback.QuickReplayHandler {
                override fun performQuickReplyOnHolder(model: EpoxyModel<*>) {
                    (model as? AbsMessageItem)?.attributes?.informationData?.let {
                        val eventId = it.eventId
                        roomDetailViewModel.handle(RoomDetailAction.EnterReplyMode(eventId, composerLayout.composerEditText.text.toString()))
                    }
                }

                override fun canSwipeModel(model: EpoxyModel<*>): Boolean {
                    return when (model) {
                        is MessageFileItem,
                        is MessageImageVideoItem,
                        is MessageTextItem -> {
                            return (model as AbsMessageItem).attributes.informationData.sendState == SendState.SYNCED
                        }
                        else -> false
                    }
                }
            }
            val swipeCallback = RoomMessageTouchHelperCallback(requireContext(), R.drawable.ic_reply, quickReplyHandler)
            val touchHelper = ItemTouchHelper(swipeCallback)
            touchHelper.attachToRecyclerView(recyclerView)
        }
    }

    private fun updateJumpToReadMarkerViewVisibility() {
        jumpToReadMarkerView?.post {
            withState(roomDetailViewModel) {
                val showJumpToUnreadBanner = when (it.unreadState) {
                    UnreadState.Unknown,
                    UnreadState.HasNoUnread -> false
                    is UnreadState.ReadMarkerNotLoaded -> true
                    is UnreadState.HasUnread -> {
                        if (it.canShowJumpToReadMarker) {
                            val lastVisibleItem = layoutManager.findLastVisibleItemPosition()
                            val positionOfReadMarker = timelineEventController.getPositionOfReadMarker()
                            if (positionOfReadMarker == null) {
                                false
                            } else {
                                positionOfReadMarker > lastVisibleItem
                            }
                        } else {
                            false
                        }
                    }
                }
                jumpToReadMarkerView?.isVisible = showJumpToUnreadBanner
            }
        }
    }

    private fun setupComposer() {
        autoCompleter.setup(composerLayout.composerEditText)
        composerLayout.callback = object : TextComposerView.Callback {
            override fun onAddAttachment() {
                if (!::attachmentTypeSelector.isInitialized) {
                    attachmentTypeSelector = AttachmentTypeSelectorView(vectorBaseActivity, vectorBaseActivity.layoutInflater, this@RoomDetailFragment)
                }
                attachmentTypeSelector.show(composerLayout.attachmentButton, keyboardStateUtils.isKeyboardShowing)
            }

            override fun onSendMessage(text: CharSequence) {
                if (lockSendButton) {
                    Timber.w("Send button is locked")
                    return
                }
                if (text.isNotBlank()) {
                    lockSendButton = true
                    roomDetailViewModel.handle(RoomDetailAction.SendMessage(text, vectorPreferences.isMarkdownEnabled()))
                }
            }

            override fun onCloseRelatedMessage() {
                roomDetailViewModel.handle(RoomDetailAction.ExitSpecialMode(composerLayout.text.toString()))
            }

            override fun onRichContentSelected(contentUri: Uri): Boolean {
                // We need WRITE_EXTERNAL permission
                return if (checkPermissions(PERMISSIONS_FOR_WRITING_FILES, this@RoomDetailFragment, PERMISSION_REQUEST_CODE_INCOMING_URI)) {
                    sendUri(contentUri)
                } else {
                    roomDetailViewModel.pendingUri = contentUri
                    // Always intercept when we request some permission
                    true
                }
            }
        }
    }

    private fun sendUri(uri: Uri): Boolean {
        val shareIntent = Intent(Intent.ACTION_SEND, uri)
        val isHandled = attachmentsHelper.handleShareIntent(shareIntent)
        if (!isHandled) {
            Toast.makeText(requireContext(), R.string.error_handling_incoming_share, Toast.LENGTH_SHORT).show()
        }
        return isHandled
    }

    private fun setupInviteView() {
        inviteView.callback = this
    }

    private fun renderState(state: RoomDetailViewState) {
        renderRoomSummary(state)
        val summary = state.asyncRoomSummary()
        val inviter = state.asyncInviter()
        if (summary?.membership == Membership.JOIN) {
            scrollOnHighlightedEventCallback.timeline = roomDetailViewModel.timeline
            timelineEventController.update(state)
            inviteView.visibility = View.GONE
            val uid = session.myUserId
            val meMember = session.getRoom(state.roomId)?.getRoomMember(uid)
            avatarRenderer.render(MatrixItem.UserItem(uid, meMember?.displayName, meMember?.avatarUrl), composerLayout.composerAvatarImageView)
        } else if (summary?.membership == Membership.INVITE && inviter != null) {
            inviteView.visibility = View.VISIBLE
            inviteView.render(inviter, VectorInviteView.Mode.LARGE)

            // Intercept click event
            inviteView.setOnClickListener { }
        } else if (state.asyncInviter.complete) {
            vectorBaseActivity.finish()
        }
        val isRoomEncrypted = summary?.isEncrypted ?: false
        if (state.tombstoneEvent == null) {
            composerLayout.visibility = View.VISIBLE
            composerLayout.setRoomEncrypted(isRoomEncrypted)
            notificationAreaView.render(NotificationAreaView.State.Hidden)
        } else {
            composerLayout.visibility = View.GONE
            notificationAreaView.render(NotificationAreaView.State.Tombstone(state.tombstoneEvent))
        }
    }

    private fun renderRoomSummary(state: RoomDetailViewState) {
        state.asyncRoomSummary()?.let {
            if (it.membership.isLeft()) {
                Timber.w("The room has been left")
                activity?.finish()
            } else {
                roomToolbarTitleView.text = it.displayName
                avatarRenderer.render(it.toMatrixItem(), roomToolbarAvatarImageView)
                roomToolbarSubtitleView.setTextOrHide(it.topic)
            }
            jumpToBottomView.count = it.notificationCount
            jumpToBottomView.drawBadge = it.hasUnreadMessages
        }
    }

    private fun renderTombstoneEventHandling(async: Async<String>) {
        when (async) {
            is Loading -> {
                // TODO Better handling progress
                vectorBaseActivity.showWaitingView()
                vectorBaseActivity.waiting_view_status_text.visibility = View.VISIBLE
                vectorBaseActivity.waiting_view_status_text.text = getString(R.string.joining_room)
            }
            is Success -> {
                navigator.openRoom(vectorBaseActivity, async())
                vectorBaseActivity.finish()
            }
            is Fail -> {
                vectorBaseActivity.hideWaitingView()
                vectorBaseActivity.toast(errorFormatter.toHumanReadable(async.error))
            }
        }
    }

    private fun renderSendMessageResult(sendMessageResult: SendMessageResult) {
        when (sendMessageResult) {
            is SendMessageResult.MessageSent -> {
                updateComposerText("")
            }
            is SendMessageResult.SlashCommandHandled -> {
                sendMessageResult.messageRes?.let { showSnackWithMessage(getString(it)) }
                updateComposerText("")
            }
            is SendMessageResult.SlashCommandError -> {
                displayCommandError(getString(R.string.command_problem_with_parameters, sendMessageResult.command.command))
            }
            is SendMessageResult.SlashCommandUnknown -> {
                displayCommandError(getString(R.string.unrecognized_command, sendMessageResult.command))
            }
            is SendMessageResult.SlashCommandResultOk -> {
                updateComposerText("")
            }
            is SendMessageResult.SlashCommandResultError -> {
                displayCommandError(sendMessageResult.throwable.localizedMessage)
            }
            is SendMessageResult.SlashCommandNotImplemented -> {
                displayCommandError(getString(R.string.not_implemented))
            }
        }

        lockSendButton = false
    }

    private fun displayCommandError(message: String) {
        AlertDialog.Builder(requireActivity())
                .setTitle(R.string.command_error)
                .setMessage(message)
                .setPositiveButton(R.string.ok, null)
                .show()
    }

    private fun promptReasonToReportContent(action: EventSharedAction.ReportContentCustom) {
        val inflater = requireActivity().layoutInflater
        val layout = inflater.inflate(R.layout.dialog_report_content, null)

        val input = layout.findViewById<TextInputEditText>(R.id.dialog_report_content_input)

        AlertDialog.Builder(requireActivity())
                .setTitle(R.string.report_content_custom_title)
                .setView(layout)
                .setPositiveButton(R.string.report_content_custom_submit) { _, _ ->
                    val reason = input.text.toString()
                    roomDetailViewModel.handle(RoomDetailAction.ReportContent(action.eventId, action.senderId, reason))
                }
                .setNegativeButton(R.string.cancel, null)
                .show()
    }

    private fun displayRoomDetailActionResult(result: Async<RoomDetailAction>) {
        when (result) {
            is Fail -> {
                AlertDialog.Builder(requireActivity())
                        .setTitle(R.string.dialog_title_error)
                        .setMessage(errorFormatter.toHumanReadable(result.error))
                        .setPositiveButton(R.string.ok, null)
                        .show()
            }
            is Success -> {
                when (val data = result.invoke()) {
                    is RoomDetailAction.ReportContent -> {
                        when {
                            data.spam -> {
                                AlertDialog.Builder(requireActivity())
                                        .setTitle(R.string.content_reported_as_spam_title)
                                        .setMessage(R.string.content_reported_as_spam_content)
                                        .setPositiveButton(R.string.ok, null)
                                        .setNegativeButton(R.string.block_user) { _, _ ->
                                            roomDetailViewModel.handle(RoomDetailAction.IgnoreUser(data.senderId))
                                        }
                                        .show()
                                        .withColoredButton(DialogInterface.BUTTON_NEGATIVE)
                            }
                            data.inappropriate -> {
                                AlertDialog.Builder(requireActivity())
                                        .setTitle(R.string.content_reported_as_inappropriate_title)
                                        .setMessage(R.string.content_reported_as_inappropriate_content)
                                        .setPositiveButton(R.string.ok, null)
                                        .setNegativeButton(R.string.block_user) { _, _ ->
                                            roomDetailViewModel.handle(RoomDetailAction.IgnoreUser(data.senderId))
                                        }
                                        .show()
                                        .withColoredButton(DialogInterface.BUTTON_NEGATIVE)
                            }
                            else -> {
                                AlertDialog.Builder(requireActivity())
                                        .setTitle(R.string.content_reported_title)
                                        .setMessage(R.string.content_reported_content)
                                        .setPositiveButton(R.string.ok, null)
                                        .setNegativeButton(R.string.block_user) { _, _ ->
                                            roomDetailViewModel.handle(RoomDetailAction.IgnoreUser(data.senderId))
                                        }
                                        .show()
                                        .withColoredButton(DialogInterface.BUTTON_NEGATIVE)
                            }
                        }
                    }
                }
            }
        }
    }

// TimelineEventController.Callback ************************************************************

    override fun onUrlClicked(url: String): Boolean {
        permalinkHandler
                .launch(requireActivity(), url, object : NavigateToRoomInterceptor {
                    override fun navToRoom(roomId: String?, eventId: String?): Boolean {
                        // Same room?
                        if (roomId == roomDetailArgs.roomId) {
                            // Navigation to same room
                            if (eventId == null) {
                                showSnackWithMessage(getString(R.string.navigate_to_room_when_already_in_the_room))
                            } else {
                                // Highlight and scroll to this event
                                roomDetailViewModel.handle(RoomDetailAction.NavigateToEvent(eventId, true))
                            }
                            return true
                        }
                        // Not handled
                        return false
                    }
                })
                .subscribeOn(Schedulers.io())
                .observeOn(AndroidSchedulers.mainThread())
                .subscribe { managed ->
                    if (!managed) {
                        // Open in external browser, in a new Tab
                        openUrlInExternalBrowser(requireContext(), url)
                    }
                }
                .disposeOnDestroyView()
        // In fact it is always managed
        return true
    }

    override fun onUrlLongClicked(url: String): Boolean {
        if (url != getString(R.string.edited_suffix)) {
            // Copy the url to the clipboard
            copyToClipboard(requireContext(), url, true, R.string.link_copied_to_clipboard)
        }
        return true
    }

    override fun onEventVisible(event: TimelineEvent) {
        roomDetailViewModel.handle(RoomDetailAction.TimelineEventTurnsVisible(event))
    }

    override fun onEventInvisible(event: TimelineEvent) {
        roomDetailViewModel.handle(RoomDetailAction.TimelineEventTurnsInvisible(event))
    }

    override fun onEncryptedMessageClicked(informationData: MessageInformationData, view: View) {
        vectorBaseActivity.notImplemented("encrypted message click")
    }

    override fun onImageMessageClicked(messageImageContent: MessageImageInfoContent, mediaData: ImageContentRenderer.Data, view: View) {
        // TODO Use navigator

        val intent = ImageMediaViewerActivity.newIntent(vectorBaseActivity, mediaData, ViewCompat.getTransitionName(view))
        val pairs = ArrayList<Pair<View, String>>()
        if (Build.VERSION.SDK_INT >= Build.VERSION_CODES.LOLLIPOP) {
            requireActivity().window.decorView.findViewById<View>(android.R.id.statusBarBackground)?.let {
                pairs.add(Pair(it, Window.STATUS_BAR_BACKGROUND_TRANSITION_NAME))
            }
            requireActivity().window.decorView.findViewById<View>(android.R.id.navigationBarBackground)?.let {
                pairs.add(Pair(it, Window.NAVIGATION_BAR_BACKGROUND_TRANSITION_NAME))
            }
        }
        pairs.add(Pair(view, ViewCompat.getTransitionName(view) ?: ""))
        pairs.add(Pair(roomToolbar, ViewCompat.getTransitionName(roomToolbar) ?: ""))
        pairs.add(Pair(composerLayout, ViewCompat.getTransitionName(composerLayout) ?: ""))

        val bundle = ActivityOptionsCompat.makeSceneTransitionAnimation(
                requireActivity(), *pairs.toTypedArray()).toBundle()
        startActivity(intent, bundle)
    }

    override fun onVideoMessageClicked(messageVideoContent: MessageVideoContent, mediaData: VideoContentRenderer.Data, view: View) {
        // TODO Use navigator
        val intent = VideoMediaViewerActivity.newIntent(vectorBaseActivity, mediaData)
        startActivity(intent)
    }

    override fun onFileMessageClicked(eventId: String, messageFileContent: MessageFileContent) {
        val action = RoomDetailAction.DownloadFile(eventId, messageFileContent)
        // We need WRITE_EXTERNAL permission
        if (checkPermissions(PERMISSIONS_FOR_WRITING_FILES, this, PERMISSION_REQUEST_CODE_DOWNLOAD_FILE)) {
            roomDetailViewModel.handle(action)
        } else {
            roomDetailViewModel.pendingAction = action
        }
    }

    override fun onRequestPermissionsResult(requestCode: Int, permissions: Array<out String>, grantResults: IntArray) {
        if (allGranted(grantResults)) {
            when (requestCode) {
                PERMISSION_REQUEST_CODE_DOWNLOAD_FILE -> {
                    val action = roomDetailViewModel.pendingAction
                    if (action != null) {
                        roomDetailViewModel.pendingAction = null
                        roomDetailViewModel.handle(action)
                    }
                }
                PERMISSION_REQUEST_CODE_INCOMING_URI -> {
                    val pendingUri = roomDetailViewModel.pendingUri
                    if (pendingUri != null) {
                        roomDetailViewModel.pendingUri = null
                        sendUri(pendingUri)
                    }
                }
                PERMISSION_REQUEST_CODE_PICK_ATTACHMENT -> {
                    val pendingType = attachmentsHelper.pendingType
                    if (pendingType != null) {
                        attachmentsHelper.pendingType = null
                        launchAttachmentProcess(pendingType)
                    }
                }
            }
        } else {
            // Reset all pending data
            roomDetailViewModel.pendingAction = null
            roomDetailViewModel.pendingUri = null
            attachmentsHelper.pendingType = null
        }
    }

    override fun onAudioMessageClicked(messageAudioContent: MessageAudioContent) {
        vectorBaseActivity.notImplemented("open audio file")
    }

    override fun onLoadMore(direction: Timeline.Direction) {
        roomDetailViewModel.handle(RoomDetailAction.LoadMoreTimelineEvents(direction))
    }

    override fun onEventCellClicked(informationData: MessageInformationData, messageContent: MessageContent?, view: View) {
    }

    override fun onEventLongClicked(informationData: MessageInformationData, messageContent: MessageContent?, view: View): Boolean {
        view.performHapticFeedback(HapticFeedbackConstants.LONG_PRESS)
        val roomId = roomDetailArgs.roomId

        this.view?.hideKeyboard()

        MessageActionsBottomSheet
                .newInstance(roomId, informationData)
                .show(requireActivity().supportFragmentManager, "MESSAGE_CONTEXTUAL_ACTIONS")
        return true
    }

    override fun onAvatarClicked(informationData: MessageInformationData) {
        vectorBaseActivity.notImplemented("Click on user avatar")
    }

    override fun onMemberNameClicked(informationData: MessageInformationData) {
        insertUserDisplayNameInTextEditor(informationData.senderId)
    }

    override fun onClickOnReactionPill(informationData: MessageInformationData, reaction: String, on: Boolean) {
        if (on) {
            // we should test the current real state of reaction on this event
            roomDetailViewModel.handle(RoomDetailAction.SendReaction(informationData.eventId, reaction))
        } else {
            // I need to redact a reaction
            roomDetailViewModel.handle(RoomDetailAction.UndoReaction(informationData.eventId, reaction))
        }
    }

    override fun onLongClickOnReactionPill(informationData: MessageInformationData, reaction: String) {
        ViewReactionsBottomSheet.newInstance(roomDetailArgs.roomId, informationData)
                .show(requireActivity().supportFragmentManager, "DISPLAY_REACTIONS")
    }

    override fun onEditedDecorationClicked(informationData: MessageInformationData) {
        ViewEditHistoryBottomSheet.newInstance(roomDetailArgs.roomId, informationData)
                .show(requireActivity().supportFragmentManager, "DISPLAY_EDITS")
    }

    override fun onRoomCreateLinkClicked(url: String) {
        permalinkHandler
                .launch(requireContext(), url, object : NavigateToRoomInterceptor {
                    override fun navToRoom(roomId: String?, eventId: String?): Boolean {
                        requireActivity().finish()
                        return false
                    }
                })
                .subscribe()
                .disposeOnDestroyView()
    }

    override fun onReadReceiptsClicked(readReceipts: List<ReadReceiptData>) {
        DisplayReadReceiptsBottomSheet.newInstance(readReceipts)
                .show(requireActivity().supportFragmentManager, "DISPLAY_READ_RECEIPTS")
    }

    override fun onReadMarkerVisible() {
        updateJumpToReadMarkerViewVisibility()
        roomDetailViewModel.handle(RoomDetailAction.EnterTrackingUnreadMessagesState)
    }

    private fun handleActions(action: EventSharedAction) {
        when (action) {
            is EventSharedAction.AddReaction -> {
                startActivityForResult(EmojiReactionPickerActivity.intent(requireContext(), action.eventId), REACTION_SELECT_REQUEST_CODE)
            }
            is EventSharedAction.ViewReactions -> {
                ViewReactionsBottomSheet.newInstance(roomDetailArgs.roomId, action.messageInformationData)
                        .show(requireActivity().supportFragmentManager, "DISPLAY_REACTIONS")
            }
            is EventSharedAction.Copy -> {
                // I need info about the current selected message :/
                copyToClipboard(requireContext(), action.content, false)
                val msg = requireContext().getString(R.string.copied_to_clipboard)
                showSnackWithMessage(msg, Snackbar.LENGTH_SHORT)
            }
            is EventSharedAction.Delete -> {
                roomDetailViewModel.handle(RoomDetailAction.RedactAction(action.eventId, context?.getString(R.string.event_redacted_by_user_reason)))
            }
            is EventSharedAction.Share -> {
                // TODO current data communication is too limited
                // Need to now the media type
                // TODO bad, just POC
                BigImageViewer.imageLoader().loadImage(
                        action.hashCode(),
                        Uri.parse(action.imageUrl),
                        object : ImageLoader.Callback {
                            override fun onFinish() {}

                            override fun onSuccess(image: File?) {
                                if (image != null) {
                                    shareMedia(requireContext(), image, "image/*")
                                }
                            }

                            override fun onFail(error: Exception?) {}

                            override fun onCacheHit(imageType: Int, image: File?) {}

                            override fun onCacheMiss(imageType: Int, image: File?) {}

                            override fun onProgress(progress: Int) {}

                            override fun onStart() {}
                        }
                )
            }
            is EventSharedAction.ViewEditHistory -> {
                onEditedDecorationClicked(action.messageInformationData)
            }
            is EventSharedAction.ViewSource -> {
                val view = LayoutInflater.from(requireContext()).inflate(R.layout.dialog_event_content, null)
                view.findViewById<TextView>(R.id.event_content_text_view)?.let {
                    it.text = action.content
                }

                AlertDialog.Builder(requireActivity())
                        .setView(view)
                        .setPositiveButton(R.string.ok, null)
                        .show()
            }
            is EventSharedAction.ViewDecryptedSource -> {
                val view = LayoutInflater.from(requireContext()).inflate(R.layout.dialog_event_content, null)
                view.findViewById<TextView>(R.id.event_content_text_view)?.let {
                    it.text = action.content
                }

                AlertDialog.Builder(requireActivity())
                        .setView(view)
                        .setPositiveButton(R.string.ok, null)
                        .show()
            }
            is EventSharedAction.QuickReact -> {
                // eventId,ClickedOn,Add
                roomDetailViewModel.handle(RoomDetailAction.UpdateQuickReactAction(action.eventId, action.clickedOn, action.add))
            }
            is EventSharedAction.Edit -> {
                roomDetailViewModel.handle(RoomDetailAction.EnterEditMode(action.eventId, composerLayout.text.toString()))
            }
            is EventSharedAction.Quote -> {
                roomDetailViewModel.handle(RoomDetailAction.EnterQuoteMode(action.eventId, composerLayout.text.toString()))
            }
            is EventSharedAction.Reply -> {
                roomDetailViewModel.handle(RoomDetailAction.EnterReplyMode(action.eventId, composerLayout.text.toString()))
            }
            is EventSharedAction.CopyPermalink -> {
                val permalink = PermalinkFactory.createPermalink(roomDetailArgs.roomId, action.eventId)
                copyToClipboard(requireContext(), permalink, false)
                showSnackWithMessage(requireContext().getString(R.string.copied_to_clipboard), Snackbar.LENGTH_SHORT)
            }
            is EventSharedAction.Resend -> {
                roomDetailViewModel.handle(RoomDetailAction.ResendMessage(action.eventId))
            }
            is EventSharedAction.Remove -> {
                roomDetailViewModel.handle(RoomDetailAction.RemoveFailedEcho(action.eventId))
            }
            is EventSharedAction.ReportContentSpam -> {
                roomDetailViewModel.handle(RoomDetailAction.ReportContent(
                        action.eventId, action.senderId, "This message is spam", spam = true))
            }
            is EventSharedAction.ReportContentInappropriate -> {
                roomDetailViewModel.handle(RoomDetailAction.ReportContent(
                        action.eventId, action.senderId, "This message is inappropriate", inappropriate = true))
            }
            is EventSharedAction.ReportContentCustom -> {
                promptReasonToReportContent(action)
            }
            is EventSharedAction.IgnoreUser -> {
                roomDetailViewModel.handle(RoomDetailAction.IgnoreUser(action.senderId))
            }
            is EventSharedAction.OnUrlClicked -> {
                onUrlClicked(action.url)
            }
            is EventSharedAction.OnUrlLongClicked -> {
                onUrlLongClicked(action.url)
            }
            else -> {
                Toast.makeText(context, "Action $action is not implemented yet", Toast.LENGTH_LONG).show()
            }
        }
    }

    /**
     * Insert a user displayName in the message editor.
     *
     * @param userId the userId.
     */
    @SuppressLint("SetTextI18n")
    private fun insertUserDisplayNameInTextEditor(userId: String) {
        val startToCompose = composerLayout.composerEditText.text.isNullOrBlank()

        if (startToCompose
                && userId == session.myUserId) {
            // Empty composer, current user: start an emote
            composerLayout.composerEditText.setText(Command.EMOTE.command + " ")
            composerLayout.composerEditText.setSelection(Command.EMOTE.length)
        } else {
            val roomMember = roomDetailViewModel.getMember(userId)
            // TODO move logic outside of fragment
            (roomMember?.displayName ?: userId)
                    .let { sanitizeDisplayName(it) }
                    .let { displayName ->
                        buildSpannedString {
                            append(displayName)
                            setSpan(
                                    PillImageSpan(
                                            glideRequests,
                                            avatarRenderer,
                                            requireContext(),
                                            MatrixItem.UserItem(userId, displayName, roomMember?.avatarUrl)
                                    )
                                            .also { it.bind(composerLayout.composerEditText) },
                                    0,
                                    displayName.length,
                                    Spannable.SPAN_EXCLUSIVE_EXCLUSIVE
                            )
                            append(if (startToCompose) ": " else " ")
                        }.let { pill ->
                            if (startToCompose) {
                                if (displayName.startsWith("/")) {
                                    // Ensure displayName will not be interpreted as a Slash command
                                    composerLayout.composerEditText.append("\\")
                                }
                                composerLayout.composerEditText.append(pill)
                            } else {
                                composerLayout.composerEditText.text?.insert(composerLayout.composerEditText.selectionStart, pill)
                            }
                        }
                    }
        }

        focusComposerAndShowKeyboard()
    }

    private fun focusComposerAndShowKeyboard() {
        composerLayout.composerEditText.showKeyboard(andRequestFocus = true)
    }

    private fun showSnackWithMessage(message: String, duration: Int = Snackbar.LENGTH_SHORT) {
        val snack = Snackbar.make(view!!, message, duration)
        snack.view.setBackgroundColor(ContextCompat.getColor(requireContext(), R.color.notification_accent_color))
        snack.show()
    }

    // VectorInviteView.Callback

    override fun onAcceptInvite() {
        notificationDrawerManager.clearMemberShipNotificationForRoom(roomDetailArgs.roomId)
        roomDetailViewModel.handle(RoomDetailAction.AcceptInvite)
    }

    override fun onRejectInvite() {
        notificationDrawerManager.clearMemberShipNotificationForRoom(roomDetailArgs.roomId)
        roomDetailViewModel.handle(RoomDetailAction.RejectInvite)
    }

    // JumpToReadMarkerView.Callback

    override fun onJumpToReadMarkerClicked() = withState(roomDetailViewModel) {
        jumpToReadMarkerView.isVisible = false
        if (it.unreadState is UnreadState.HasUnread) {
            roomDetailViewModel.handle(RoomDetailAction.NavigateToEvent(it.unreadState.firstUnreadEventId, false))
        }
        if (it.unreadState is UnreadState.ReadMarkerNotLoaded) {
            roomDetailViewModel.handle(RoomDetailAction.NavigateToEvent(it.unreadState.readMarkerId, false))
        }
    }

    override fun onClearReadMarkerClicked() {
        roomDetailViewModel.handle(RoomDetailAction.MarkAllAsRead)
    }

    // AttachmentTypeSelectorView.Callback

    override fun onTypeSelected(type: AttachmentTypeSelectorView.Type) {
        if (checkPermissions(type.permissionsBit, this, PERMISSION_REQUEST_CODE_PICK_ATTACHMENT)) {
            launchAttachmentProcess(type)
        } else {
            attachmentsHelper.pendingType = type
        }
    }

    private fun launchAttachmentProcess(type: AttachmentTypeSelectorView.Type) {
        when (type) {
            AttachmentTypeSelectorView.Type.CAMERA -> attachmentsHelper.openCamera()
            AttachmentTypeSelectorView.Type.FILE -> attachmentsHelper.selectFile()
            AttachmentTypeSelectorView.Type.GALLERY -> attachmentsHelper.selectGallery()
            AttachmentTypeSelectorView.Type.AUDIO -> attachmentsHelper.selectAudio()
            AttachmentTypeSelectorView.Type.CONTACT -> attachmentsHelper.selectContact()
            AttachmentTypeSelectorView.Type.STICKER -> vectorBaseActivity.notImplemented("Adding stickers")
        }
    }

    // AttachmentsHelper.Callback

    override fun onContentAttachmentsReady(attachments: List<ContentAttachmentData>) {
        roomDetailViewModel.handle(RoomDetailAction.SendMedia(attachments))
    }

    override fun onAttachmentsProcessFailed() {
        Toast.makeText(requireContext(), R.string.error_attachment, Toast.LENGTH_SHORT).show()
    }

    override fun onContactAttachmentReady(contactAttachment: ContactAttachment) {
        super.onContactAttachmentReady(contactAttachment)
        val formattedContact = contactAttachment.toHumanReadable()
        roomDetailViewModel.handle(RoomDetailAction.SendMessage(formattedContact, false))
    }
}<|MERGE_RESOLUTION|>--- conflicted
+++ resolved
@@ -485,24 +485,6 @@
         timelineEventController.addModelBuildListener(modelBuildListener)
         recyclerView.adapter = timelineEventController.adapter
 
-<<<<<<< HEAD
-        recyclerView.addOnScrollListener(object : RecyclerView.OnScrollListener() {
-            override fun onScrollStateChanged(recyclerView: RecyclerView, newState: Int) {
-                when (newState) {
-                    RecyclerView.SCROLL_STATE_IDLE -> {
-                        updateJumpToBottomViewVisibility()
-                    }
-                    RecyclerView.SCROLL_STATE_DRAGGING,
-                    RecyclerView.SCROLL_STATE_SETTLING -> {
-                        jumpToBottomView.hide()
-                    }
-                }
-            }
-        })
-=======
-        timelineEventController.callback = this
->>>>>>> a458997c
-
         if (vectorPreferences.swipeToReplyIsEnabled()) {
             val quickReplyHandler = object : RoomMessageTouchHelperCallback.QuickReplayHandler {
                 override fun performQuickReplyOnHolder(model: EpoxyModel<*>) {
