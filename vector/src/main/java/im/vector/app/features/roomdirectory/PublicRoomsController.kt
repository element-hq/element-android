/*
 * Copyright 2019 New Vector Ltd
 *
 * Licensed under the Apache License, Version 2.0 (the "License");
 * you may not use this file except in compliance with the License.
 * You may obtain a copy of the License at
 *
 * http://www.apache.org/licenses/LICENSE-2.0
 *
 * Unless required by applicable law or agreed to in writing, software
 * distributed under the License is distributed on an "AS IS" BASIS,
 * WITHOUT WARRANTIES OR CONDITIONS OF ANY KIND, either express or implied.
 * See the License for the specific language governing permissions and
 * limitations under the License.
 */

package im.vector.app.features.roomdirectory

import com.airbnb.epoxy.TypedEpoxyController
import com.airbnb.mvrx.Fail
import com.airbnb.mvrx.Incomplete
import com.airbnb.mvrx.Success
import fr.gouv.tchap.core.utils.TchapUtils
import im.vector.app.R
import im.vector.app.core.epoxy.errorWithRetryItem
import im.vector.app.core.epoxy.loadingItem
import im.vector.app.core.epoxy.noResultItem
import im.vector.app.core.error.ErrorFormatter
import im.vector.app.core.resources.StringProvider
import im.vector.app.features.home.AvatarRenderer
import org.matrix.android.sdk.api.MatrixPatterns
import org.matrix.android.sdk.api.session.room.members.ChangeMembershipState
import org.matrix.android.sdk.api.session.room.model.roomdirectory.PublicRoom
import org.matrix.android.sdk.api.util.MatrixItem
import org.matrix.android.sdk.api.util.toMatrixItem
import javax.inject.Inject

class PublicRoomsController @Inject constructor(private val stringProvider: StringProvider,
                                                private val avatarRenderer: AvatarRenderer,
                                                private val errorFormatter: ErrorFormatter) : TypedEpoxyController<PublicRoomsViewState>() {

    var callback: Callback? = null

    override fun buildModels(viewState: PublicRoomsViewState) {
        val host = this
        val publicRooms = viewState.publicRooms

        val unknownRoomItem = viewState.buildUnknownRoomIfNeeded()

        val noResult = publicRooms.isEmpty() && viewState.asyncPublicRoomsRequest is Success && unknownRoomItem == null
        if (noResult) {
            // No result
            noResultItem {
                id("noResult")
                text(host.stringProvider.getString(R.string.no_result_placeholder))
            }
        } else {
            publicRooms.toSortedMap(compareByDescending<PublicRoom> { it.numJoinedMembers }
                    .thenBy { TchapUtils.getHomeServerDisplayNameFromMXIdentifier(it.roomId) }
                    .thenBy(String.CASE_INSENSITIVE_ORDER) { it.toMatrixItem().displayName.toString() }
                    .thenBy { it.roomId })
                    .forEach {
                        buildPublicRoom(it.key, it.value, viewState)
                    }

            unknownRoomItem?.addTo(this)

<<<<<<< HEAD
            if (viewState.asyncPublicRoomsRequest is Incomplete) {
=======
            if ((viewState.hasMore && viewState.asyncPublicRoomsRequest is Success) ||
                    viewState.asyncPublicRoomsRequest is Incomplete) {
>>>>>>> 651e3478
                loadingItem {
                    id("loading")
                }
            }
        }

        if (viewState.asyncPublicRoomsRequest is Fail) {
            errorWithRetryItem {
                id("error")
                text(host.errorFormatter.toHumanReadable(viewState.asyncPublicRoomsRequest.error))
            }
        }
    }

    private fun buildPublicRoom(publicRoom: PublicRoom, roomDirectoryData: RoomDirectoryData, viewState: PublicRoomsViewState) {
        val host = this
        publicRoomItem {
            avatarRenderer(host.avatarRenderer)
            id(publicRoom.roomId)
            matrixItem(publicRoom.toMatrixItem())
            roomAlias(publicRoom.getPrimaryAlias())
            roomTopic(publicRoom.topic)
            roomDomain(TchapUtils.getHomeServerDisplayNameFromMXIdentifier(publicRoom.roomId))
            nbOfMembers(publicRoom.numJoinedMembers)

            val roomChangeMembership = viewState.changeMembershipStates[publicRoom.roomId] ?: ChangeMembershipState.Unknown
            val isJoined = viewState.joinedRoomsIds.contains(publicRoom.roomId) || roomChangeMembership is ChangeMembershipState.Joined
            val joinState = when {
                isJoined                                                    -> JoinState.JOINED
                roomChangeMembership is ChangeMembershipState.Joining       -> JoinState.JOINING
                roomChangeMembership is ChangeMembershipState.FailedJoining -> JoinState.JOINING_ERROR
                else                                                        -> JoinState.NOT_JOINED
            }
            joinState(joinState)

            joinListener {
                host.callback?.onPublicRoomJoin(publicRoom)
            }
            globalListener {
                host.callback?.onPublicRoomClicked(publicRoom, roomDirectoryData, joinState)
            }
        }
    }

    private fun PublicRoomsViewState.buildUnknownRoomIfNeeded(): UnknownRoomItem? {
        val roomIdOrAlias = currentFilter.trim()
        val isAlias = MatrixPatterns.isRoomAlias(roomIdOrAlias) && !publicRooms.any { it.key.canonicalAlias == roomIdOrAlias }
        val isRoomId = !isAlias && MatrixPatterns.isRoomId(roomIdOrAlias) && !publicRooms.any { it.key.roomId == roomIdOrAlias }
        val roomItem = when {
            isAlias  -> MatrixItem.RoomAliasItem(roomIdOrAlias, roomIdOrAlias)
            isRoomId -> MatrixItem.RoomItem(roomIdOrAlias)
            else     -> null
        }
        val host = this@PublicRoomsController
        return roomItem?.let {
            UnknownRoomItem_().apply {
                id(roomIdOrAlias)
                matrixItem(it)
                avatarRenderer(host.avatarRenderer)
                globalListener {
                    host.callback?.onUnknownRoomClicked(roomIdOrAlias)
                }
            }
        }
    }

    interface Callback {
        fun onUnknownRoomClicked(roomIdOrAlias: String)
        fun onPublicRoomClicked(publicRoom: PublicRoom, roomDirectoryData: RoomDirectoryData, joinState: JoinState)
        fun onPublicRoomJoin(publicRoom: PublicRoom)
    }
}<|MERGE_RESOLUTION|>--- conflicted
+++ resolved
@@ -65,12 +65,8 @@
 
             unknownRoomItem?.addTo(this)
 
-<<<<<<< HEAD
-            if (viewState.asyncPublicRoomsRequest is Incomplete) {
-=======
             if ((viewState.hasMore && viewState.asyncPublicRoomsRequest is Success) ||
                     viewState.asyncPublicRoomsRequest is Incomplete) {
->>>>>>> 651e3478
                 loadingItem {
                     id("loading")
                 }
