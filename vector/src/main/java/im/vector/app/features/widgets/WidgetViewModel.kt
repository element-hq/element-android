--- conflicted
+++ resolved
@@ -149,9 +149,9 @@
             WidgetAction.DeleteWidget -> handleDeleteWidget()
             WidgetAction.RevokeWidget -> handleRevokeWidget()
             WidgetAction.OnTermsReviewed -> loadFormattedUrl(forceFetchToken = false)
-<<<<<<< HEAD
             is WidgetAction.ConnectToBluetoothDevice -> handleConnectToBluetoothDevice(action)
             WidgetAction.HangupElementCall -> handleHangupElementCall()
+            WidgetAction.CloseWidget -> handleCloseWidget()
         }
     }
 
@@ -164,16 +164,10 @@
         bluetoothLowEnergyServiceConnection.bind(action.device, this)
     }
 
-=======
-            WidgetAction.CloseWidget -> handleCloseWidget()
-        }
-    }
-
     private fun handleCloseWidget() {
         _viewEvents.post(WidgetViewEvents.Close())
     }
 
->>>>>>> 59cf20be
     private fun handleRevokeWidget() {
         viewModelScope.launch {
             val widgetId = initialState.widgetId ?: return@launch
