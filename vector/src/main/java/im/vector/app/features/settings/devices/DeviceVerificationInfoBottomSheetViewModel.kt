/*
 * Copyright 2020 New Vector Ltd
 *
 * Licensed under the Apache License, Version 2.0 (the "License");
 * you may not use this file except in compliance with the License.
 * You may obtain a copy of the License at
 *
 *     http://www.apache.org/licenses/LICENSE-2.0
 *
 * Unless required by applicable law or agreed to in writing, software
 * distributed under the License is distributed on an "AS IS" BASIS,
 * WITHOUT WARRANTIES OR CONDITIONS OF ANY KIND, either express or implied.
 * See the License for the specific language governing permissions and
 * limitations under the License.
 */
package im.vector.app.features.settings.devices

import com.airbnb.mvrx.MavericksViewModelFactory
import dagger.assisted.Assisted
import dagger.assisted.AssistedFactory
import dagger.assisted.AssistedInject
import im.vector.app.core.di.MavericksAssistedViewModelFactory
import im.vector.app.core.di.hiltMavericksViewModelFactory
import im.vector.app.core.platform.EmptyAction
import im.vector.app.core.platform.EmptyViewEvents
import im.vector.app.core.platform.VectorViewModel
import kotlinx.coroutines.flow.map
import kotlinx.coroutines.launch
import org.matrix.android.sdk.api.session.Session
import org.matrix.android.sdk.api.session.crypto.model.DeviceInfo
import org.matrix.android.sdk.flow.flow

class DeviceVerificationInfoBottomSheetViewModel @AssistedInject constructor(@Assisted initialState: DeviceVerificationInfoBottomSheetViewState,
                                                                             val session: Session
) : VectorViewModel<DeviceVerificationInfoBottomSheetViewState, EmptyAction, EmptyViewEvents>(initialState) {

    @AssistedFactory
    interface Factory : MavericksAssistedViewModelFactory<DeviceVerificationInfoBottomSheetViewModel, DeviceVerificationInfoBottomSheetViewState> {
        override fun create(initialState: DeviceVerificationInfoBottomSheetViewState): DeviceVerificationInfoBottomSheetViewModel
    }

    companion object : MavericksViewModelFactory<DeviceVerificationInfoBottomSheetViewModel, DeviceVerificationInfoBottomSheetViewState>
    by hiltMavericksViewModelFactory()

    init {
<<<<<<< HEAD
        initState()
=======

        setState {
            copy(
                    hasAccountCrossSigning = session.cryptoService().crossSigningService().isCrossSigningInitialized(),
                    accountCrossSigningIsTrusted = session.cryptoService().crossSigningService().isCrossSigningVerified(),
                    isRecoverySetup = session.sharedSecretStorageService().isRecoverySetup()
            )
        }
>>>>>>> 4309fdba
        session.flow().liveCrossSigningInfo(session.myUserId)
                .execute {
                    copy(
                            hasAccountCrossSigning = it.invoke()?.getOrNull() != null,
                            accountCrossSigningIsTrusted = it.invoke()?.getOrNull()?.isTrusted() == true
                    )
                }

        session.flow().liveUserCryptoDevices(session.myUserId)
                .map { list ->
                    list.firstOrNull { it.deviceId == initialState.deviceId }
                }
                .execute {
                    copy(
                            cryptoDeviceInfo = it,
                            isMine = it.invoke()?.deviceId == session.sessionParams.deviceId
                    )
                }

        session.flow().liveUserCryptoDevices(session.myUserId)
                .map { it.size }
                .execute {
                    copy(
                            hasOtherSessions = it.invoke() ?: 0 > 1
                    )
                }

        session.flow().liveMyDevicesInfo()
                .map { devices ->
                    devices.firstOrNull { it.deviceId == initialState.deviceId } ?: DeviceInfo(deviceId = initialState.deviceId)
                }
                .execute {
                    copy(deviceInfo = it)
                }
    }

    private fun initState() {
        viewModelScope.launch {
            val hasAccountCrossSigning = session.cryptoService().crossSigningService().isCrossSigningInitialized()
            val accountCrossSigningIsTrusted = session.cryptoService().crossSigningService().isCrossSigningVerified()
            val isRecoverySetup = session.sharedSecretStorageService.isRecoverySetup()
            setState {
                copy(
                        hasAccountCrossSigning = hasAccountCrossSigning,
                        accountCrossSigningIsTrusted = accountCrossSigningIsTrusted,
                        isRecoverySetup = isRecoverySetup
                )
            }
        }
    }

    override fun handle(action: EmptyAction) {
    }
}<|MERGE_RESOLUTION|>--- conflicted
+++ resolved
@@ -43,18 +43,7 @@
     by hiltMavericksViewModelFactory()
 
     init {
-<<<<<<< HEAD
         initState()
-=======
-
-        setState {
-            copy(
-                    hasAccountCrossSigning = session.cryptoService().crossSigningService().isCrossSigningInitialized(),
-                    accountCrossSigningIsTrusted = session.cryptoService().crossSigningService().isCrossSigningVerified(),
-                    isRecoverySetup = session.sharedSecretStorageService().isRecoverySetup()
-            )
-        }
->>>>>>> 4309fdba
         session.flow().liveCrossSigningInfo(session.myUserId)
                 .execute {
                     copy(
@@ -95,7 +84,7 @@
         viewModelScope.launch {
             val hasAccountCrossSigning = session.cryptoService().crossSigningService().isCrossSigningInitialized()
             val accountCrossSigningIsTrusted = session.cryptoService().crossSigningService().isCrossSigningVerified()
-            val isRecoverySetup = session.sharedSecretStorageService.isRecoverySetup()
+            val isRecoverySetup = session.sharedSecretStorageService().isRecoverySetup()
             setState {
                 copy(
                         hasAccountCrossSigning = hasAccountCrossSigning,
