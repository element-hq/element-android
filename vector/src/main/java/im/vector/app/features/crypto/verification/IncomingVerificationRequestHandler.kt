/*
 * Copyright 2019 New Vector Ltd
 *
 * Licensed under the Apache License, Version 2.0 (the "License");
 * you may not use this file except in compliance with the License.
 * You may obtain a copy of the License at
 *
 *     http://www.apache.org/licenses/LICENSE-2.0
 *
 * Unless required by applicable law or agreed to in writing, software
 * distributed under the License is distributed on an "AS IS" BASIS,
 * WITHOUT WARRANTIES OR CONDITIONS OF ANY KIND, either express or implied.
 * See the License for the specific language governing permissions and
 * limitations under the License.
 */
package im.vector.app.features.crypto.verification

import android.content.Context
import im.vector.app.R
import im.vector.app.core.platform.VectorBaseActivity
import im.vector.app.core.time.Clock
import im.vector.app.features.analytics.plan.ViewRoom
import im.vector.app.features.displayname.getBestName
import im.vector.app.features.home.AvatarRenderer
import im.vector.app.features.home.room.detail.RoomDetailActivity
import im.vector.app.features.home.room.detail.arguments.TimelineArgs
import im.vector.app.features.popup.PopupAlertManager
import im.vector.app.features.popup.VerificationVectorAlert
import org.matrix.android.sdk.api.session.Session
import org.matrix.android.sdk.api.session.crypto.verification.PendingVerificationRequest
import org.matrix.android.sdk.api.session.crypto.verification.VerificationService
import org.matrix.android.sdk.api.session.crypto.verification.VerificationTransaction
import org.matrix.android.sdk.api.session.crypto.verification.VerificationTxState
import org.matrix.android.sdk.api.session.getUserOrDefault
import org.matrix.android.sdk.api.util.toMatrixItem
import timber.log.Timber
import javax.inject.Inject
import javax.inject.Provider
import javax.inject.Singleton

/**
 * Listens to the VerificationManager and add a new notification when an incoming request is detected.
 */
@Singleton
class IncomingVerificationRequestHandler @Inject constructor(
        private val context: Context,
        private var avatarRenderer: Provider<AvatarRenderer>,
        private val popupAlertManager: PopupAlertManager,
        private val clock: Clock,
) : VerificationService.Listener {

    private var session: Session? = null

    fun start(session: Session) {
        this.session = session
        session.cryptoService().verificationService().addListener(this)
    }

    fun stop() {
        session?.cryptoService()?.verificationService()?.removeListener(this)
        this.session = null
    }

    override fun transactionUpdated(tx: VerificationTransaction) {
        if (!tx.isToDeviceTransport()) return
        // TODO maybe check also if
        val uid = "kvr_${tx.transactionId}"
        when (tx.state) {
            is VerificationTxState.OnStarted -> {
                // Add a notification for every incoming request
<<<<<<< HEAD
                val user = session?.userService()?.getUser(tx.otherUserId)
                val name = user?.toMatrixItem()?.getBestName() ?: tx.otherUserId
=======
                val user = session.getUserOrDefault(tx.otherUserId).toMatrixItem()
                val name = user.getBestName()
>>>>>>> aa427460
                val alert = VerificationVectorAlert(
                        uid,
                        context.getString(R.string.sas_incoming_request_notif_title),
                        context.getString(R.string.sas_incoming_request_notif_content, name),
                        R.drawable.ic_shield_black,
                        shouldBeDisplayedIn = { activity ->
                            if (activity is VectorBaseActivity<*>) {
                                // TODO a bit too ugly :/
                                activity.supportFragmentManager.findFragmentByTag(VerificationBottomSheet.WAITING_SELF_VERIF_TAG)?.let {
                                    false.also {
                                        popupAlertManager.cancelAlert(uid)
                                    }
                                } ?: true
                            } else true
                        }
                )
                        .apply {
                            viewBinder = VerificationVectorAlert.ViewBinder(user, avatarRenderer.get())
                            contentAction = Runnable {
                                (weakCurrentActivity?.get() as? VectorBaseActivity<*>)?.let {
                                    it.navigator.performDeviceVerification(it, tx.otherUserId, tx.transactionId)
                                }
                            }
                            dismissedAction = Runnable {
                                tx.cancel()
                            }
                            addButton(
                                    context.getString(R.string.action_ignore),
                                    { tx.cancel() }
                            )
                            addButton(
                                    context.getString(R.string.action_open),
                                    {
                                        (weakCurrentActivity?.get() as? VectorBaseActivity<*>)?.let {
                                            it.navigator.performDeviceVerification(it, tx.otherUserId, tx.transactionId)
                                        }
                                    }
                            )
                            // 10mn expiration
                            expirationTimestamp = clock.epochMillis() + (10 * 60 * 1000L)
                        }
                popupAlertManager.postVectorAlert(alert)
            }
            is VerificationTxState.TerminalTxState -> {
                // cancel related notification
                popupAlertManager.cancelAlert(uid)
            }
            else -> Unit
        }
    }

    override fun verificationRequestCreated(pr: PendingVerificationRequest) {
        Timber.v("## SAS verificationRequestCreated ${pr.transactionId}")
        // For incoming request we should prompt (if not in activity where this request apply)
        if (pr.isIncoming) {
            // if it's a self verification for my devices, we can discard the review login alert
            // if not this request will be underneath and not visible by the user...
            // it will re-appear later
            if (pr.otherUserId == session?.myUserId) {
                // XXX this is a bit hard coded :/
                popupAlertManager.cancelAlert("review_login")
            }
<<<<<<< HEAD
            val user = session?.userService()?.getUser(pr.otherUserId)?.toMatrixItem()
            val name = user?.getBestName() ?: pr.otherUserId
=======
            val user = session.getUserOrDefault(pr.otherUserId).toMatrixItem()
            val name = user.getBestName()
>>>>>>> aa427460
            val description = if (name == pr.otherUserId) {
                name
            } else {
                "$name (${pr.otherUserId})"
            }

            val alert = VerificationVectorAlert(
                    uniqueIdForVerificationRequest(pr),
                    context.getString(R.string.sas_incoming_request_notif_title),
                    description,
                    R.drawable.ic_shield_black,
                    shouldBeDisplayedIn = { activity ->
                        if (activity is RoomDetailActivity) {
                            activity.intent?.extras?.getParcelable<TimelineArgs>(RoomDetailActivity.EXTRA_ROOM_DETAIL_ARGS)?.let {
                                it.roomId != pr.roomId
                            } ?: true
                        } else true
                    }
            )
                    .apply {
                        viewBinder = VerificationVectorAlert.ViewBinder(user, avatarRenderer.get())
                        contentAction = Runnable {
                            (weakCurrentActivity?.get() as? VectorBaseActivity<*>)?.let {
                                val roomId = pr.roomId
                                if (roomId.isNullOrBlank()) {
                                    it.navigator.waitSessionVerification(it)
                                } else {
                                    it.navigator.openRoom(
                                            context = it,
                                            roomId = roomId,
                                            eventId = pr.transactionId,
                                            trigger = ViewRoom.Trigger.VerificationRequest
                                    )
                                }
                            }
                        }
                        dismissedAction = Runnable {
                            session?.cryptoService()?.verificationService()?.declineVerificationRequestInDMs(
                                    pr.otherUserId,
                                    pr.transactionId ?: "",
                                    pr.roomId ?: ""
                            )
                        }
                        colorAttribute = R.attr.vctr_notice_secondary
                        // 5mn expiration
                        expirationTimestamp = clock.epochMillis() + (5 * 60 * 1000L)
                    }
            popupAlertManager.postVectorAlert(alert)
        }
    }

    override fun verificationRequestUpdated(pr: PendingVerificationRequest) {
        // If an incoming request is readied (by another device?) we should discard the alert
        if (pr.isIncoming && (pr.isReady || pr.handledByOtherSession || pr.cancelConclusion != null)) {
            popupAlertManager.cancelAlert(uniqueIdForVerificationRequest(pr))
        }
    }

    private fun uniqueIdForVerificationRequest(pr: PendingVerificationRequest) =
            "verificationRequest_${pr.transactionId}"
}<|MERGE_RESOLUTION|>--- conflicted
+++ resolved
@@ -68,13 +68,8 @@
         when (tx.state) {
             is VerificationTxState.OnStarted -> {
                 // Add a notification for every incoming request
-<<<<<<< HEAD
-                val user = session?.userService()?.getUser(tx.otherUserId)
-                val name = user?.toMatrixItem()?.getBestName() ?: tx.otherUserId
-=======
                 val user = session.getUserOrDefault(tx.otherUserId).toMatrixItem()
                 val name = user.getBestName()
->>>>>>> aa427460
                 val alert = VerificationVectorAlert(
                         uid,
                         context.getString(R.string.sas_incoming_request_notif_title),
@@ -137,13 +132,8 @@
                 // XXX this is a bit hard coded :/
                 popupAlertManager.cancelAlert("review_login")
             }
-<<<<<<< HEAD
-            val user = session?.userService()?.getUser(pr.otherUserId)?.toMatrixItem()
-            val name = user?.getBestName() ?: pr.otherUserId
-=======
             val user = session.getUserOrDefault(pr.otherUserId).toMatrixItem()
             val name = user.getBestName()
->>>>>>> aa427460
             val description = if (name == pr.otherUserId) {
                 name
             } else {
