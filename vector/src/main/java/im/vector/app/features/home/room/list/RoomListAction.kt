/*
 * Copyright 2019 New Vector Ltd
 *
 * Licensed under the Apache License, Version 2.0 (the "License");
 * you may not use this file except in compliance with the License.
 * You may obtain a copy of the License at
 *
 * http://www.apache.org/licenses/LICENSE-2.0
 *
 * Unless required by applicable law or agreed to in writing, software
 * distributed under the License is distributed on an "AS IS" BASIS,
 * WITHOUT WARRANTIES OR CONDITIONS OF ANY KIND, either express or implied.
 * See the License for the specific language governing permissions and
 * limitations under the License.
 */

package im.vector.app.features.home.room.list

import im.vector.app.core.platform.VectorViewModelAction
import org.matrix.android.sdk.api.session.room.model.RoomSummary
import org.matrix.android.sdk.api.session.room.notification.RoomNotificationState

sealed class RoomListAction : VectorViewModelAction {
    data class SelectRoom(val roomSummary: RoomSummary) : RoomListAction()
    data class ToggleSection(val section: RoomsSection) : RoomListAction()
    data class AcceptInvitation(val roomSummary: RoomSummary) : RoomListAction()
    data class RejectInvitation(val roomSummary: RoomSummary) : RoomListAction()
    data class FilterWith(val filter: String) : RoomListAction()
    data class ChangeRoomNotificationState(val roomId: String, val notificationState: RoomNotificationState) : RoomListAction()
    data class ToggleTag(val roomId: String, val tag: String) : RoomListAction()
    data class LeaveRoom(val roomId: String) : RoomListAction()
<<<<<<< HEAD
    data class SetMarkedUnread(val roomId: String, val markedUnread: Boolean) : RoomListAction()
    object MarkAllRoomsRead : RoomListAction()
=======
>>>>>>> 0a326015
}<|MERGE_RESOLUTION|>--- conflicted
+++ resolved
@@ -29,9 +29,5 @@
     data class ChangeRoomNotificationState(val roomId: String, val notificationState: RoomNotificationState) : RoomListAction()
     data class ToggleTag(val roomId: String, val tag: String) : RoomListAction()
     data class LeaveRoom(val roomId: String) : RoomListAction()
-<<<<<<< HEAD
     data class SetMarkedUnread(val roomId: String, val markedUnread: Boolean) : RoomListAction()
-    object MarkAllRoomsRead : RoomListAction()
-=======
->>>>>>> 0a326015
 }