/*
 * Copyright 2019 New Vector Ltd
 *
 * Licensed under the Apache License, Version 2.0 (the "License");
 * you may not use this file except in compliance with the License.
 * You may obtain a copy of the License at
 *
 *     http://www.apache.org/licenses/LICENSE-2.0
 *
 * Unless required by applicable law or agreed to in writing, software
 * distributed under the License is distributed on an "AS IS" BASIS,
 * WITHOUT WARRANTIES OR CONDITIONS OF ANY KIND, either express or implied.
 * See the License for the specific language governing permissions and
 * limitations under the License.
 */
package im.vector.app.features.crypto.keysbackup.settings

import com.airbnb.mvrx.Fail
import com.airbnb.mvrx.Loading
import com.airbnb.mvrx.MavericksViewModelFactory
import com.airbnb.mvrx.Uninitialized
import dagger.assisted.Assisted
import dagger.assisted.AssistedFactory
import dagger.assisted.AssistedInject
import im.vector.app.core.di.MavericksAssistedViewModelFactory
import im.vector.app.core.di.hiltMavericksViewModelFactory
import im.vector.app.core.platform.EmptyViewEvents
import im.vector.app.core.platform.VectorViewModel
import kotlinx.coroutines.launch
import org.matrix.android.sdk.api.session.Session
import org.matrix.android.sdk.api.session.crypto.keysbackup.KeysBackupService
import org.matrix.android.sdk.api.session.crypto.keysbackup.KeysBackupState
import org.matrix.android.sdk.api.session.crypto.keysbackup.KeysBackupStateListener
<<<<<<< HEAD
=======
import org.matrix.android.sdk.api.session.crypto.keysbackup.KeysBackupVersionTrust
>>>>>>> 4309fdba

class KeysBackupSettingsViewModel @AssistedInject constructor(@Assisted initialState: KeysBackupSettingViewState,
                                                              session: Session
) : VectorViewModel<KeysBackupSettingViewState, KeyBackupSettingsAction, EmptyViewEvents>(initialState),
        KeysBackupStateListener {

    @AssistedFactory
    interface Factory : MavericksAssistedViewModelFactory<KeysBackupSettingsViewModel, KeysBackupSettingViewState> {
        override fun create(initialState: KeysBackupSettingViewState): KeysBackupSettingsViewModel
    }

    companion object : MavericksViewModelFactory<KeysBackupSettingsViewModel, KeysBackupSettingViewState> by hiltMavericksViewModelFactory()

    private val cryptoService = session.cryptoService()
    private val keysBackupService: KeysBackupService = session.cryptoService().keysBackupService()

    init {
        setState {
            this.copy(
                    keysBackupState = keysBackupService.state,
                    keysBackupVersion = keysBackupService.keysBackupVersion
            )
        }
        keysBackupService.addListener(this)
        getKeysBackupTrust()
    }

    override fun handle(action: KeyBackupSettingsAction) {
        when (action) {
            KeyBackupSettingsAction.Init              -> init()
            KeyBackupSettingsAction.GetKeyBackupTrust -> getKeysBackupTrust()
            KeyBackupSettingsAction.DeleteKeyBackup   -> deleteCurrentBackup()
        }
    }

    private fun init() {
        viewModelScope.launch {
            keysBackupService.forceUsingLastVersion()
        }
    }

    private fun getKeysBackupTrust() = withState { state ->
        val versionResult = keysBackupService.keysBackupVersion
        if (state.keysBackupVersionTrust is Uninitialized && versionResult != null) {
            setState { copy(deleteBackupRequest = Uninitialized) }
            suspend {
                keysBackupService.getKeysBackupTrust(versionResult)
            }.execute {
                copy(keysBackupVersionTrust = it)
            }
        }
    }

    override fun onCleared() {
        keysBackupService.removeListener(this)
        super.onCleared()
    }

    override fun onStateChange(newState: KeysBackupState) {
        setState {
            copy(
                    keysBackupState = newState,
                    keysBackupVersion = keysBackupService.keysBackupVersion
            )
        }
        when (newState) {
            KeysBackupState.BackingUp, KeysBackupState.WillBackUp -> updateKeysCount()
            else                                                  -> Unit
        }
        getKeysBackupTrust()
    }

    private fun updateKeysCount() {
        viewModelScope.launch {
            val totalKeys = cryptoService.inboundGroupSessionsCount(false)
            val backedUpKeys = cryptoService.inboundGroupSessionsCount(true)
            val remainingKeysToBackup = totalKeys - backedUpKeys
            setState {
                copy(remainingKeysToBackup = remainingKeysToBackup)
            }
        }
    }

    private fun deleteCurrentBackup() {
        val keysBackupService = keysBackupService

        val currentBackupVersion = keysBackupService.currentBackupVersion
        if (currentBackupVersion != null) {
            setState {
                copy(
                        deleteBackupRequest = Loading()
                )
            }
            viewModelScope.launch {
                try {
                    keysBackupService.deleteBackup(currentBackupVersion)
                    setState {
                        copy(
                                keysBackupVersion = null,
                                keysBackupVersionTrust = Uninitialized,
                                // We do not care about the success data
                                deleteBackupRequest = Uninitialized
                        )
                    }
                } catch (failure: Throwable) {
                    setState {
                        copy(
                                deleteBackupRequest = Fail(failure)
                        )
                    }
                }
            }
        }
    }

    fun canExit(): Boolean {
        val currentBackupState = keysBackupService.state

        return currentBackupState == KeysBackupState.Unknown ||
                currentBackupState == KeysBackupState.CheckingBackUpOnHomeserver
    }
}<|MERGE_RESOLUTION|>--- conflicted
+++ resolved
@@ -31,10 +31,7 @@
 import org.matrix.android.sdk.api.session.crypto.keysbackup.KeysBackupService
 import org.matrix.android.sdk.api.session.crypto.keysbackup.KeysBackupState
 import org.matrix.android.sdk.api.session.crypto.keysbackup.KeysBackupStateListener
-<<<<<<< HEAD
-=======
 import org.matrix.android.sdk.api.session.crypto.keysbackup.KeysBackupVersionTrust
->>>>>>> 4309fdba
 
 class KeysBackupSettingsViewModel @AssistedInject constructor(@Assisted initialState: KeysBackupSettingViewState,
                                                               session: Session
