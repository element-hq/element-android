/*
 * Copyright 2019 New Vector Ltd
 *
 * Licensed under the Apache License, Version 2.0 (the "License");
 * you may not use this file except in compliance with the License.
 * You may obtain a copy of the License at
 *
 *     http://www.apache.org/licenses/LICENSE-2.0
 *
 * Unless required by applicable law or agreed to in writing, software
 * distributed under the License is distributed on an "AS IS" BASIS,
 * WITHOUT WARRANTIES OR CONDITIONS OF ANY KIND, either express or implied.
 * See the License for the specific language governing permissions and
 * limitations under the License.
 */

package im.vector.app.features.home.room.filtered

import android.content.Context
import android.content.Intent
import android.os.Bundle
import androidx.appcompat.widget.SearchView
import dagger.hilt.android.AndroidEntryPoint
import im.vector.app.core.extensions.replaceFragment
import im.vector.app.core.platform.VectorBaseActivity
import im.vector.app.databinding.ActivityFilteredRoomsBinding
import im.vector.app.features.analytics.plan.Screen
import im.vector.app.features.home.RoomListDisplayMode
import im.vector.app.features.home.room.list.RoomListFragment
import im.vector.app.features.home.room.list.RoomListParams

@AndroidEntryPoint
class FilteredRoomsActivity : VectorBaseActivity<ActivityFilteredRoomsBinding>() {

    private val roomListFragment: RoomListFragment?
        get() {
            return supportFragmentManager.findFragmentByTag(FRAGMENT_TAG) as? RoomListFragment
        }

    override fun getBinding() = ActivityFilteredRoomsBinding.inflate(layoutInflater)

    override fun getCoordinatorLayout() = views.coordinatorLayout

    override fun onCreate(savedInstanceState: Bundle?) {
        super.onCreate(savedInstanceState)
<<<<<<< HEAD
        setupToolbar(views.filteredRoomsToolbar)
                .allowBack()
=======
        analyticsScreenName = Screen.ScreenName.RoomFilter
        configureToolbar(views.filteredRoomsToolbar)
>>>>>>> a085b4db
        if (isFirstCreation()) {
            val params = RoomListParams(RoomListDisplayMode.FILTERED)
            replaceFragment(views.filteredRoomsFragmentContainer, RoomListFragment::class.java, params, FRAGMENT_TAG)
        }
        views.filteredRoomsSearchView.setOnQueryTextListener(object : SearchView.OnQueryTextListener {
            override fun onQueryTextSubmit(query: String): Boolean {
                return true
            }

            override fun onQueryTextChange(newText: String): Boolean {
                roomListFragment?.filterRoomsWith(newText)
                return true
            }
        })
        // Open the keyboard immediately
        views.filteredRoomsSearchView.requestFocus()
    }

    companion object {
        private const val FRAGMENT_TAG = "RoomListFragment"

        fun newIntent(context: Context): Intent {
            return Intent(context, FilteredRoomsActivity::class.java)
        }
    }
}<|MERGE_RESOLUTION|>--- conflicted
+++ resolved
@@ -43,13 +43,9 @@
 
     override fun onCreate(savedInstanceState: Bundle?) {
         super.onCreate(savedInstanceState)
-<<<<<<< HEAD
+        analyticsScreenName = Screen.ScreenName.RoomFilter
         setupToolbar(views.filteredRoomsToolbar)
                 .allowBack()
-=======
-        analyticsScreenName = Screen.ScreenName.RoomFilter
-        configureToolbar(views.filteredRoomsToolbar)
->>>>>>> a085b4db
         if (isFirstCreation()) {
             val params = RoomListParams(RoomListDisplayMode.FILTERED)
             replaceFragment(views.filteredRoomsFragmentContainer, RoomListFragment::class.java, params, FRAGMENT_TAG)
