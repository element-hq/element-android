/*
 * Copyright 2019 New Vector Ltd
 *
 * Licensed under the Apache License, Version 2.0 (the "License");
 * you may not use this file except in compliance with the License.
 * You may obtain a copy of the License at
 *
 *     http://www.apache.org/licenses/LICENSE-2.0
 *
 * Unless required by applicable law or agreed to in writing, software
 * distributed under the License is distributed on an "AS IS" BASIS,
 * WITHOUT WARRANTIES OR CONDITIONS OF ANY KIND, either express or implied.
 * See the License for the specific language governing permissions and
 * limitations under the License.
 */

package im.vector.app.features.onboarding.ftueauth

import android.os.Bundle
import android.view.LayoutInflater
import android.view.View
import android.view.ViewGroup
import androidx.annotation.DrawableRes
import androidx.core.view.isVisible
import com.airbnb.mvrx.withState
import dagger.hilt.android.AndroidEntryPoint
import im.vector.app.R
import im.vector.app.core.extensions.toReducedUrl
import im.vector.app.databinding.FragmentLoginSignupSigninSelectionBinding
import im.vector.app.features.login.LoginMode
import im.vector.app.features.login.SSORedirectRouterActivity
import im.vector.app.features.login.ServerType
import im.vector.app.features.login.SignMode
import im.vector.app.features.login.SocialLoginButtonsView.Mode
import im.vector.app.features.login.render
import im.vector.app.features.onboarding.OnboardingAction
import im.vector.app.features.onboarding.OnboardingFlow
import im.vector.app.features.onboarding.OnboardingViewState
<<<<<<< HEAD
import org.matrix.android.sdk.api.auth.SSOAction
import org.matrix.android.sdk.api.auth.data.SsoIdentityProvider
import javax.inject.Inject
=======
>>>>>>> f1bd9b2c

/**
 * In this screen, the user is asked to sign up or to sign in to the homeserver.
 */
@AndroidEntryPoint
class FtueAuthSignUpSignInSelectionFragment :
        AbstractSSOFtueAuthFragment<FragmentLoginSignupSigninSelectionBinding>() {

    override fun getBinding(inflater: LayoutInflater, container: ViewGroup?): FragmentLoginSignupSigninSelectionBinding {
        return FragmentLoginSignupSigninSelectionBinding.inflate(inflater, container, false)
    }

    override fun onViewCreated(view: View, savedInstanceState: Bundle?) {
        super.onViewCreated(view, savedInstanceState)

        setupViews()
    }

    private fun setupViews() {
        views.loginSignupSigninSubmit.setOnClickListener { submit() }
        views.loginSignupSigninSignIn.setOnClickListener { signIn() }
    }

    private fun render(state: OnboardingViewState) {
        when (state.serverType) {
            ServerType.MatrixOrg -> renderServerInformation(
                    icon = R.drawable.ic_logo_matrix_org,
                    title = getString(R.string.login_connect_to, state.selectedHomeserver.userFacingUrl.toReducedUrl()),
                    subtitle = getString(R.string.login_server_matrix_org_text)
            )
            ServerType.EMS -> renderServerInformation(
                    icon = R.drawable.ic_logo_element_matrix_services,
                    title = getString(R.string.login_connect_to_modular),
                    subtitle = state.selectedHomeserver.userFacingUrl.toReducedUrl()
            )
            ServerType.Other -> renderServerInformation(
                    icon = null,
                    title = getString(R.string.login_server_other_title),
                    subtitle = getString(R.string.login_connect_to, state.selectedHomeserver.userFacingUrl.toReducedUrl())
            )
            ServerType.Unknown -> Unit /* Should not happen */
        }

        when (state.selectedHomeserver.preferredLoginMode) {
            is LoginMode.SsoAndPassword -> {
                views.loginSignupSigninSignInSocialLoginContainer.isVisible = true
<<<<<<< HEAD
                views.loginSignupSigninSocialLoginButtons.ssoIdentityProviders = state.selectedHomeserver.preferredLoginMode.ssoIdentityProviders()?.sorted()
                views.loginSignupSigninSocialLoginButtons.listener = object : SocialLoginButtonsView.InteractionListener {
                    override fun onProviderSelected(provider: SsoIdentityProvider?) {
                        viewModel.fetchSsoUrl(
                                redirectUrl = SSORedirectRouterActivity.VECTOR_REDIRECT_URL,
                                deviceId = state.deviceId,
                                provider = provider,
                                action = if (state.signMode == SignMode.SignUp) SSOAction.REGISTER else SSOAction.LOGIN
                        )
                                ?.let { openInCustomTab(it) }
                    }
=======
                views.loginSignupSigninSocialLoginButtons.render(state.selectedHomeserver.preferredLoginMode.ssoState, Mode.MODE_CONTINUE) { provider ->
                    viewModel.fetchSsoUrl(
                            redirectUrl = SSORedirectRouterActivity.VECTOR_REDIRECT_URL,
                            deviceId = state.deviceId,
                            provider = provider
                    )
                            ?.let { openInCustomTab(it) }
>>>>>>> f1bd9b2c
                }
            }
            else -> {
                // SSO only is managed without container as well as No sso
                views.loginSignupSigninSignInSocialLoginContainer.isVisible = false
                views.loginSignupSigninSocialLoginButtons.ssoIdentityProviders = null
            }
        }
    }

    private fun renderServerInformation(@DrawableRes icon: Int?, title: String, subtitle: String) {
        icon?.let { views.loginSignupSigninServerIcon.setImageResource(it) }
        views.loginSignupSigninServerIcon.isVisible = icon != null
        views.loginSignupSigninServerIcon.setImageResource(R.drawable.ic_logo_matrix_org)
        views.loginSignupSigninTitle.text = title
        views.loginSignupSigninText.text = subtitle
    }

    private fun setupButtons(state: OnboardingViewState) {
        when (state.selectedHomeserver.preferredLoginMode) {
            is LoginMode.Sso -> {
                // change to only one button that is sign in with sso
                views.loginSignupSigninSubmit.text =
                        if (state.selectedHomeserver.hasOidcCompatibilityFlow) getString(R.string.login_continue) else getString(R.string.login_signin_sso)
                views.loginSignupSigninSignIn.isVisible = false
            }
            else -> {
                views.loginSignupSigninSubmit.text = getString(R.string.login_signup)
                views.loginSignupSigninSignIn.isVisible = true
            }
        }
    }

    private fun submit() = withState(viewModel) { state ->
        if (state.selectedHomeserver.preferredLoginMode is LoginMode.Sso) {
            viewModel.fetchSsoUrl(
                    redirectUrl = SSORedirectRouterActivity.VECTOR_REDIRECT_URL,
                    deviceId = state.deviceId,
                    provider = null,
                    action = if (state.onboardingFlow == OnboardingFlow.SignUp) SSOAction.REGISTER else SSOAction.LOGIN
            )
                    ?.let { openInCustomTab(it) }
        } else {
            viewModel.handle(OnboardingAction.UpdateSignMode(SignMode.SignUp))
        }
    }

    private fun signIn() {
        viewModel.handle(OnboardingAction.UpdateSignMode(SignMode.SignIn))
    }

    override fun resetViewModel() {
        viewModel.handle(OnboardingAction.ResetSignMode)
    }

    override fun updateWithState(state: OnboardingViewState) {
        render(state)
        setupButtons(state)
        // if talking to OIDC enabled homeserver in compatibility mode then immediately start SSO
        if (state.selectedHomeserver.hasOidcCompatibilityFlow) submit()
    }
}<|MERGE_RESOLUTION|>--- conflicted
+++ resolved
@@ -36,12 +36,9 @@
 import im.vector.app.features.onboarding.OnboardingAction
 import im.vector.app.features.onboarding.OnboardingFlow
 import im.vector.app.features.onboarding.OnboardingViewState
-<<<<<<< HEAD
 import org.matrix.android.sdk.api.auth.SSOAction
 import org.matrix.android.sdk.api.auth.data.SsoIdentityProvider
 import javax.inject.Inject
-=======
->>>>>>> f1bd9b2c
 
 /**
  * In this screen, the user is asked to sign up or to sign in to the homeserver.
@@ -88,27 +85,14 @@
         when (state.selectedHomeserver.preferredLoginMode) {
             is LoginMode.SsoAndPassword -> {
                 views.loginSignupSigninSignInSocialLoginContainer.isVisible = true
-<<<<<<< HEAD
-                views.loginSignupSigninSocialLoginButtons.ssoIdentityProviders = state.selectedHomeserver.preferredLoginMode.ssoIdentityProviders()?.sorted()
-                views.loginSignupSigninSocialLoginButtons.listener = object : SocialLoginButtonsView.InteractionListener {
-                    override fun onProviderSelected(provider: SsoIdentityProvider?) {
-                        viewModel.fetchSsoUrl(
-                                redirectUrl = SSORedirectRouterActivity.VECTOR_REDIRECT_URL,
-                                deviceId = state.deviceId,
-                                provider = provider,
-                                action = if (state.signMode == SignMode.SignUp) SSOAction.REGISTER else SSOAction.LOGIN
-                        )
-                                ?.let { openInCustomTab(it) }
-                    }
-=======
                 views.loginSignupSigninSocialLoginButtons.render(state.selectedHomeserver.preferredLoginMode.ssoState, Mode.MODE_CONTINUE) { provider ->
                     viewModel.fetchSsoUrl(
                             redirectUrl = SSORedirectRouterActivity.VECTOR_REDIRECT_URL,
                             deviceId = state.deviceId,
                             provider = provider
+                            action = if (state.signMode == SignMode.SignUp) SSOAction.REGISTER else SSOAction.LOGIN
                     )
                             ?.let { openInCustomTab(it) }
->>>>>>> f1bd9b2c
                 }
             }
             else -> {
