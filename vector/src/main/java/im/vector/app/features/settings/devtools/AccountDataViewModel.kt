/*
 * Copyright (c) 2020 New Vector Ltd
 *
 * Licensed under the Apache License, Version 2.0 (the "License");
 * you may not use this file except in compliance with the License.
 * You may obtain a copy of the License at
 *
 *     http://www.apache.org/licenses/LICENSE-2.0
 *
 * Unless required by applicable law or agreed to in writing, software
 * distributed under the License is distributed on an "AS IS" BASIS,
 * WITHOUT WARRANTIES OR CONDITIONS OF ANY KIND, either express or implied.
 * See the License for the specific language governing permissions and
 * limitations under the License.
 */

package im.vector.app.features.settings.devtools

import androidx.lifecycle.viewModelScope
import com.airbnb.mvrx.Async
import com.airbnb.mvrx.FragmentViewModelContext
import com.airbnb.mvrx.MvRxState
import com.airbnb.mvrx.MvRxViewModelFactory
import com.airbnb.mvrx.Uninitialized
import com.airbnb.mvrx.ViewModelContext
import dagger.assisted.Assisted
import dagger.assisted.AssistedInject
import dagger.assisted.AssistedFactory
import im.vector.app.core.extensions.exhaustive
import im.vector.app.core.platform.EmptyViewEvents
import im.vector.app.core.platform.VectorViewModel
import kotlinx.coroutines.launch
import org.matrix.android.sdk.api.session.Session
<<<<<<< HEAD
import org.matrix.android.sdk.api.session.accountdata.UserAccountDataEvent
=======
import org.matrix.android.sdk.api.session.accountdata.AccountDataEvent
>>>>>>> 7f96749d
import org.matrix.android.sdk.rx.rx

data class AccountDataViewState(
        val accountData: Async<List<AccountDataEvent>> = Uninitialized
) : MvRxState

class AccountDataViewModel @AssistedInject constructor(@Assisted initialState: AccountDataViewState,
                                                       private val session: Session)
    : VectorViewModel<AccountDataViewState, AccountDataAction, EmptyViewEvents>(initialState) {

    init {
        session.rx().liveUserAccountData(emptySet())
                .execute {
                    copy(accountData = it)
                }
    }

    override fun handle(action: AccountDataAction) {
        when (action) {
            is AccountDataAction.DeleteAccountData -> handleDeleteAccountData(action)
        }.exhaustive
    }

    private fun handleDeleteAccountData(action: AccountDataAction.DeleteAccountData) {
        viewModelScope.launch {
<<<<<<< HEAD
            session.updateAccountData(action.type, emptyMap())
=======
            session.userAccountDataService().updateAccountData(action.type, emptyMap())
>>>>>>> 7f96749d
        }
    }

    @AssistedFactory
    interface Factory {
        fun create(initialState: AccountDataViewState): AccountDataViewModel
    }

    companion object : MvRxViewModelFactory<AccountDataViewModel, AccountDataViewState> {

        @JvmStatic
        override fun create(viewModelContext: ViewModelContext, state: AccountDataViewState): AccountDataViewModel? {
            val fragment: AccountDataFragment = (viewModelContext as FragmentViewModelContext).fragment()
            return fragment.viewModelFactory.create(state)
        }
    }
}<|MERGE_RESOLUTION|>--- conflicted
+++ resolved
@@ -31,11 +31,7 @@
 import im.vector.app.core.platform.VectorViewModel
 import kotlinx.coroutines.launch
 import org.matrix.android.sdk.api.session.Session
-<<<<<<< HEAD
-import org.matrix.android.sdk.api.session.accountdata.UserAccountDataEvent
-=======
 import org.matrix.android.sdk.api.session.accountdata.AccountDataEvent
->>>>>>> 7f96749d
 import org.matrix.android.sdk.rx.rx
 
 data class AccountDataViewState(
@@ -61,11 +57,7 @@
 
     private fun handleDeleteAccountData(action: AccountDataAction.DeleteAccountData) {
         viewModelScope.launch {
-<<<<<<< HEAD
-            session.updateAccountData(action.type, emptyMap())
-=======
             session.userAccountDataService().updateAccountData(action.type, emptyMap())
->>>>>>> 7f96749d
         }
     }
 
