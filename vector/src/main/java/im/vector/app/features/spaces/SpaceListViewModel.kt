--- conflicted
+++ resolved
@@ -196,87 +196,6 @@
 
     private fun handleSelectSpace(action: SpaceListAction.SelectSpace) = withState { state ->
         if (state.selectedSpace?.roomId != action.spaceSummary?.roomId) {
-            analyticsTracker.capture(Interaction(null, null, Interaction.Name.SpacePanelSwitchSpace))
-            setState { copy(selectedSpace = action.spaceSummary) }
-            spaceStateHandler.setCurrentSpace(action.spaceSummary?.roomId)
-            _viewEvents.post(SpaceListViewEvents.CloseDrawer)
-        } else {
-            analyticsTracker.capture(Interaction(null, null, Interaction.Name.SpacePanelSelectedSpace))
-        }
-    }
-
-    private fun handleLeaveSpace(action: SpaceListAction.LeaveSpace) {
-        viewModelScope.launch {
-            tryOrNull("Failed to leave space ${action.spaceSummary.roomId}") {
-                session.spaceService().leaveSpace(action.spaceSummary.roomId)
-            }
-        }
-    }
-
-    private fun handleAddSpace() {
-        _viewEvents.post(SpaceListViewEvents.AddSpace)
-    }
-
-    private fun handleToggleExpand(action: SpaceListAction.ToggleExpand) = withState { state ->
-        val updatedToggleStates = state.expandedStates.toMutableMap().apply {
-            this[action.spaceSummary.roomId] = !(this[action.spaceSummary.roomId] ?: false)
-        }
-        setState {
-            copy(expandedStates = updatedToggleStates)
-        }
-    }
-
-    private fun handleOpenSpaceInvite(action: SpaceListAction.OpenSpaceInvite) {
-        _viewEvents.post(SpaceListViewEvents.OpenSpaceInvite(action.spaceSummary.roomId))
-    }
-
-    private fun handleMoveSpace(action: SpaceListAction.MoveSpace) = withState { state ->
-        state.rootSpacesOrdered ?: return@withState
-        val orderCommands = SpaceOrderUtils.orderCommandsForMove(
-                state.rootSpacesOrdered.map {
-                    it.roomId to (state.spaceOrderLocalEchos?.get(it.roomId) ?: state.spaceOrderInfo?.get(it.roomId))
-                },
-                action.spaceId,
-                action.delta
-        )
-
-        // local echo
-        val updatedLocalEchos = state.spaceOrderLocalEchos.orEmpty().toMutableMap().apply {
-            orderCommands.forEach { this[it.spaceId] = it.order }
-        }.toMap()
-
-        setState {
-            copy(
-                    rootSpacesOrdered = state.rootSpacesOrdered.toMutableList().apply {
-                        val index = indexOfFirst { it.roomId == action.spaceId }
-                        val moved = removeAt(index)
-                        add(index + action.delta, moved)
-                    },
-                    spaceOrderLocalEchos = updatedLocalEchos,
-            )
-        }
-        session.coroutineScope.launch {
-            orderCommands.forEach {
-                session.getRoom(it.spaceId)?.roomAccountDataService()?.updateAccountData(
-                        RoomAccountDataTypes.EVENT_TYPE_SPACE_ORDER,
-                        SpaceOrderContent(order = it.order).toContent()
-                )
-            }
-        }
-
-        // restore expanded state
-        setState {
-<<<<<<< HEAD
-            copy(expandedStates = preDragExpandedState.orEmpty())
-=======
-            copy(
-                    expandedStates = preDragExpandedState.orEmpty()
-            )
-        }
-    }
-
-    private fun handleSelectSpace(action: SpaceListAction.SelectSpace) = withState { state ->
-        if (state.selectedSpace?.roomId != action.spaceSummary?.roomId) {
             val interactionName = if (action.isSubSpace) {
                 Interaction.Name.SpacePanelSwitchSubSpace
             } else {
@@ -294,7 +213,75 @@
             _viewEvents.post(SpaceListViewEvents.CloseDrawer)
         } else {
             analyticsTracker.capture(Interaction(null, null, Interaction.Name.SpacePanelSelectedSpace))
->>>>>>> 4974fdf9
+        }
+    }
+
+    private fun handleSelectSpaceInvite(action: SpaceListAction.OpenSpaceInvite) {
+        _viewEvents.post(SpaceListViewEvents.OpenSpaceInvite(action.spaceSummary.roomId))
+    }
+
+    private fun handleLeaveSpace(action: SpaceListAction.LeaveSpace) {
+        viewModelScope.launch {
+            tryOrNull("Failed to leave space ${action.spaceSummary.roomId}") {
+                session.spaceService().leaveSpace(action.spaceSummary.roomId)
+            }
+        }
+    }
+
+    private fun handleAddSpace() {
+        _viewEvents.post(SpaceListViewEvents.AddSpace)
+    }
+
+    private fun handleToggleExpand(action: SpaceListAction.ToggleExpand) = withState { state ->
+        val updatedToggleStates = state.expandedStates.toMutableMap().apply {
+            this[action.spaceSummary.roomId] = !(this[action.spaceSummary.roomId] ?: false)
+        }
+        setState {
+            copy(expandedStates = updatedToggleStates)
+        }
+    }
+
+    private fun handleOpenSpaceInvite(action: SpaceListAction.OpenSpaceInvite) {
+        _viewEvents.post(SpaceListViewEvents.OpenSpaceInvite(action.spaceSummary.roomId))
+    }
+
+    private fun handleMoveSpace(action: SpaceListAction.MoveSpace) = withState { state ->
+        state.rootSpacesOrdered ?: return@withState
+        val orderCommands = SpaceOrderUtils.orderCommandsForMove(
+                state.rootSpacesOrdered.map {
+                    it.roomId to (state.spaceOrderLocalEchos?.get(it.roomId) ?: state.spaceOrderInfo?.get(it.roomId))
+                },
+                action.spaceId,
+                action.delta
+        )
+
+        // local echo
+        val updatedLocalEchos = state.spaceOrderLocalEchos.orEmpty().toMutableMap().apply {
+            orderCommands.forEach { this[it.spaceId] = it.order }
+        }.toMap()
+
+        setState {
+            copy(
+                    rootSpacesOrdered = state.rootSpacesOrdered.toMutableList().apply {
+                        val index = indexOfFirst { it.roomId == action.spaceId }
+                        val moved = removeAt(index)
+                        add(index + action.delta, moved)
+                    },
+                    spaceOrderLocalEchos = updatedLocalEchos,
+            )
+        }
+        session.coroutineScope.launch {
+            orderCommands.forEach {
+                session.getRoom(it.spaceId)?.roomAccountDataService()?.updateAccountData(
+                        RoomAccountDataTypes.EVENT_TYPE_SPACE_ORDER,
+                        SpaceOrderContent(order = it.order).toContent()
+                )
+            }
+        }
+
+        // restore expanded state
+        setState {
+            copy(expandedStates = preDragExpandedState.orEmpty())
         }
     }
 
