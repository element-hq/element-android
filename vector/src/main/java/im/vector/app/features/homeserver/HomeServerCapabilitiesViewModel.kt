/*
 * Copyright (c) 2020 New Vector Ltd
 *
 * Licensed under the Apache License, Version 2.0 (the "License");
 * you may not use this file except in compliance with the License.
 * You may obtain a copy of the License at
 *
 *     http://www.apache.org/licenses/LICENSE-2.0
 *
 * Unless required by applicable law or agreed to in writing, software
 * distributed under the License is distributed on an "AS IS" BASIS,
 * WITHOUT WARRANTIES OR CONDITIONS OF ANY KIND, either express or implied.
 * See the License for the specific language governing permissions and
 * limitations under the License.
 */

package im.vector.app.features.homeserver

import com.airbnb.mvrx.MavericksViewModelFactory
import com.airbnb.mvrx.ViewModelContext
import dagger.assisted.Assisted
import dagger.assisted.AssistedFactory
import dagger.assisted.AssistedInject
import dagger.hilt.EntryPoints
import im.vector.app.core.di.MavericksAssistedViewModelFactory
import im.vector.app.core.di.SingletonEntryPoint
import im.vector.app.core.di.hiltMavericksViewModelFactory
import im.vector.app.core.platform.EmptyAction
import im.vector.app.core.platform.EmptyViewEvents
import im.vector.app.core.platform.VectorViewModel
import im.vector.app.features.raw.wellknown.getElementWellknown
import im.vector.app.features.raw.wellknown.isE2EByDefault
import kotlinx.coroutines.Dispatchers
import kotlinx.coroutines.launch
import org.matrix.android.sdk.api.extensions.tryOrNull
import org.matrix.android.sdk.api.raw.RawService
import org.matrix.android.sdk.api.session.Session
import org.matrix.android.sdk.api.session.homeserver.HomeServerCapabilities

class HomeServerCapabilitiesViewModel @AssistedInject constructor(
        @Assisted initialState: HomeServerCapabilitiesViewState,
        private val session: Session,
        private val rawService: RawService
) : VectorViewModel<HomeServerCapabilitiesViewState, EmptyAction, EmptyViewEvents>(initialState) {

    @AssistedFactory
    interface Factory : MavericksAssistedViewModelFactory<HomeServerCapabilitiesViewModel, HomeServerCapabilitiesViewState> {
        override fun create(initialState: HomeServerCapabilitiesViewState): HomeServerCapabilitiesViewModel
    }

<<<<<<< HEAD
    companion object : MavericksViewModelFactory<HomeServerCapabilitiesViewModel, HomeServerCapabilitiesViewState> {
        @JvmStatic
        override fun create(viewModelContext: ViewModelContext, state: HomeServerCapabilitiesViewState): HomeServerCapabilitiesViewModel? {
            val context = viewModelContext as FragmentViewModelContext
            val factory = (context.fragment as? UserListFragment)?.homeServerCapabilitiesViewModelFactory

            return factory?.create(state)
        }

        override fun initialState(viewModelContext: ViewModelContext): HomeServerCapabilitiesViewState {
            val session = (viewModelContext.activity as HasScreenInjector).injector().activeSessionHolder().getSafeActiveSession()
=======
    companion object : MavericksViewModelFactory<HomeServerCapabilitiesViewModel, HomeServerCapabilitiesViewState> by hiltMavericksViewModelFactory() {

        override fun initialState(viewModelContext: ViewModelContext): HomeServerCapabilitiesViewState {
            val session = EntryPoints.get(viewModelContext.app(), SingletonEntryPoint::class.java).activeSessionHolder().getSafeActiveSession()
>>>>>>> 879e6ef5
            return HomeServerCapabilitiesViewState(
                    capabilities = session?.getHomeServerCapabilities() ?: HomeServerCapabilities()
            )
        }
    }

    init {

        initAdminE2eByDefault()
    }

    private fun initAdminE2eByDefault() {
        viewModelScope.launch(Dispatchers.IO) {
            val adminE2EByDefault = tryOrNull {
                rawService.getElementWellknown(session.sessionParams)
                        ?.isE2EByDefault()
                        ?: true
            } ?: true

            setState {
                copy(
                        isE2EByDefault = adminE2EByDefault
                )
            }
        }
    }

    override fun handle(action: EmptyAction) {}
}<|MERGE_RESOLUTION|>--- conflicted
+++ resolved
@@ -48,24 +48,10 @@
         override fun create(initialState: HomeServerCapabilitiesViewState): HomeServerCapabilitiesViewModel
     }
 
-<<<<<<< HEAD
-    companion object : MavericksViewModelFactory<HomeServerCapabilitiesViewModel, HomeServerCapabilitiesViewState> {
-        @JvmStatic
-        override fun create(viewModelContext: ViewModelContext, state: HomeServerCapabilitiesViewState): HomeServerCapabilitiesViewModel? {
-            val context = viewModelContext as FragmentViewModelContext
-            val factory = (context.fragment as? UserListFragment)?.homeServerCapabilitiesViewModelFactory
-
-            return factory?.create(state)
-        }
-
-        override fun initialState(viewModelContext: ViewModelContext): HomeServerCapabilitiesViewState {
-            val session = (viewModelContext.activity as HasScreenInjector).injector().activeSessionHolder().getSafeActiveSession()
-=======
     companion object : MavericksViewModelFactory<HomeServerCapabilitiesViewModel, HomeServerCapabilitiesViewState> by hiltMavericksViewModelFactory() {
 
         override fun initialState(viewModelContext: ViewModelContext): HomeServerCapabilitiesViewState {
             val session = EntryPoints.get(viewModelContext.app(), SingletonEntryPoint::class.java).activeSessionHolder().getSafeActiveSession()
->>>>>>> 879e6ef5
             return HomeServerCapabilitiesViewState(
                     capabilities = session?.getHomeServerCapabilities() ?: HomeServerCapabilities()
             )
@@ -73,7 +59,6 @@
     }
 
     init {
-
         initAdminE2eByDefault()
     }
 
