--- conflicted
+++ resolved
@@ -89,13 +89,8 @@
         formSwitchItem {
             id("public")
             enabled(enableFormElement)
-<<<<<<< HEAD
-            title(stringProvider.getString(R.string.create_room_public_title))
-            summary(stringProvider.getString(R.string.create_room_public_description))
-=======
             title(host.stringProvider.getString(R.string.create_room_public_title))
             summary(host.stringProvider.getString(R.string.create_room_public_description))
->>>>>>> 7f96749d
             switchChecked(viewState.roomVisibilityType is CreateRoomViewState.RoomVisibilityType.Public)
             showDivider(viewState.roomVisibilityType !is CreateRoomViewState.RoomVisibilityType.Public)
 
