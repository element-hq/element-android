--- conflicted
+++ resolved
@@ -128,12 +128,8 @@
                     isLastAdmin = isAdmin && otherAdminCount == 0
                 }.disposeOnDestroyView()
 
-<<<<<<< HEAD
         /*
-        views.spaceBetaTag.setOnClickListener {
-=======
         views.spaceBetaTag.debouncedClicks {
->>>>>>> c7fc3f0b
             bugReporter.openBugReportScreen(requireActivity(), ReportType.SPACE_BETA_FEEDBACK)
         }
          */
