/*
 * Copyright (c) 2022 New Vector Ltd
 *
 * Licensed under the Apache License, Version 2.0 (the "License");
 * you may not use this file except in compliance with the License.
 * You may obtain a copy of the License at
 *
 *     http://www.apache.org/licenses/LICENSE-2.0
 *
 * Unless required by applicable law or agreed to in writing, software
 * distributed under the License is distributed on an "AS IS" BASIS,
 * WITHOUT WARRANTIES OR CONDITIONS OF ANY KIND, either express or implied.
 * See the License for the specific language governing permissions and
 * limitations under the License.
 */

package im.vector.app.features.home.room.list.home

import androidx.paging.PagedList
import arrow.core.toOption
import com.airbnb.mvrx.MavericksViewModelFactory
import dagger.assisted.Assisted
import dagger.assisted.AssistedFactory
import dagger.assisted.AssistedInject
import im.vector.app.SpaceStateHandler
import im.vector.app.core.di.MavericksAssistedViewModelFactory
import im.vector.app.core.di.hiltMavericksViewModelFactory
import im.vector.app.core.platform.StateView
import im.vector.app.core.platform.VectorViewModel
import im.vector.app.features.home.room.list.home.filter.HomeRoomFilter
import kotlinx.coroutines.Dispatchers
import kotlinx.coroutines.flow.MutableSharedFlow
import kotlinx.coroutines.flow.SharedFlow
import kotlinx.coroutines.flow.asSharedFlow
import kotlinx.coroutines.flow.combine
import kotlinx.coroutines.flow.distinctUntilChanged
import kotlinx.coroutines.flow.launchIn
import kotlinx.coroutines.flow.map
import kotlinx.coroutines.flow.onEach
import kotlinx.coroutines.flow.onStart
import kotlinx.coroutines.launch
import org.matrix.android.sdk.api.extensions.orFalse
<<<<<<< HEAD
import org.matrix.android.sdk.api.query.QueryStringValue
import org.matrix.android.sdk.api.query.SpaceFilter
=======
import org.matrix.android.sdk.api.query.RoomCategoryFilter
import org.matrix.android.sdk.api.query.RoomTagQueryFilter
>>>>>>> baf82cec
import org.matrix.android.sdk.api.query.toActiveSpaceOrNoFilter
import org.matrix.android.sdk.api.session.Session
import org.matrix.android.sdk.api.session.getRoom
import org.matrix.android.sdk.api.session.room.RoomSortOrder
import org.matrix.android.sdk.api.session.room.RoomSummaryQueryParams
import org.matrix.android.sdk.api.session.room.UpdatableLivePageResult
import org.matrix.android.sdk.api.session.room.model.Membership
import org.matrix.android.sdk.api.session.room.model.tag.RoomTag
import org.matrix.android.sdk.api.session.room.roomSummaryQueryParams
import org.matrix.android.sdk.api.session.room.state.isPublic
import org.matrix.android.sdk.flow.flow

class HomeRoomListViewModel @AssistedInject constructor(
        @Assisted initialState: HomeRoomListViewState,
        private val session: Session,
        private val spaceStateHandler: SpaceStateHandler
) : VectorViewModel<HomeRoomListViewState, HomeRoomListAction, HomeRoomListViewEvents>(initialState) {

    @AssistedFactory
    interface Factory : MavericksAssistedViewModelFactory<HomeRoomListViewModel, HomeRoomListViewState> {
        override fun create(initialState: HomeRoomListViewState): HomeRoomListViewModel
    }

    companion object : MavericksViewModelFactory<HomeRoomListViewModel, HomeRoomListViewState> by hiltMavericksViewModelFactory()

    private val pagedListConfig = PagedList.Config.Builder()
            .setPageSize(10)
            .setInitialLoadSizeHint(20)
            .setEnablePlaceholders(true)
            .setPrefetchDistance(10)
            .build()

    private val _sections = MutableSharedFlow<Set<HomeRoomSection>>(replay = 1)
    val sections = _sections.asSharedFlow()

    private var filteredPagedRoomSummariesLive: UpdatableLivePageResult? = null

    init {
        configureSections()
    }

    private fun configureSections() {
        val newSections = mutableSetOf<HomeRoomSection>()

<<<<<<< HEAD
        newSections.add(getRecentRoomsSection())
        newSections.add(getAllRoomsSection())
=======
        newSections.add(getFilteredRoomsSection())
>>>>>>> baf82cec

        viewModelScope.launch {
            _sections.emit(newSections)
        }

        setState {
            copy(state = StateView.State.Content)
        }
    }

<<<<<<< HEAD
    private fun getRecentRoomsSection(): HomeRoomSection {
        val liveList = session.roomService()
                .getBreadcrumbsLive(roomSummaryQueryParams {
                    displayName = QueryStringValue.NoCondition
                    memberships = listOf(Membership.JOIN)
                })

        return HomeRoomSection.RecentRoomsData(
                list = liveList
        )
    }

    private fun getAllRoomsSection(): HomeRoomSection.RoomSummaryData {
=======
    private fun getFilteredRoomsSection(): HomeRoomSection.RoomSummaryData {
>>>>>>> baf82cec
        val builder = RoomSummaryQueryParams.Builder().also {
            it.memberships = listOf(Membership.JOIN)
        }

        val params = getFilteredQueryParams(HomeRoomFilter.ALL, builder.build())
        val sortOrder = RoomSortOrder.ACTIVITY // TODO: https://github.com/vector-im/element-android/issues/6506

        val liveResults = session.roomService().getFilteredPagedRoomSummariesLive(
                params,
                pagedListConfig,
                sortOrder
        ).also {
            this.filteredPagedRoomSummariesLive = it
        }

        spaceStateHandler.getSelectedSpaceFlow()
                .distinctUntilChanged()
                .onStart {
                    emit(spaceStateHandler.getCurrentSpace().toOption())
                }
                .onEach { selectedSpaceOption ->
                    val selectedSpace = selectedSpaceOption.orNull()
                    liveResults.queryParams = liveResults.queryParams.copy(
                            spaceFilter =  selectedSpace?.roomId.toActiveSpaceOrNoFilter()
                    )
                }.launchIn(viewModelScope)

        return HomeRoomSection.RoomSummaryData(
                list = liveResults.livePagedList,
                showFilters = true, // TODO: https://github.com/vector-im/element-android/issues/6506
                filtersData = getFiltersDataFlow()
        )
    }

    private fun getFiltersDataFlow(): SharedFlow<List<HomeRoomFilter>> {
        val flow = MutableSharedFlow<List<HomeRoomFilter>>(replay = 1)

        val favouritesFlow = session.flow()
                .liveRoomSummaries(
                        RoomSummaryQueryParams.Builder().also { builder ->
                            builder.roomTagQueryFilter = RoomTagQueryFilter(true, null, null)
                        }.build()
                )
                .map { it.isNotEmpty() }
                .distinctUntilChanged()

        val dmsFLow = session.flow()
                .liveRoomSummaries(
                        RoomSummaryQueryParams.Builder().also { builder ->
                            builder.memberships = listOf(Membership.JOIN)
                            builder.roomCategoryFilter = RoomCategoryFilter.ONLY_DM
                        }.build()
                )
                .map { it.isNotEmpty() }
                .distinctUntilChanged()

        favouritesFlow.combine(dmsFLow) { hasFavourite, hasDm ->
            hasFavourite to hasDm
        }.onEach { (hasFavourite, hasDm) ->
            val filtersData = mutableListOf(
                    HomeRoomFilter.ALL,
                    HomeRoomFilter.UNREADS
            )
            if (hasFavourite) {
                filtersData.add(
                        HomeRoomFilter.FAVOURITES
                )
            }
            if (hasDm) {
                filtersData.add(
                        HomeRoomFilter.PEOPlE
                )
            }

            flow.emit(filtersData)
        }.launchIn(viewModelScope)

        return flow
    }

    private fun getFilteredQueryParams(filter: HomeRoomFilter, currentParams: RoomSummaryQueryParams): RoomSummaryQueryParams {
        return when (filter) {
            HomeRoomFilter.ALL -> currentParams.copy(
                    roomCategoryFilter = null,
                    roomTagQueryFilter = null
            )
            HomeRoomFilter.UNREADS -> currentParams.copy(
                    roomCategoryFilter = RoomCategoryFilter.ONLY_WITH_NOTIFICATIONS,
                    roomTagQueryFilter = null
            )
            HomeRoomFilter.FAVOURITES ->
                currentParams.copy(
                        roomCategoryFilter = null,
                        roomTagQueryFilter = RoomTagQueryFilter(true, null, null)
                )
            HomeRoomFilter.PEOPlE -> currentParams.copy(
                    roomCategoryFilter = RoomCategoryFilter.ONLY_DM,
                    roomTagQueryFilter = null
            )
        }
    }

    override fun handle(action: HomeRoomListAction) {
        when (action) {
            is HomeRoomListAction.SelectRoom -> handleSelectRoom(action)
            is HomeRoomListAction.LeaveRoom -> handleLeaveRoom(action)
            is HomeRoomListAction.ChangeRoomNotificationState -> handleChangeNotificationMode(action)
            is HomeRoomListAction.ToggleTag -> handleToggleTag(action)
            is HomeRoomListAction.ChangeRoomFilter -> handleChangeRoomFilter(action)
        }
    }

    private fun handleChangeRoomFilter(action: HomeRoomListAction.ChangeRoomFilter) {
        filteredPagedRoomSummariesLive?.let { liveResults ->
            liveResults.queryParams = getFilteredQueryParams(action.filter, liveResults.queryParams)
        }
    }

    fun isPublicRoom(roomId: String): Boolean {
        return session.getRoom(roomId)?.stateService()?.isPublic().orFalse()
    }

    private fun handleSelectRoom(action: HomeRoomListAction.SelectRoom) = withState {
        _viewEvents.post(HomeRoomListViewEvents.SelectRoom(action.roomSummary, false))
    }

    private fun handleLeaveRoom(action: HomeRoomListAction.LeaveRoom) {
        _viewEvents.post(HomeRoomListViewEvents.Loading(null))
        viewModelScope.launch {
            val value = runCatching { session.roomService().leaveRoom(action.roomId) }
                    .fold({ HomeRoomListViewEvents.Done }, { HomeRoomListViewEvents.Failure(it) })
            _viewEvents.post(value)
        }
    }

    private fun handleChangeNotificationMode(action: HomeRoomListAction.ChangeRoomNotificationState) {
        val room = session.getRoom(action.roomId)
        if (room != null) {
            viewModelScope.launch {
                try {
                    room.roomPushRuleService().setRoomNotificationState(action.notificationState)
                } catch (failure: Exception) {
                    _viewEvents.post(HomeRoomListViewEvents.Failure(failure))
                }
            }
        }
    }

    private fun handleToggleTag(action: HomeRoomListAction.ToggleTag) {
        session.getRoom(action.roomId)?.let { room ->
            viewModelScope.launch(Dispatchers.IO) {
                try {
                    if (room.roomSummary()?.hasTag(action.tag) == false) {
                        // Favorite and low priority tags are exclusive, so maybe delete the other tag first
                        action.tag.otherTag()
                                ?.takeIf { room.roomSummary()?.hasTag(it).orFalse() }
                                ?.let { tagToRemove ->
                                    room.tagsService().deleteTag(tagToRemove)
                                }

                        // Set the tag. We do not handle the order for the moment
                        room.tagsService().addTag(action.tag, 0.5)
                    } else {
                        room.tagsService().deleteTag(action.tag)
                    }
                } catch (failure: Throwable) {
                    _viewEvents.post(HomeRoomListViewEvents.Failure(failure))
                }
            }
        }
    }

    private fun String.otherTag(): String? {
        return when (this) {
            RoomTag.ROOM_TAG_FAVOURITE -> RoomTag.ROOM_TAG_LOW_PRIORITY
            RoomTag.ROOM_TAG_LOW_PRIORITY -> RoomTag.ROOM_TAG_FAVOURITE
            else -> null
        }
    }
}<|MERGE_RESOLUTION|>--- conflicted
+++ resolved
@@ -28,6 +28,7 @@
 import im.vector.app.core.platform.StateView
 import im.vector.app.core.platform.VectorViewModel
 import im.vector.app.features.home.room.list.home.filter.HomeRoomFilter
+import im.vector.app.features.settings.VectorPreferences
 import kotlinx.coroutines.Dispatchers
 import kotlinx.coroutines.flow.MutableSharedFlow
 import kotlinx.coroutines.flow.SharedFlow
@@ -40,14 +41,12 @@
 import kotlinx.coroutines.flow.onStart
 import kotlinx.coroutines.launch
 import org.matrix.android.sdk.api.extensions.orFalse
-<<<<<<< HEAD
+import org.matrix.android.sdk.api.query.RoomCategoryFilter
+import org.matrix.android.sdk.api.query.RoomTagQueryFilter
 import org.matrix.android.sdk.api.query.QueryStringValue
 import org.matrix.android.sdk.api.query.SpaceFilter
-=======
-import org.matrix.android.sdk.api.query.RoomCategoryFilter
-import org.matrix.android.sdk.api.query.RoomTagQueryFilter
->>>>>>> baf82cec
 import org.matrix.android.sdk.api.query.toActiveSpaceOrNoFilter
+import org.matrix.android.sdk.api.query.toActiveSpaceOrOrphanRooms
 import org.matrix.android.sdk.api.session.Session
 import org.matrix.android.sdk.api.session.getRoom
 import org.matrix.android.sdk.api.session.room.RoomSortOrder
@@ -62,7 +61,8 @@
 class HomeRoomListViewModel @AssistedInject constructor(
         @Assisted initialState: HomeRoomListViewState,
         private val session: Session,
-        private val spaceStateHandler: SpaceStateHandler
+        private val spaceStateHandler: SpaceStateHandler,
+        private val vectorPreferences: VectorPreferences,
 ) : VectorViewModel<HomeRoomListViewState, HomeRoomListAction, HomeRoomListViewEvents>(initialState) {
 
     @AssistedFactory
@@ -91,12 +91,8 @@
     private fun configureSections() {
         val newSections = mutableSetOf<HomeRoomSection>()
 
-<<<<<<< HEAD
         newSections.add(getRecentRoomsSection())
-        newSections.add(getAllRoomsSection())
-=======
         newSections.add(getFilteredRoomsSection())
->>>>>>> baf82cec
 
         viewModelScope.launch {
             _sections.emit(newSections)
@@ -107,7 +103,6 @@
         }
     }
 
-<<<<<<< HEAD
     private fun getRecentRoomsSection(): HomeRoomSection {
         val liveList = session.roomService()
                 .getBreadcrumbsLive(roomSummaryQueryParams {
@@ -120,10 +115,7 @@
         )
     }
 
-    private fun getAllRoomsSection(): HomeRoomSection.RoomSummaryData {
-=======
     private fun getFilteredRoomsSection(): HomeRoomSection.RoomSummaryData {
->>>>>>> baf82cec
         val builder = RoomSummaryQueryParams.Builder().also {
             it.memberships = listOf(Membership.JOIN)
         }
