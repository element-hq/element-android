/*
 * Copyright (c) 2021 New Vector Ltd
 *
 * Licensed under the Apache License, Version 2.0 (the "License");
 * you may not use this file except in compliance with the License.
 * You may obtain a copy of the License at
 *
 *     http://www.apache.org/licenses/LICENSE-2.0
 *
 * Unless required by applicable law or agreed to in writing, software
 * distributed under the License is distributed on an "AS IS" BASIS,
 * WITHOUT WARRANTIES OR CONDITIONS OF ANY KIND, either express or implied.
 * See the License for the specific language governing permissions and
 * limitations under the License.
 */

package im.vector.app.features.home.room.list

import androidx.annotation.StringRes
import androidx.lifecycle.LiveData
<<<<<<< HEAD
=======
import androidx.lifecycle.MutableLiveData
import androidx.lifecycle.asFlow
import androidx.lifecycle.liveData
>>>>>>> 879e6ef5
import androidx.paging.PagedList
import com.airbnb.mvrx.Async
import im.vector.app.AppStateHandler
import im.vector.app.R
import im.vector.app.core.resources.StringProvider
import im.vector.app.features.home.RoomListDisplayMode
import im.vector.app.features.invite.AutoAcceptInvites
import im.vector.app.features.invite.showInvites
import im.vector.app.space
<<<<<<< HEAD
import io.reactivex.disposables.CompositeDisposable
import io.reactivex.schedulers.Schedulers
import kotlinx.coroutines.CoroutineScope
=======
import kotlinx.coroutines.CoroutineScope
import kotlinx.coroutines.Dispatchers
import kotlinx.coroutines.flow.combine
import kotlinx.coroutines.flow.distinctUntilChanged
import kotlinx.coroutines.flow.flatMapLatest
import kotlinx.coroutines.flow.flowOf
import kotlinx.coroutines.flow.flowOn
import kotlinx.coroutines.flow.launchIn
import kotlinx.coroutines.flow.onEach
import org.matrix.android.sdk.api.extensions.tryOrNull
>>>>>>> 879e6ef5
import org.matrix.android.sdk.api.query.ActiveSpaceFilter
import org.matrix.android.sdk.api.query.RoomCategoryFilter
import org.matrix.android.sdk.api.query.RoomTagQueryFilter
import org.matrix.android.sdk.api.session.Session
import org.matrix.android.sdk.api.session.room.RoomSummaryQueryParams
import org.matrix.android.sdk.api.session.room.UpdatableLivePageResult
import org.matrix.android.sdk.api.session.room.model.Membership
import org.matrix.android.sdk.api.session.room.summary.RoomAggregateNotificationCount
import timber.log.Timber

class RoomListSectionBuilderSpace(
        private val session: Session,
        private val stringProvider: StringProvider,
        private val appStateHandler: AppStateHandler,
        private val viewModelScope: CoroutineScope,
        private val autoAcceptInvites: AutoAcceptInvites,
        private val onUpdatable: (UpdatableLivePageResult) -> Unit,
        private val suggestedRoomJoiningState: LiveData<Map<String, Async<Unit>>>,
        private val onlyOrphansInHome: Boolean = false
) : RoomListSectionBuilder {

    private val pagedListConfig = PagedList.Config.Builder()
            .setPageSize(10)
            .setInitialLoadSizeHint(20)
            .setEnablePlaceholders(true)
            .setPrefetchDistance(10)
            .build()

    override fun buildSections(mode: RoomListDisplayMode): List<RoomsSection> {
        val sections = mutableListOf<RoomsSection>()
        val activeSpaceAwareQueries = mutableListOf<RoomListViewModel.ActiveSpaceQueryUpdater>()
        when (mode) {
            RoomListDisplayMode.PEOPLE        -> {
                // 4 sections Invites / Fav / Dms / Low Priority
                buildDmSections(sections, activeSpaceAwareQueries)
            }
            RoomListDisplayMode.ROOMS         -> {
                // 6 sections invites / Fav / Rooms / Low Priority / Server notice / Suggested rooms
                buildRoomsSections(sections, activeSpaceAwareQueries)
            }
            RoomListDisplayMode.FILTERED      -> {
                // Used when searching for rooms
                withQueryParams(
                        {
                            it.memberships = Membership.activeMemberships()
                        },
                        { qpm ->
                            val name = stringProvider.getString(R.string.bottom_action_rooms)
                            session.getFilteredPagedRoomSummariesLive(qpm)
                                    .let { updatableFilterLivePageResult ->
                                        onUpdatable(updatableFilterLivePageResult)
                                        sections.add(RoomsSection(name, updatableFilterLivePageResult.livePagedList))
                                    }
                        }
                )
            }
            RoomListDisplayMode.NOTIFICATIONS -> {
                if (autoAcceptInvites.showInvites()) {
                    addSection(
                            sections = sections,
                            activeSpaceUpdaters = activeSpaceAwareQueries,
                            nameRes = R.string.invitations_header,
                            notifyOfLocalEcho = true,
                            spaceFilterStrategy = if (onlyOrphansInHome) {
                                RoomListViewModel.SpaceFilterStrategy.ORPHANS_IF_SPACE_NULL
                            } else {
                                RoomListViewModel.SpaceFilterStrategy.ALL_IF_SPACE_NULL
                            },
                            countRoomAsNotif = true
                    ) {
                        it.memberships = listOf(Membership.INVITE)
                        it.roomCategoryFilter = RoomCategoryFilter.ALL
                    }
                }

                addSection(
                        sections = sections,
                        activeSpaceUpdaters = activeSpaceAwareQueries,
                        nameRes = R.string.bottom_action_rooms,
                        notifyOfLocalEcho = false,
                        spaceFilterStrategy = if (onlyOrphansInHome) {
                            RoomListViewModel.SpaceFilterStrategy.ORPHANS_IF_SPACE_NULL
                        } else {
                            RoomListViewModel.SpaceFilterStrategy.ALL_IF_SPACE_NULL
                        }
                ) {
                    it.memberships = listOf(Membership.JOIN)
                    it.roomCategoryFilter = RoomCategoryFilter.ONLY_WITH_NOTIFICATIONS
                }
            }
        }

        appStateHandler.selectedRoomGroupingObservable
                .distinctUntilChanged()
                .onEach { groupingMethod ->
                    val selectedSpace = groupingMethod.orNull()?.space()
                    activeSpaceAwareQueries.onEach { updater ->
                        updater.updateForSpaceId(selectedSpace?.roomId)
                    }
                }.launchIn(viewModelScope)

        return sections
    }

    private fun buildRoomsSections(sections: MutableList<RoomsSection>,
                                   activeSpaceAwareQueries: MutableList<RoomListViewModel.ActiveSpaceQueryUpdater>) {
        if (autoAcceptInvites.showInvites()) {
            addSection(
                    sections = sections,
                    activeSpaceUpdaters = activeSpaceAwareQueries,
                    nameRes = R.string.invitations_header,
                    notifyOfLocalEcho = true,
                    spaceFilterStrategy = RoomListViewModel.SpaceFilterStrategy.ALL_IF_SPACE_NULL,
                    countRoomAsNotif = true
            ) {
                it.memberships = listOf(Membership.INVITE)
                it.roomCategoryFilter = RoomCategoryFilter.ALL
            }
        }

        addSection(
                sections,
                activeSpaceAwareQueries,
                R.string.bottom_action_favourites,
                false,
                RoomListViewModel.SpaceFilterStrategy.ALL_IF_SPACE_NULL
        ) {
            it.memberships = listOf(Membership.JOIN)
            it.roomCategoryFilter = RoomCategoryFilter.ALL
            it.roomTagQueryFilter = RoomTagQueryFilter(true, null, null)
        }

        addSection(
                sections = sections,
                activeSpaceUpdaters = activeSpaceAwareQueries,
                nameRes = R.string.bottom_action_rooms,
                notifyOfLocalEcho = false,
                spaceFilterStrategy = if (onlyOrphansInHome) {
                    RoomListViewModel.SpaceFilterStrategy.ORPHANS_IF_SPACE_NULL
                } else {
                    RoomListViewModel.SpaceFilterStrategy.ALL_IF_SPACE_NULL
                }
        ) {
            it.memberships = listOf(Membership.JOIN)
            it.roomCategoryFilter = RoomCategoryFilter.ALL
            it.roomTagQueryFilter = RoomTagQueryFilter(false, false, false)
        }

<<<<<<< HEAD
//        addSection(
//                sections = sections,
//                activeSpaceUpdaters = activeSpaceAwareQueries,
//                nameRes = R.string.low_priority_header,
//                notifyOfLocalEcho = false,
//                spaceFilterStrategy = if (onlyOrphansInHome) {
//                    RoomListViewModel.SpaceFilterStrategy.ORPHANS_IF_SPACE_NULL
//                } else {
//                    RoomListViewModel.SpaceFilterStrategy.ALL_IF_SPACE_NULL
//                }
//        ) {
//            it.memberships = listOf(Membership.JOIN)
//            it.roomCategoryFilter = RoomCategoryFilter.ONLY_ROOMS
//            it.roomTagQueryFilter = RoomTagQueryFilter(null, true, null)
//        }
//
//        addSection(
//                sections = sections,
//                activeSpaceUpdaters = activeSpaceAwareQueries,
//                nameRes = R.string.system_alerts_header,
//                notifyOfLocalEcho = false,
//                spaceFilterStrategy = if (onlyOrphansInHome) {
//                    RoomListViewModel.SpaceFilterStrategy.ORPHANS_IF_SPACE_NULL
//                } else {
//                    RoomListViewModel.SpaceFilterStrategy.ALL_IF_SPACE_NULL
//                }
//        ) {
//            it.memberships = listOf(Membership.JOIN)
//            it.roomCategoryFilter = RoomCategoryFilter.ONLY_ROOMS
//            it.roomTagQueryFilter = RoomTagQueryFilter(null, null, true)
//        }
//
//        // add suggested rooms
//        val suggestedRoomsObservable = // MutableLiveData<List<SpaceChildInfo>>()
//                appStateHandler.selectedRoomGroupingObservable
//                        .distinctUntilChanged()
//                        .switchMap { groupingMethod ->
//                            val selectedSpace = groupingMethod.orNull()?.space()
//                            if (selectedSpace == null) {
//                                Observable.just(emptyList())
//                            } else {
//                                liveData(context = viewModelScope.coroutineContext + Dispatchers.IO) {
//                                    val spaceSum = tryOrNull {
//                                        session.spaceService()
//                                                .querySpaceChildren(selectedSpace.roomId, suggestedOnly = true, null, null)
//                                    }
//                                    val value = spaceSum?.children.orEmpty().distinctBy { it.childRoomId }
//                                    // i need to check if it's already joined.
//                                    val filtered = value.filter {
//                                        session.getRoomSummary(it.childRoomId)?.membership?.isActive() != true
//                                    }
//                                    emit(filtered)
//                                }.asObservable()
//                            }
//                        }
//
//        val liveSuggestedRooms = MutableLiveData<SuggestedRoomInfo>()
//        Observables.combineLatest(
//                suggestedRoomsObservable,
//                suggestedRoomJoiningState.asObservable()
//        ) { rooms, joinStates ->
//            SuggestedRoomInfo(
//                    rooms,
//                    joinStates
//            )
//        }.subscribe {
//            liveSuggestedRooms.postValue(it)
//        }.also {
//            disposables.add(it)
//        }
//        sections.add(
//                RoomsSection(
//                        sectionName = stringProvider.getString(R.string.suggested_header),
//                        liveSuggested = liveSuggestedRooms,
//                        notifyOfLocalEcho = false
//                )
//        )
=======
        addSection(
                sections = sections,
                activeSpaceUpdaters = activeSpaceAwareQueries,
                nameRes = R.string.low_priority_header,
                notifyOfLocalEcho = false,
                spaceFilterStrategy = if (onlyOrphansInHome) {
                    RoomListViewModel.SpaceFilterStrategy.ORPHANS_IF_SPACE_NULL
                } else {
                    RoomListViewModel.SpaceFilterStrategy.ALL_IF_SPACE_NULL
                }
        ) {
            it.memberships = listOf(Membership.JOIN)
            it.roomCategoryFilter = RoomCategoryFilter.ONLY_ROOMS
            it.roomTagQueryFilter = RoomTagQueryFilter(null, true, null)
        }

        addSection(
                sections = sections,
                activeSpaceUpdaters = activeSpaceAwareQueries,
                nameRes = R.string.system_alerts_header,
                notifyOfLocalEcho = false,
                spaceFilterStrategy = if (onlyOrphansInHome) {
                    RoomListViewModel.SpaceFilterStrategy.ORPHANS_IF_SPACE_NULL
                } else {
                    RoomListViewModel.SpaceFilterStrategy.ALL_IF_SPACE_NULL
                }
        ) {
            it.memberships = listOf(Membership.JOIN)
            it.roomCategoryFilter = RoomCategoryFilter.ONLY_ROOMS
            it.roomTagQueryFilter = RoomTagQueryFilter(null, null, true)
        }

        // add suggested rooms
        val suggestedRoomsFlow = // MutableLiveData<List<SpaceChildInfo>>()
                appStateHandler.selectedRoomGroupingObservable
                        .distinctUntilChanged()
                        .flatMapLatest { groupingMethod ->
                            val selectedSpace = groupingMethod.orNull()?.space()
                            if (selectedSpace == null) {
                                flowOf(emptyList())
                            } else {
                                liveData(context = viewModelScope.coroutineContext + Dispatchers.IO) {
                                    val spaceSum = tryOrNull {
                                        session.spaceService()
                                                .querySpaceChildren(selectedSpace.roomId, suggestedOnly = true, null, null)
                                    }
                                    val value = spaceSum?.children.orEmpty().distinctBy { it.childRoomId }
                                    // i need to check if it's already joined.
                                    val filtered = value.filter {
                                        session.getRoomSummary(it.childRoomId)?.membership?.isActive() != true
                                    }
                                    emit(filtered)
                                }.asFlow()
                            }
                        }

        val liveSuggestedRooms = MutableLiveData<SuggestedRoomInfo>()
        combine(
                suggestedRoomsFlow,
                suggestedRoomJoiningState.asFlow()
        ) { rooms, joinStates ->
            SuggestedRoomInfo(
                    rooms,
                    joinStates
            )
        }.onEach {
            liveSuggestedRooms.postValue(it)
        }.launchIn(viewModelScope)

        sections.add(
                RoomsSection(
                        sectionName = stringProvider.getString(R.string.suggested_header),
                        liveSuggested = liveSuggestedRooms,
                        notifyOfLocalEcho = false
                )
        )
>>>>>>> 879e6ef5
    }

    private fun buildDmSections(sections: MutableList<RoomsSection>,
                                activeSpaceAwareQueries: MutableList<RoomListViewModel.ActiveSpaceQueryUpdater>) {
        if (autoAcceptInvites.showInvites()) {
            addSection(
                    sections = sections,
                    activeSpaceUpdaters = activeSpaceAwareQueries,
                    nameRes = R.string.invitations_header,
                    notifyOfLocalEcho = true,
                    spaceFilterStrategy = RoomListViewModel.SpaceFilterStrategy.ALL_IF_SPACE_NULL,
                    countRoomAsNotif = true
            ) {
                it.memberships = listOf(Membership.INVITE)
                it.roomCategoryFilter = RoomCategoryFilter.ONLY_DM
            }
        }

        addSection(
                sections,
                activeSpaceAwareQueries,
                R.string.bottom_action_favourites,
                false,
                RoomListViewModel.SpaceFilterStrategy.ALL_IF_SPACE_NULL
        ) {
            it.memberships = listOf(Membership.JOIN)
            it.roomCategoryFilter = RoomCategoryFilter.ONLY_DM
            it.roomTagQueryFilter = RoomTagQueryFilter(true, null, null)
        }

        addSection(
                sections,
                activeSpaceAwareQueries,
                R.string.bottom_action_people_x,
                false,
                RoomListViewModel.SpaceFilterStrategy.ALL_IF_SPACE_NULL
        ) {
            it.memberships = listOf(Membership.JOIN)
            it.roomCategoryFilter = RoomCategoryFilter.ONLY_DM
            it.roomTagQueryFilter = RoomTagQueryFilter(false, false, null)
        }

        addSection(
                sections,
                activeSpaceAwareQueries,
                R.string.low_priority_header,
                false,
                RoomListViewModel.SpaceFilterStrategy.ALL_IF_SPACE_NULL
        ) {
            it.memberships = listOf(Membership.JOIN)
            it.roomCategoryFilter = RoomCategoryFilter.ONLY_DM
            it.roomTagQueryFilter = RoomTagQueryFilter(false, true, null)
        }
    }

    private fun addSection(sections: MutableList<RoomsSection>,
                           activeSpaceUpdaters: MutableList<RoomListViewModel.ActiveSpaceQueryUpdater>,
                           @StringRes nameRes: Int,
                           notifyOfLocalEcho: Boolean = false,
                           spaceFilterStrategy: RoomListViewModel.SpaceFilterStrategy = RoomListViewModel.SpaceFilterStrategy.NONE,
                           countRoomAsNotif: Boolean = false,
                           query: (RoomSummaryQueryParams.Builder) -> Unit) {
        withQueryParams(
                { query.invoke(it) },
                { roomQueryParams ->
                    val name = stringProvider.getString(nameRes)
                    session.getFilteredPagedRoomSummariesLive(
                            roomQueryParams.process(spaceFilterStrategy, appStateHandler.safeActiveSpaceId()),
                            pagedListConfig
                    ).also {
                        onUpdatable(it)
                        when (spaceFilterStrategy) {
                            RoomListViewModel.SpaceFilterStrategy.ORPHANS_IF_SPACE_NULL -> {
                                activeSpaceUpdaters.add(object : RoomListViewModel.ActiveSpaceQueryUpdater {
                                    override fun updateForSpaceId(roomId: String?) {
                                        it.updateQuery {
                                            it.copy(
                                                    activeSpaceFilter = ActiveSpaceFilter.ActiveSpace(roomId)
                                            )
                                        }
                                    }
                                })
                            }
                            RoomListViewModel.SpaceFilterStrategy.ALL_IF_SPACE_NULL     -> {
                                activeSpaceUpdaters.add(object : RoomListViewModel.ActiveSpaceQueryUpdater {
                                    override fun updateForSpaceId(roomId: String?) {
                                        if (roomId != null) {
                                            it.updateQuery {
                                                it.copy(
                                                        activeSpaceFilter = ActiveSpaceFilter.ActiveSpace(roomId)
                                                )
                                            }
                                        } else {
                                            it.updateQuery {
                                                it.copy(
                                                        activeSpaceFilter = ActiveSpaceFilter.None
                                                )
                                            }
                                        }
                                    }
                                })
                            }
                            RoomListViewModel.SpaceFilterStrategy.NONE                  -> {
                                // we ignore current space for this one
                            }
                        }
                    }.livePagedList
                            .let { livePagedList ->
                                // use it also as a source to update count
                                livePagedList.asFlow()
                                        .onEach {
                                            Timber.v("Thread space list: ${Thread.currentThread()}")
                                            sections.find { it.sectionName == name }
                                                    ?.notificationCount
                                                    ?.postValue(
                                                            if (countRoomAsNotif) {
                                                                RoomAggregateNotificationCount(it.size, it.size)
                                                            } else {
                                                                session.getNotificationCountForRooms(
                                                                        roomQueryParams.process(spaceFilterStrategy, appStateHandler.safeActiveSpaceId())
                                                                )
                                                            }
                                                    )
                                        }
                                        .flowOn(Dispatchers.Default)
                                        .launchIn(viewModelScope)

                                sections.add(
                                        RoomsSection(
                                                sectionName = name,
                                                livePages = livePagedList,
                                                notifyOfLocalEcho = notifyOfLocalEcho
                                        )
                                )
                            }
                }

        )
    }

    private fun withQueryParams(builder: (RoomSummaryQueryParams.Builder) -> Unit, block: (RoomSummaryQueryParams) -> Unit) {
        RoomSummaryQueryParams.Builder()
                .apply { builder.invoke(this) }
                .build()
                .let { block(it) }
    }

    internal fun RoomSummaryQueryParams.process(spaceFilter: RoomListViewModel.SpaceFilterStrategy, currentSpace: String?): RoomSummaryQueryParams {
        return when (spaceFilter) {
            RoomListViewModel.SpaceFilterStrategy.ORPHANS_IF_SPACE_NULL -> {
                copy(
                        activeSpaceFilter = ActiveSpaceFilter.ActiveSpace(currentSpace)
                )
            }
            RoomListViewModel.SpaceFilterStrategy.ALL_IF_SPACE_NULL     -> {
                if (currentSpace == null) {
                    copy(
                            activeSpaceFilter = ActiveSpaceFilter.None
                    )
                } else {
                    copy(
                            activeSpaceFilter = ActiveSpaceFilter.ActiveSpace(currentSpace)
                    )
                }
            }
            RoomListViewModel.SpaceFilterStrategy.NONE                  -> this
        }
    }
}<|MERGE_RESOLUTION|>--- conflicted
+++ resolved
@@ -18,12 +18,7 @@
 
 import androidx.annotation.StringRes
 import androidx.lifecycle.LiveData
-<<<<<<< HEAD
-=======
-import androidx.lifecycle.MutableLiveData
 import androidx.lifecycle.asFlow
-import androidx.lifecycle.liveData
->>>>>>> 879e6ef5
 import androidx.paging.PagedList
 import com.airbnb.mvrx.Async
 import im.vector.app.AppStateHandler
@@ -33,22 +28,12 @@
 import im.vector.app.features.invite.AutoAcceptInvites
 import im.vector.app.features.invite.showInvites
 import im.vector.app.space
-<<<<<<< HEAD
-import io.reactivex.disposables.CompositeDisposable
-import io.reactivex.schedulers.Schedulers
-import kotlinx.coroutines.CoroutineScope
-=======
 import kotlinx.coroutines.CoroutineScope
 import kotlinx.coroutines.Dispatchers
-import kotlinx.coroutines.flow.combine
 import kotlinx.coroutines.flow.distinctUntilChanged
-import kotlinx.coroutines.flow.flatMapLatest
-import kotlinx.coroutines.flow.flowOf
 import kotlinx.coroutines.flow.flowOn
 import kotlinx.coroutines.flow.launchIn
 import kotlinx.coroutines.flow.onEach
-import org.matrix.android.sdk.api.extensions.tryOrNull
->>>>>>> 879e6ef5
 import org.matrix.android.sdk.api.query.ActiveSpaceFilter
 import org.matrix.android.sdk.api.query.RoomCategoryFilter
 import org.matrix.android.sdk.api.query.RoomTagQueryFilter
@@ -197,7 +182,6 @@
             it.roomTagQueryFilter = RoomTagQueryFilter(false, false, false)
         }
 
-<<<<<<< HEAD
 //        addSection(
 //                sections = sections,
 //                activeSpaceUpdaters = activeSpaceAwareQueries,
@@ -231,13 +215,13 @@
 //        }
 //
 //        // add suggested rooms
-//        val suggestedRoomsObservable = // MutableLiveData<List<SpaceChildInfo>>()
+//        val suggestedRoomsFlow = // MutableLiveData<List<SpaceChildInfo>>()
 //                appStateHandler.selectedRoomGroupingObservable
 //                        .distinctUntilChanged()
-//                        .switchMap { groupingMethod ->
+//                        .flatMapLatest { groupingMethod ->
 //                            val selectedSpace = groupingMethod.orNull()?.space()
 //                            if (selectedSpace == null) {
-//                                Observable.just(emptyList())
+//                                flowOf(emptyList())
 //                            } else {
 //                                liveData(context = viewModelScope.coroutineContext + Dispatchers.IO) {
 //                                    val spaceSum = tryOrNull {
@@ -250,24 +234,23 @@
 //                                        session.getRoomSummary(it.childRoomId)?.membership?.isActive() != true
 //                                    }
 //                                    emit(filtered)
-//                                }.asObservable()
+//                                }.asFlow()
 //                            }
 //                        }
 //
 //        val liveSuggestedRooms = MutableLiveData<SuggestedRoomInfo>()
-//        Observables.combineLatest(
-//                suggestedRoomsObservable,
-//                suggestedRoomJoiningState.asObservable()
+//        combine(
+//                suggestedRoomsFlow,
+//                suggestedRoomJoiningState.asFlow()
 //        ) { rooms, joinStates ->
 //            SuggestedRoomInfo(
 //                    rooms,
 //                    joinStates
 //            )
-//        }.subscribe {
+//        }.onEach {
 //            liveSuggestedRooms.postValue(it)
-//        }.also {
-//            disposables.add(it)
-//        }
+//        }.launchIn(viewModelScope)
+//
 //        sections.add(
 //                RoomsSection(
 //                        sectionName = stringProvider.getString(R.string.suggested_header),
@@ -275,84 +258,6 @@
 //                        notifyOfLocalEcho = false
 //                )
 //        )
-=======
-        addSection(
-                sections = sections,
-                activeSpaceUpdaters = activeSpaceAwareQueries,
-                nameRes = R.string.low_priority_header,
-                notifyOfLocalEcho = false,
-                spaceFilterStrategy = if (onlyOrphansInHome) {
-                    RoomListViewModel.SpaceFilterStrategy.ORPHANS_IF_SPACE_NULL
-                } else {
-                    RoomListViewModel.SpaceFilterStrategy.ALL_IF_SPACE_NULL
-                }
-        ) {
-            it.memberships = listOf(Membership.JOIN)
-            it.roomCategoryFilter = RoomCategoryFilter.ONLY_ROOMS
-            it.roomTagQueryFilter = RoomTagQueryFilter(null, true, null)
-        }
-
-        addSection(
-                sections = sections,
-                activeSpaceUpdaters = activeSpaceAwareQueries,
-                nameRes = R.string.system_alerts_header,
-                notifyOfLocalEcho = false,
-                spaceFilterStrategy = if (onlyOrphansInHome) {
-                    RoomListViewModel.SpaceFilterStrategy.ORPHANS_IF_SPACE_NULL
-                } else {
-                    RoomListViewModel.SpaceFilterStrategy.ALL_IF_SPACE_NULL
-                }
-        ) {
-            it.memberships = listOf(Membership.JOIN)
-            it.roomCategoryFilter = RoomCategoryFilter.ONLY_ROOMS
-            it.roomTagQueryFilter = RoomTagQueryFilter(null, null, true)
-        }
-
-        // add suggested rooms
-        val suggestedRoomsFlow = // MutableLiveData<List<SpaceChildInfo>>()
-                appStateHandler.selectedRoomGroupingObservable
-                        .distinctUntilChanged()
-                        .flatMapLatest { groupingMethod ->
-                            val selectedSpace = groupingMethod.orNull()?.space()
-                            if (selectedSpace == null) {
-                                flowOf(emptyList())
-                            } else {
-                                liveData(context = viewModelScope.coroutineContext + Dispatchers.IO) {
-                                    val spaceSum = tryOrNull {
-                                        session.spaceService()
-                                                .querySpaceChildren(selectedSpace.roomId, suggestedOnly = true, null, null)
-                                    }
-                                    val value = spaceSum?.children.orEmpty().distinctBy { it.childRoomId }
-                                    // i need to check if it's already joined.
-                                    val filtered = value.filter {
-                                        session.getRoomSummary(it.childRoomId)?.membership?.isActive() != true
-                                    }
-                                    emit(filtered)
-                                }.asFlow()
-                            }
-                        }
-
-        val liveSuggestedRooms = MutableLiveData<SuggestedRoomInfo>()
-        combine(
-                suggestedRoomsFlow,
-                suggestedRoomJoiningState.asFlow()
-        ) { rooms, joinStates ->
-            SuggestedRoomInfo(
-                    rooms,
-                    joinStates
-            )
-        }.onEach {
-            liveSuggestedRooms.postValue(it)
-        }.launchIn(viewModelScope)
-
-        sections.add(
-                RoomsSection(
-                        sectionName = stringProvider.getString(R.string.suggested_header),
-                        liveSuggested = liveSuggestedRooms,
-                        notifyOfLocalEcho = false
-                )
-        )
->>>>>>> 879e6ef5
     }
 
     private fun buildDmSections(sections: MutableList<RoomsSection>,
