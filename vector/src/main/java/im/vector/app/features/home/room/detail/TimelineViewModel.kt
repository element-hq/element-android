/*
 * Copyright 2019 New Vector Ltd
 *
 * Licensed under the Apache License, Version 2.0 (the "License");
 * you may not use this file except in compliance with the License.
 * You may obtain a copy of the License at
 *
 * http://www.apache.org/licenses/LICENSE-2.0
 *
 * Unless required by applicable law or agreed to in writing, software
 * distributed under the License is distributed on an "AS IS" BASIS,
 * WITHOUT WARRANTIES OR CONDITIONS OF ANY KIND, either express or implied.
 * See the License for the specific language governing permissions and
 * limitations under the License.
 */

package im.vector.app.features.home.room.detail

import android.net.Uri
import androidx.annotation.IdRes
import com.airbnb.mvrx.Async
import com.airbnb.mvrx.Fail
import com.airbnb.mvrx.Loading
import com.airbnb.mvrx.MavericksViewModelFactory
import com.airbnb.mvrx.Success
import com.airbnb.mvrx.Uninitialized
import dagger.assisted.Assisted
import dagger.assisted.AssistedFactory
import dagger.assisted.AssistedInject
import im.vector.app.R
import im.vector.app.SpaceStateHandler
import im.vector.app.core.di.MavericksAssistedViewModelFactory
import im.vector.app.core.di.hiltMavericksViewModelFactory
import im.vector.app.core.mvrx.runCatchingToAsync
import im.vector.app.core.platform.VectorViewModel
import im.vector.app.core.resources.BuildMeta
import im.vector.app.core.resources.StringProvider
import im.vector.app.core.utils.BehaviorDataSource
import im.vector.app.features.analytics.AnalyticsTracker
import im.vector.app.features.analytics.DecryptionFailureTracker
import im.vector.app.features.analytics.extensions.toAnalyticsJoinedRoom
import im.vector.app.features.analytics.plan.CreatedRoom
import im.vector.app.features.analytics.plan.JoinedRoom
import im.vector.app.features.call.conference.ConferenceEvent
import im.vector.app.features.call.conference.JitsiActiveConferenceHolder
import im.vector.app.features.call.conference.JitsiService
import im.vector.app.features.call.lookup.CallProtocolsChecker
import im.vector.app.features.call.ptt.ElementCallPttService
import im.vector.app.features.call.webrtc.WebRtcCallManager
import im.vector.app.features.createdirect.DirectRoomHelper
import im.vector.app.features.crypto.keysrequest.OutboundSessionKeySharingStrategy
import im.vector.app.features.crypto.verification.SupportedVerificationMethodsProvider
import im.vector.app.features.home.room.detail.error.RoomNotFound
import im.vector.app.features.home.room.detail.location.RedactLiveLocationShareEventUseCase
import im.vector.app.features.home.room.detail.sticker.StickerPickerActionHandler
import im.vector.app.features.home.room.detail.timeline.factory.TimelineFactory
import im.vector.app.features.home.room.detail.timeline.url.PreviewUrlRetriever
import im.vector.app.features.home.room.typing.TypingHelper
import im.vector.app.features.location.live.StopLiveLocationShareUseCase
import im.vector.app.features.location.live.tracking.LocationSharingServiceConnection
import im.vector.app.features.notifications.NotificationDrawerManager
import im.vector.app.features.powerlevel.PowerLevelsFlowFactory
import im.vector.app.features.raw.wellknown.CryptoConfig
import im.vector.app.features.raw.wellknown.getOutboundSessionKeySharingStrategyOrDefault
import im.vector.app.features.raw.wellknown.withElementWellKnown
import im.vector.app.features.session.coroutineScope
import im.vector.app.features.settings.VectorDataStore
import im.vector.app.features.settings.VectorPreferences
import im.vector.app.features.voicebroadcast.VoiceBroadcastHelper
import im.vector.lib.core.utils.flow.chunk
import kotlinx.coroutines.Dispatchers
import kotlinx.coroutines.delay
import kotlinx.coroutines.flow.MutableSharedFlow
import kotlinx.coroutines.flow.combine
import kotlinx.coroutines.flow.distinctUntilChanged
import kotlinx.coroutines.flow.filter
import kotlinx.coroutines.flow.filterIsInstance
import kotlinx.coroutines.flow.flowOn
import kotlinx.coroutines.flow.launchIn
import kotlinx.coroutines.flow.map
import kotlinx.coroutines.flow.onEach
import kotlinx.coroutines.launch
import kotlinx.coroutines.withContext
import org.matrix.android.sdk.api.MatrixPatterns
import org.matrix.android.sdk.api.extensions.orFalse
import org.matrix.android.sdk.api.extensions.tryOrNull
import org.matrix.android.sdk.api.query.QueryStringValue
import org.matrix.android.sdk.api.raw.RawService
import org.matrix.android.sdk.api.session.Session
import org.matrix.android.sdk.api.session.crypto.MXCryptoError
import org.matrix.android.sdk.api.session.events.model.EventType
import org.matrix.android.sdk.api.session.events.model.LocalEcho
import org.matrix.android.sdk.api.session.events.model.RelationType
import org.matrix.android.sdk.api.session.events.model.content.WithHeldCode
import org.matrix.android.sdk.api.session.events.model.isAttachmentMessage
import org.matrix.android.sdk.api.session.events.model.isTextMessage
import org.matrix.android.sdk.api.session.events.model.toContent
import org.matrix.android.sdk.api.session.events.model.toModel
import org.matrix.android.sdk.api.session.file.FileService
import org.matrix.android.sdk.api.session.getRoom
import org.matrix.android.sdk.api.session.room.Room
import org.matrix.android.sdk.api.session.room.getStateEvent
import org.matrix.android.sdk.api.session.room.getTimelineEvent
import org.matrix.android.sdk.api.session.room.location.UpdateLiveLocationShareResult
import org.matrix.android.sdk.api.session.room.members.ChangeMembershipState
import org.matrix.android.sdk.api.session.room.members.roomMemberQueryParams
import org.matrix.android.sdk.api.session.room.model.LocalRoomCreationState
import org.matrix.android.sdk.api.session.room.model.Membership
import org.matrix.android.sdk.api.session.room.model.RoomMemberSummary
import org.matrix.android.sdk.api.session.room.model.RoomSummary
import org.matrix.android.sdk.api.session.room.model.localecho.RoomLocalEcho
import org.matrix.android.sdk.api.session.room.model.message.getFileUrl
import org.matrix.android.sdk.api.session.room.model.relation.RelationDefaultContent
import org.matrix.android.sdk.api.session.room.model.tombstone.RoomTombstoneContent
import org.matrix.android.sdk.api.session.room.powerlevels.PowerLevelsHelper
import org.matrix.android.sdk.api.session.room.read.ReadService
import org.matrix.android.sdk.api.session.room.timeline.Timeline
import org.matrix.android.sdk.api.session.room.timeline.TimelineEvent
import org.matrix.android.sdk.api.session.room.timeline.isLiveLocation
import org.matrix.android.sdk.api.session.sync.SyncRequestState
import org.matrix.android.sdk.api.session.threads.ThreadNotificationBadgeState
import org.matrix.android.sdk.api.session.threads.ThreadNotificationState
import org.matrix.android.sdk.api.session.widgets.model.WidgetType
import org.matrix.android.sdk.api.util.toOptional
import org.matrix.android.sdk.flow.flow
import org.matrix.android.sdk.flow.unwrap
import timber.log.Timber
import java.util.concurrent.atomic.AtomicBoolean

class TimelineViewModel @AssistedInject constructor(
        @Assisted private val initialState: RoomDetailViewState,
        private val vectorPreferences: VectorPreferences,
        private val vectorDataStore: VectorDataStore,
        private val stringProvider: StringProvider,
        private val session: Session,
        private val rawService: RawService,
        private val supportedVerificationMethodsProvider: SupportedVerificationMethodsProvider,
        private val stickerPickerActionHandler: StickerPickerActionHandler,
        private val typingHelper: TypingHelper,
        private val callManager: WebRtcCallManager,
        private val chatEffectManager: ChatEffectManager,
        private val directRoomHelper: DirectRoomHelper,
        private val jitsiService: JitsiService,
        private val analyticsTracker: AnalyticsTracker,
        private val activeConferenceHolder: JitsiActiveConferenceHolder,
        private val decryptionFailureTracker: DecryptionFailureTracker,
        private val notificationDrawerManager: NotificationDrawerManager,
        private val locationSharingServiceConnection: LocationSharingServiceConnection,
        private val stopLiveLocationShareUseCase: StopLiveLocationShareUseCase,
<<<<<<< HEAD
        private val elementCallPttService: ElementCallPttService,
=======
        private val redactLiveLocationShareEventUseCase: RedactLiveLocationShareEventUseCase,
        private val cryptoConfig: CryptoConfig,
        buildMeta: BuildMeta,
>>>>>>> 59cf20be
        timelineFactory: TimelineFactory,
        private val spaceStateHandler: SpaceStateHandler,
        private val voiceBroadcastHelper: VoiceBroadcastHelper,
) : VectorViewModel<RoomDetailViewState, RoomDetailAction, RoomDetailViewEvents>(initialState),
        Timeline.Listener, ChatEffectManager.Delegate, CallProtocolsChecker.Listener, LocationSharingServiceConnection.Callback {

    private val room = session.getRoom(initialState.roomId)
    private val eventId = initialState.eventId
    private val invisibleEventsSource = BehaviorDataSource<RoomDetailAction.TimelineEventTurnsInvisible>()
    private val visibleEventsSource = BehaviorDataSource<RoomDetailAction.TimelineEventTurnsVisible>()
    private var timelineEvents = MutableSharedFlow<List<TimelineEvent>>(0)
    val timeline: Timeline?

    // Same lifecycle than the ViewModel (survive to screen rotation)
    val previewUrlRetriever = PreviewUrlRetriever(session, viewModelScope, buildMeta)

    // Slot to keep a pending action during permission request
    var pendingAction: RoomDetailAction? = null

    // Slot to keep a pending event during permission request
    var pendingEvent: RoomDetailViewEvents? = null

    private var trackUnreadMessages = AtomicBoolean(false)
    private var mostRecentDisplayedEvent: TimelineEvent? = null

    private var prepareToEncrypt: Async<Unit> = Uninitialized

    @AssistedFactory
    interface Factory : MavericksAssistedViewModelFactory<TimelineViewModel, RoomDetailViewState> {
        override fun create(initialState: RoomDetailViewState): TimelineViewModel
    }

    companion object : MavericksViewModelFactory<TimelineViewModel, RoomDetailViewState> by hiltMavericksViewModelFactory() {
        const val PAGINATION_COUNT = 50

        // The larger the number the faster the results, COUNT=200 for 500 thread messages its x4 faster than COUNT=50
        const val PAGINATION_COUNT_THREADS_PERMALINK = 200
    }

    init {
        // This method will take care of a null room to update the state.
        observeRoomSummary()
        observeLocalRoomSummary()
        if (room == null) {
            timeline = null
        } else {
            // Nominal case, we have retrieved the room.
            timeline = timelineFactory.createTimeline(viewModelScope, room, eventId, initialState.rootThreadEventId)
            initSafe(room, timeline)
        }
    }

    private fun initSafe(room: Room, timeline: Timeline) {
        timeline.start(initialState.rootThreadEventId)
        timeline.addListener(this)
        observeMembershipChanges()
        observeSummaryState()
        getUnreadState()
        observeSyncState()
        observeDataStore()
        observeEventDisplayedActions()
        observeUnreadState()
        observeMyRoomMember()
        observeActiveRoomWidgets()
        observePowerLevel()
        setupPreviewUrlObservers()
        viewModelScope.launch(Dispatchers.IO) {
            tryOrNull { room.readService().markAsRead(ReadService.MarkAsReadParams.READ_RECEIPT) }
        }
        // Inform the SDK that the room is displayed
        viewModelScope.launch(Dispatchers.IO) {
            tryOrNull { session.roomService().onRoomDisplayed(initialState.roomId) }
        }
        callManager.addProtocolsCheckerListener(this)
        callManager.checkForProtocolsSupportIfNeeded()
        chatEffectManager.delegate = this

        // Ensure to share the outbound session keys with all members
        if (room.roomCryptoService().isEncrypted()) {
            rawService.withElementWellKnown(viewModelScope, session.sessionParams) {
                val strategy = it.getOutboundSessionKeySharingStrategyOrDefault(cryptoConfig.fallbackKeySharingStrategy)
                if (strategy == OutboundSessionKeySharingStrategy.WhenEnteringRoom) {
                    prepareForEncryption()
                }
            }
        }

        // If the user had already accepted the invitation in the room list
        if (initialState.isInviteAlreadyAccepted) {
            handleAcceptInvite()
        }

        if (initialState.switchToParentSpace) {
            // We are coming from a notification, try to switch to the most relevant space
            // so that when hitting back the room will appear in the list
            spaceStateHandler.getCurrentSpace().let { currentSpace ->
                val currentRoomSummary = room.roomSummary() ?: return@let
                // nothing we are good
                if ((currentSpace == null && !vectorPreferences.prefSpacesShowAllRoomInHome()) ||
                        (currentSpace != null && !currentRoomSummary.flattenParentIds.contains(currentSpace.roomId))) {
                    // take first one or switch to home
                    spaceStateHandler.setCurrentSpace(
                            currentRoomSummary
                                    .flattenParentIds.firstOrNull { it.isNotBlank() },
                            // force persist, because if not on resume the SpaceStateHandler will resume
                            // the current space from what was persisted on enter background
                            persistNow = true
                    )
                }
            }
        }

        // Threads
        initThreads()

        // Observe location service lifecycle to be able to warn the user
        locationSharingServiceConnection.bind(this)
    }

    /**
     * Threads specific initialization.
     */
    private fun initThreads() {
        markThreadTimelineAsReadLocal()
        observeLocalThreadNotifications()
    }

    private fun observeDataStore() {
        vectorDataStore.pushCounterFlow.setOnEach { nbOfPush ->
            copy(
                    pushCounter = nbOfPush
            )
        }
    }

    private fun prepareForEncryption() {
        if (room == null) return
        // check if there is not already a call made, or if there has been an error
        if (prepareToEncrypt.shouldLoad) {
            prepareToEncrypt = Loading()
            viewModelScope.launch {
                runCatching {
                    room.roomCryptoService().prepareToEncrypt()
                }.fold({
                    prepareToEncrypt = Success(Unit)
                }, {
                    prepareToEncrypt = Fail(it)
                })
            }
        }
    }

    private fun observePowerLevel() {
        if (room == null) return
        PowerLevelsFlowFactory(room).createFlow()
                .onEach {
                    val canInvite = PowerLevelsHelper(it).isUserAbleToInvite(session.myUserId)
                    val isAllowedToManageWidgets = session.widgetService().hasPermissionsToHandleWidgets(room.roomId)
                    val isAllowedToStartWebRTCCall = PowerLevelsHelper(it).isUserAllowedToSend(session.myUserId, false, EventType.CALL_INVITE)
                    val isAllowedToSetupEncryption = PowerLevelsHelper(it).isUserAllowedToSend(session.myUserId, true, EventType.STATE_ROOM_ENCRYPTION)
                    setState {
                        copy(
                                canInvite = canInvite,
                                isAllowedToManageWidgets = isAllowedToManageWidgets,
                                isAllowedToStartWebRTCCall = isAllowedToStartWebRTCCall,
                                isAllowedToSetupEncryption = isAllowedToSetupEncryption
                        )
                    }
                }.launchIn(viewModelScope)
    }

    private fun observeActiveRoomWidgets() {
        session.flow()
                .liveRoomWidgets(
                        roomId = initialState.roomId,
                        widgetId = QueryStringValue.IsNotNull
                )
                .map { widgets ->
                    widgets.filter { it.isActive }
                }
                .execute { widgets ->
                    copy(activeRoomWidgets = widgets)
                }

        onAsync(RoomDetailViewState::activeRoomWidgets) { widgets ->
            setState {
                val jitsiWidget = widgets.firstOrNull { it.type == WidgetType.Jitsi }
                val jitsiConfId = jitsiWidget?.let {
                    jitsiService.extractJitsiWidgetData(it)?.confId
                }
                copy(
                        jitsiState = jitsiState.copy(
                                confId = jitsiConfId,
                                widgetId = jitsiWidget?.widgetId,
                                hasJoined = activeConferenceHolder.isJoined(jitsiConfId)
                        )
                )
            }
        }
    }

    private fun observeMyRoomMember() {
        if (room == null) return
        val queryParams = roomMemberQueryParams {
            this.userId = QueryStringValue.Equals(session.myUserId, QueryStringValue.Case.SENSITIVE)
        }
        room.flow()
                .liveRoomMembers(queryParams)
                .map {
                    it.firstOrNull().toOptional()
                }
                .unwrap()
                .execute {
                    copy(myRoomMember = it)
                }
    }

    private fun setupPreviewUrlObservers() {
        if (room == null) return
        if (!vectorPreferences.showUrlPreviews()) {
            return
        }
        combine(
                timelineEvents,
                room.flow().liveRoomSummary()
                        .unwrap()
                        .map { it.isEncrypted }
                        .distinctUntilChanged()
        ) { snapshot, isRoomEncrypted ->
            if (isRoomEncrypted) {
                return@combine
            }
            withContext(Dispatchers.Default) {
                Timber.v("On new timeline events for urlpreview on ${Thread.currentThread()}")
                snapshot.forEach {
                    previewUrlRetriever.getPreviewUrl(it)
                }
            }
        }
                .launchIn(viewModelScope)
    }

    /**
     * Mark the thread as read, while the user navigated within the thread.
     * This is a local implementation has nothing to do with APIs.
     */
    private fun markThreadTimelineAsReadLocal() {
        if (room == null) return
        initialState.rootThreadEventId?.let {
            session.coroutineScope.launch {
                room.threadsLocalService().markThreadAsRead(it)
            }
        }
    }

    /**
     * Observe local unread threads.
     */
    private fun observeLocalThreadNotifications() {
        if (room == null) return
        room.flow()
                .liveLocalUnreadThreadList()
                .execute {
                    val threadList = it.invoke()
                    val isUserMentioned = threadList?.firstOrNull { threadRootEvent ->
                        threadRootEvent.root.threadDetails?.threadNotificationState == ThreadNotificationState.NEW_HIGHLIGHTED_MESSAGE
                    }?.let { true } ?: false
                    val numberOfLocalUnreadThreads = threadList?.size ?: 0
                    copy(
                            threadNotificationBadgeState = ThreadNotificationBadgeState(
                                    numberOfLocalUnreadThreads = numberOfLocalUnreadThreads,
                                    isUserMentioned = isUserMentioned
                            )
                    )
                }
    }

    override fun handle(action: RoomDetailAction) {
        when (action) {
            is RoomDetailAction.ComposerFocusChange -> handleComposerFocusChange(action)
            is RoomDetailAction.SendMedia -> handleSendMedia(action)
            is RoomDetailAction.SendSticker -> handleSendSticker(action)
            is RoomDetailAction.TimelineEventTurnsVisible -> handleEventVisible(action)
            is RoomDetailAction.TimelineEventTurnsInvisible -> handleEventInvisible(action)
            is RoomDetailAction.LoadMoreTimelineEvents -> handleLoadMore(action)
            is RoomDetailAction.SendReaction -> handleSendReaction(action)
            is RoomDetailAction.AcceptInvite -> handleAcceptInvite()
            is RoomDetailAction.RejectInvite -> handleRejectInvite()
            is RoomDetailAction.RedactAction -> handleRedactEvent(action)
            is RoomDetailAction.UndoReaction -> handleUndoReact(action)
            is RoomDetailAction.UpdateQuickReactAction -> handleUpdateQuickReaction(action)
            is RoomDetailAction.DownloadOrOpen -> handleOpenOrDownloadFile(action)
            is RoomDetailAction.NavigateToEvent -> handleNavigateToEvent(action)
            is RoomDetailAction.JoinAndOpenReplacementRoom -> handleJoinAndOpenReplacementRoom()
            is RoomDetailAction.OnClickMisconfiguredEncryption -> handleClickMisconfiguredE2E()
            is RoomDetailAction.ResendMessage -> handleResendEvent(action)
            is RoomDetailAction.RemoveFailedEcho -> handleRemove(action)
            is RoomDetailAction.MarkAllAsRead -> handleMarkAllAsRead()
            is RoomDetailAction.ReportContent -> handleReportContent(action)
            is RoomDetailAction.IgnoreUser -> handleIgnoreUser(action)
            is RoomDetailAction.EnterTrackingUnreadMessagesState -> startTrackingUnreadMessages()
            is RoomDetailAction.ExitTrackingUnreadMessagesState -> stopTrackingUnreadMessages()
            is RoomDetailAction.VoteToPoll -> handleVoteToPoll(action)
            is RoomDetailAction.AcceptVerificationRequest -> handleAcceptVerification(action)
            is RoomDetailAction.DeclineVerificationRequest -> handleDeclineVerification(action)
            is RoomDetailAction.RequestVerification -> handleRequestVerification(action)
            is RoomDetailAction.ResumeVerification -> handleResumeRequestVerification(action)
            is RoomDetailAction.ReRequestKeys -> handleReRequestKeys(action)
            is RoomDetailAction.TapOnFailedToDecrypt -> handleTapOnFailedToDecrypt(action)
            is RoomDetailAction.SelectStickerAttachment -> handleSelectStickerAttachment()
            is RoomDetailAction.VoiceBroadcastAction -> handleVoiceBroadcastAction(action)
            is RoomDetailAction.OpenIntegrationManager -> handleOpenIntegrationManager()
            is RoomDetailAction.StartCall -> handleStartCall(action)
            is RoomDetailAction.AcceptCall -> handleAcceptCall(action)
            is RoomDetailAction.EndCall -> handleEndCall()
            is RoomDetailAction.ManageIntegrations -> handleManageIntegrations()
            is RoomDetailAction.AddJitsiWidget -> handleAddJitsiConference(action)
            is RoomDetailAction.UpdateJoinJitsiCallStatus -> handleJitsiCallJoinStatus(action)
            is RoomDetailAction.JoinJitsiCall -> handleJoinJitsiCall()
            is RoomDetailAction.LeaveJitsiCall -> handleLeaveJitsiCall()
            is RoomDetailAction.RemoveWidget -> handleDeleteWidget(action.widgetId)
            is RoomDetailAction.EnsureNativeWidgetAllowed -> handleCheckWidgetAllowed(action)
            is RoomDetailAction.CancelSend -> handleCancel(action)
            is RoomDetailAction.JumpToReadReceipt -> handleJumpToReadReceipt(action)
            RoomDetailAction.QuickActionInvitePeople -> handleInvitePeople()
            RoomDetailAction.QuickActionSetAvatar -> handleQuickSetAvatar()
            is RoomDetailAction.SetAvatarAction -> handleSetNewAvatar(action)
            RoomDetailAction.QuickActionSetTopic -> _viewEvents.post(RoomDetailViewEvents.OpenRoomSettings)
            is RoomDetailAction.ShowRoomAvatarFullScreen -> {
                _viewEvents.post(
                        RoomDetailViewEvents.ShowRoomAvatarFullScreen(action.matrixItem, action.transitionView)
                )
            }
            is RoomDetailAction.DoNotShowPreviewUrlFor -> handleDoNotShowPreviewUrlFor(action)
            RoomDetailAction.RemoveAllFailedMessages -> handleRemoveAllFailedMessages()
            RoomDetailAction.ResendAll -> handleResendAll()
            is RoomDetailAction.RoomUpgradeSuccess -> {
                setState {
                    copy(joinUpgradedRoomAsync = Success(action.replacementRoomId))
                }
                _viewEvents.post(RoomDetailViewEvents.OpenRoom(action.replacementRoomId, closeCurrentRoom = true))
            }
            is RoomDetailAction.EndPoll -> handleEndPoll(action.eventId)
            RoomDetailAction.StopLiveLocationSharing -> handleStopLiveLocationSharing()
            RoomDetailAction.OpenElementCallWidget -> handleOpenElementCallWidget()
<<<<<<< HEAD
=======
        }
    }

    private fun handleOpenElementCallWidget() = withState { state ->
        if (state.hasActiveElementCallWidget()) {
            _viewEvents.post(RoomDetailViewEvents.OpenElementCallWidget)
>>>>>>> 59cf20be
        }
    }

    private fun handleJitsiCallJoinStatus(action: RoomDetailAction.UpdateJoinJitsiCallStatus) = withState { state ->
        if (state.jitsiState.confId == null) {
            // If jitsi widget is removed while on the call
            if (state.jitsiState.hasJoined) {
                setState { copy(jitsiState = jitsiState.copy(hasJoined = false)) }
            }
            return@withState
        }
        when (action.conferenceEvent) {
            is ConferenceEvent.Joined,
            is ConferenceEvent.Terminated -> {
                setState { copy(jitsiState = jitsiState.copy(hasJoined = activeConferenceHolder.isJoined(jitsiState.confId))) }
            }
            else -> Unit
        }
    }

    private fun handleLeaveJitsiCall() {
        _viewEvents.post(RoomDetailViewEvents.LeaveJitsiConference)
    }

    private fun handleJoinJitsiCall() = withState { state ->
        val jitsiWidget = state.activeRoomWidgets()?.firstOrNull { it.widgetId == state.jitsiState.widgetId } ?: return@withState
        val action = RoomDetailAction.EnsureNativeWidgetAllowed(jitsiWidget, false, RoomDetailViewEvents.JoinJitsiConference(jitsiWidget, true))
        handleCheckWidgetAllowed(action)
    }

    private fun handleAcceptCall(action: RoomDetailAction.AcceptCall) {
        callManager.getCallById(action.callId)?.also {
            _viewEvents.post(RoomDetailViewEvents.DisplayAndAcceptCall(it))
        }
    }

    private fun handleDoNotShowPreviewUrlFor(action: RoomDetailAction.DoNotShowPreviewUrlFor) {
        previewUrlRetriever.doNotShowPreviewUrlFor(action.eventId, action.url)
    }

    private fun handleSetNewAvatar(action: RoomDetailAction.SetAvatarAction) {
        if (room == null) return
        viewModelScope.launch(Dispatchers.IO) {
            try {
                room.stateService().updateAvatar(action.newAvatarUri, action.newAvatarFileName)
                _viewEvents.post(RoomDetailViewEvents.ActionSuccess(action))
            } catch (failure: Throwable) {
                _viewEvents.post(RoomDetailViewEvents.ActionFailure(action, failure))
            }
        }
    }

    private fun handleInvitePeople() {
        _viewEvents.post(RoomDetailViewEvents.OpenInvitePeople)
    }

    private fun handleQuickSetAvatar() {
        _viewEvents.post(RoomDetailViewEvents.OpenSetRoomAvatarDialog)
    }

    private fun handleJumpToReadReceipt(action: RoomDetailAction.JumpToReadReceipt) {
        if (room == null) return
        room.readService().getUserReadReceipt(action.userId)
                ?.let { handleNavigateToEvent(RoomDetailAction.NavigateToEvent(it, true)) }
    }

    private fun handleSendSticker(action: RoomDetailAction.SendSticker) {
        if (room == null) return
        val content = initialState.rootThreadEventId?.let {
            action.stickerContent.copy(
                    relatesTo = RelationDefaultContent(
                            type = RelationType.THREAD,
                            isFallingBack = true,
                            eventId = it
                    )
            )
        } ?: action.stickerContent

        room.sendService().sendEvent(EventType.STICKER, content.toContent())
    }

    private fun handleStartCall(action: RoomDetailAction.StartCall) {
        if (room == null) return
        viewModelScope.launch {
            room.roomSummary()?.otherMemberIds?.firstOrNull()?.let {
                callManager.startOutgoingCall(room.roomId, it, action.isVideo)
            }
        }
    }

    private fun handleEndCall() {
        callManager.endCallForRoom(initialState.roomId)
    }

    private fun handleSelectStickerAttachment() {
        viewModelScope.launch {
            val viewEvent = stickerPickerActionHandler.handle()
            _viewEvents.post(viewEvent)
        }
    }

    private fun handleVoiceBroadcastAction(action: RoomDetailAction.VoiceBroadcastAction) {
        if (room == null) return
        viewModelScope.launch {
            when (action) {
                RoomDetailAction.VoiceBroadcastAction.Recording.Start -> voiceBroadcastHelper.startVoiceBroadcast(room.roomId)
                RoomDetailAction.VoiceBroadcastAction.Recording.Pause -> voiceBroadcastHelper.pauseVoiceBroadcast(room.roomId)
                RoomDetailAction.VoiceBroadcastAction.Recording.Resume -> voiceBroadcastHelper.resumeVoiceBroadcast(room.roomId)
                RoomDetailAction.VoiceBroadcastAction.Recording.Stop -> voiceBroadcastHelper.stopVoiceBroadcast(room.roomId)
                is RoomDetailAction.VoiceBroadcastAction.Listening.PlayOrResume -> voiceBroadcastHelper.playOrResumePlayback(room.roomId, action.eventId)
                RoomDetailAction.VoiceBroadcastAction.Listening.Pause -> voiceBroadcastHelper.pausePlayback()
                RoomDetailAction.VoiceBroadcastAction.Listening.Stop -> voiceBroadcastHelper.stopPlayback()
            }
        }
    }

    private fun handleOpenIntegrationManager() {
        viewModelScope.launch {
            val viewEvent = withContext(Dispatchers.Default) {
                if (isIntegrationEnabled()) {
                    RoomDetailViewEvents.OpenIntegrationManager
                } else {
                    RoomDetailViewEvents.DisplayEnableIntegrationsWarning
                }
            }
            _viewEvents.post(viewEvent)
        }
    }

    private fun handleManageIntegrations() = withState { state ->
        val isOnlyElementCallWidget = state.activeRoomWidgets()?.size == 1 && state.hasActiveElementCallWidget()
        if (isOnlyElementCallWidget) {
            _viewEvents.post(RoomDetailViewEvents.OpenElementCallWidget)
        } else if (state.activeRoomWidgets().isNullOrEmpty()) {
            // Directly open integration manager screen
            handleOpenIntegrationManager()
        } else {
            // Display bottomsheet with widget list
            _viewEvents.post(RoomDetailViewEvents.OpenActiveWidgetBottomSheet)
        }
    }

    private fun handleAddJitsiConference(action: RoomDetailAction.AddJitsiWidget) {
        _viewEvents.post(RoomDetailViewEvents.ShowWaitingView())
        viewModelScope.launch(Dispatchers.IO) {
            try {
                val widget = jitsiService.createJitsiWidget(initialState.roomId, action.withVideo)
                _viewEvents.post(RoomDetailViewEvents.JoinJitsiConference(widget, action.withVideo))
            } catch (failure: Throwable) {
                _viewEvents.post(RoomDetailViewEvents.ShowMessage(stringProvider.getString(R.string.failed_to_add_widget)))
            } finally {
                _viewEvents.post(RoomDetailViewEvents.HideWaitingView)
            }
        }
    }

    private fun handleOpenElementCallWidget() = withState { state ->
        if (state.hasActiveElementCallWidget()) {
            _viewEvents.post(RoomDetailViewEvents.OpenElementCallWidget)
        } else {
            _viewEvents.post(RoomDetailViewEvents.ShowWaitingView)
            viewModelScope.launch(Dispatchers.IO) {
                try {
                    val alias = generateElementCallRoomAlias(room.roomId)
                    elementCallPttService.createElementCallPttWidget(room.roomId, alias)
                    delay(200)
                    _viewEvents.post(RoomDetailViewEvents.OpenElementCallWidget)
                } catch (failure: Throwable) {
                    _viewEvents.post(RoomDetailViewEvents.ShowMessage(stringProvider.getString(R.string.failed_to_add_widget)))
                } finally {
                    _viewEvents.post(RoomDetailViewEvents.HideWaitingView)
                }
            }
        }
    }

    private fun generateElementCallRoomAlias(roomId: String): String {
        val pureRoomId = roomId.replace("!", "").substringBefore(":")
        return buildString {
            append("#")
            append(pureRoomId)
            append(":call.ems.host")
        }
    }

    private fun handleDeleteWidget(widgetId: String) = withState { state ->
        val isJitsiWidget = state.jitsiState.widgetId == widgetId
        viewModelScope.launch(Dispatchers.IO) {
            try {
                if (isJitsiWidget) {
                    setState { copy(jitsiState = jitsiState.copy(deleteWidgetInProgress = true)) }
                } else {
                    _viewEvents.post(RoomDetailViewEvents.ShowWaitingView())
                }
                session.widgetService().destroyRoomWidget(initialState.roomId, widgetId)
                // local echo
                setState {
                    copy(
                            activeRoomWidgets = when (activeRoomWidgets) {
                                is Success -> {
                                    Success(activeRoomWidgets.invoke().filter { it.widgetId != widgetId })
                                }
                                else -> activeRoomWidgets
                            }
                    )
                }
            } catch (failure: Throwable) {
                _viewEvents.post(RoomDetailViewEvents.ShowMessage(stringProvider.getString(R.string.failed_to_remove_widget)))
            } finally {
                if (isJitsiWidget) {
                    setState { copy(jitsiState = jitsiState.copy(deleteWidgetInProgress = false)) }
                } else {
                    _viewEvents.post(RoomDetailViewEvents.HideWaitingView)
                }
            }
        }
    }

    private fun handleCheckWidgetAllowed(action: RoomDetailAction.EnsureNativeWidgetAllowed) {
        val widget = action.widget
        val domain = action.widget.widgetContent.data["domain"] as? String ?: ""
        val isAllowed = action.userJustAccepted || if (widget.type == WidgetType.Jitsi) {
            widget.senderInfo?.userId == session.myUserId ||
                    session.integrationManagerService().isNativeWidgetDomainAllowed(
                            action.widget.type.preferred,
                            domain
                    )
        } else false

        if (isAllowed) {
            _viewEvents.post(action.grantedEvents)
        } else {
            // we need to request permission
            _viewEvents.post(RoomDetailViewEvents.RequestNativeWidgetPermission(widget, domain, action.grantedEvents))
        }
    }

    private fun startTrackingUnreadMessages() {
        trackUnreadMessages.set(true)
        setState { copy(canShowJumpToReadMarker = false) }
    }

    private fun stopTrackingUnreadMessages() {
        if (room == null) return
        if (trackUnreadMessages.getAndSet(false)) {
            mostRecentDisplayedEvent?.root?.eventId?.also {
                session.coroutineScope.launch {
                    tryOrNull { room.readService().setReadMarker(it) }
                }
            }
            mostRecentDisplayedEvent = null
        }
        setState { copy(canShowJumpToReadMarker = true) }
    }

    private fun handleEventInvisible(action: RoomDetailAction.TimelineEventTurnsInvisible) {
        invisibleEventsSource.post(action)
    }

    fun getMember(userId: String): RoomMemberSummary? {
        return room?.membershipService()?.getRoomMember(userId)
    }

    private fun handleComposerFocusChange(action: RoomDetailAction.ComposerFocusChange) {
        if (room == null) return
        // Ensure outbound session keys
        if (room.roomCryptoService().isEncrypted()) {
            rawService.withElementWellKnown(viewModelScope, session.sessionParams) {
                val strategy = it.getOutboundSessionKeySharingStrategyOrDefault(cryptoConfig.fallbackKeySharingStrategy)
                if (strategy == OutboundSessionKeySharingStrategy.WhenTyping && action.focused) {
                    // Should we add some rate limit here, or do it only once per model lifecycle?
                    prepareForEncryption()
                }
            }
        }
    }

    private fun handleJoinAndOpenReplacementRoom() = withState { state ->
        val tombstoneContent = state.tombstoneEvent?.getClearContent()?.toModel<RoomTombstoneContent>() ?: return@withState

        val roomId = tombstoneContent.replacementRoomId ?: ""
        val isRoomJoined = session.getRoom(roomId)?.roomSummary()?.membership == Membership.JOIN
        if (isRoomJoined) {
            setState { copy(joinUpgradedRoomAsync = Success(roomId)) }
            _viewEvents.post(RoomDetailViewEvents.OpenRoom(roomId, closeCurrentRoom = true))
        } else {
            val viaServers = MatrixPatterns.extractServerNameFromId(state.tombstoneEvent.senderId)
                    ?.let { listOf(it) }
                    .orEmpty()
            // need to provide feedback as joining could take some time
            _viewEvents.post(RoomDetailViewEvents.RoomReplacementStarted)
            setState {
                copy(joinUpgradedRoomAsync = Loading())
            }
            viewModelScope.launch {
                val result = runCatchingToAsync {
                    session.roomService().joinRoom(roomId, viaServers = viaServers)
                    roomId
                }
                setState {
                    copy(joinUpgradedRoomAsync = result)
                }
                if (result is Success) {
                    _viewEvents.post(RoomDetailViewEvents.OpenRoom(roomId, closeCurrentRoom = true))
                }
            }
        }
    }

    private fun handleClickMisconfiguredE2E() = withState { state ->
        if (state.isAllowedToSetupEncryption) {
            _viewEvents.post(RoomDetailViewEvents.OpenRoomProfile)
        }
    }

    private fun isIntegrationEnabled() = session.integrationManagerService().isIntegrationEnabled()

    fun isMenuItemVisible(@IdRes itemId: Int): Boolean = com.airbnb.mvrx.withState(this) { state ->

        if (state.asyncRoomSummary()?.membership != Membership.JOIN) {
            return@withState false
        }

        when {
            initialState.isLocalRoom() -> false
            initialState.isThreadTimeline() -> {
                when (itemId) {
                    R.id.menu_thread_timeline_view_in_room,
                    R.id.menu_thread_timeline_copy_link,
                    R.id.menu_thread_timeline_share -> true
                    else -> false
                }
            }
<<<<<<< HEAD
        } else {
            when (itemId) {
                R.id.timeline_setting -> true
                R.id.invite -> state.canInvite
                R.id.open_matrix_apps -> true
                R.id.voice_call -> state.isAllowedToManageWidgets || state.hasActiveElementCallWidget()
                R.id.video_call -> state.isCallOptionAvailable() || state.jitsiState.confId == null || state.jitsiState.hasJoined
                // Show Join conference button only if there is an active conf id not joined. Otherwise fallback to default video disabled. ^
                R.id.join_conference -> !state.isCallOptionAvailable() && state.jitsiState.confId != null && !state.jitsiState.hasJoined
                R.id.search -> state.isSearchAvailable()
                R.id.menu_timeline_thread_list -> vectorPreferences.areThreadMessagesEnabled()
                R.id.dev_tools -> vectorPreferences.developerMode()
                else -> false
=======
            else -> {
                when (itemId) {
                    R.id.timeline_setting -> true
                    R.id.invite -> state.canInvite
                    R.id.open_matrix_apps -> true
                    R.id.voice_call -> state.isCallOptionAvailable() || state.hasActiveElementCallWidget()
                    R.id.video_call -> state.isCallOptionAvailable() || state.jitsiState.confId == null || state.jitsiState.hasJoined
                    // Show Join conference button only if there is an active conf id not joined. Otherwise fallback to default video disabled. ^
                    R.id.join_conference -> !state.isCallOptionAvailable() && state.jitsiState.confId != null && !state.jitsiState.hasJoined
                    R.id.search -> state.isSearchAvailable()
                    R.id.menu_timeline_thread_list -> vectorPreferences.areThreadMessagesEnabled()
                    R.id.dev_tools -> vectorPreferences.developerMode()
                    else -> false
                }
>>>>>>> 59cf20be
            }
        }
    }

    // PRIVATE METHODS *****************************************************************************

    private fun handleSendReaction(action: RoomDetailAction.SendReaction) {
        if (room == null) return
        room.relationService().sendReaction(action.targetEventId, action.reaction)
    }

    private fun handleRedactEvent(action: RoomDetailAction.RedactAction) {
        val event = room?.getTimelineEvent(action.targetEventId) ?: return
        if (event.isLiveLocation()) {
            viewModelScope.launch {
                redactLiveLocationShareEventUseCase.execute(event.root, room, action.reason)
            }
        } else {
            room.sendService().redactEvent(event.root, action.reason)
        }
    }

    private fun handleUndoReact(action: RoomDetailAction.UndoReaction) {
        if (room == null) return
        viewModelScope.launch {
            tryOrNull {
                room.relationService().undoReaction(action.targetEventId, action.reaction)
            }
        }
    }

    private fun handleUpdateQuickReaction(action: RoomDetailAction.UpdateQuickReactAction) {
        if (room == null) return
        if (action.add) {
            room.relationService().sendReaction(action.targetEventId, action.selectedReaction)
        } else {
            viewModelScope.launch {
                tryOrNull {
                    room.relationService().undoReaction(action.targetEventId, action.selectedReaction)
                }
            }
        }
    }

    private fun handleSendMedia(action: RoomDetailAction.SendMedia) {
        if (room == null) return
        room.sendService().sendMedias(
                action.attachments,
                action.compressBeforeSending,
                emptySet(),
                initialState.rootThreadEventId
        )
    }

    private fun handleEventVisible(action: RoomDetailAction.TimelineEventTurnsVisible) {
        if (room == null) return
        viewModelScope.launch(Dispatchers.Default) {
            if (action.event.root.sendState.isSent()) { // ignore pending/local events
                visibleEventsSource.post(action)
            }
            // We need to update this with the related m.replace also (to move read receipt)
            action.event.annotations?.editSummary?.sourceEvents?.forEach {
                room.getTimelineEvent(it)?.let { event ->
                    visibleEventsSource.post(RoomDetailAction.TimelineEventTurnsVisible(event))
                }
            }

            // handle chat effects here
            if (vectorPreferences.chatEffectsEnabled()) {
                chatEffectManager.checkForEffect(action.event)
            }
        }
    }

    override fun shouldStartEffect(effect: ChatEffect) {
        _viewEvents.post(RoomDetailViewEvents.StartChatEffect(effect))
    }

    override fun stopEffects() {
        _viewEvents.post(RoomDetailViewEvents.StopChatEffects)
    }

    private fun handleLoadMore(action: RoomDetailAction.LoadMoreTimelineEvents) {
        if (timeline == null) return
        timeline.paginate(action.direction, PAGINATION_COUNT)
    }

    private fun handleRejectInvite() {
        notificationDrawerManager.updateEvents { it.clearMemberShipNotificationForRoom(initialState.roomId) }
        viewModelScope.launch {
            try {
                session.roomService().leaveRoom(initialState.roomId)
            } catch (throwable: Throwable) {
                _viewEvents.post(RoomDetailViewEvents.Failure(throwable, showInDialog = true))
            }
        }
    }

    private fun handleAcceptInvite() {
        notificationDrawerManager.updateEvents { it.clearMemberShipNotificationForRoom(initialState.roomId) }
        viewModelScope.launch {
            try {
                session.roomService().joinRoom(initialState.roomId)
                trackRoomJoined()
            } catch (throwable: Throwable) {
                _viewEvents.post(RoomDetailViewEvents.Failure(throwable, showInDialog = true))
            }
        }
    }

    private fun trackRoomJoined() {
        if (room == null) return
        val trigger = if (initialState.isInviteAlreadyAccepted) {
            JoinedRoom.Trigger.Invite
        } else {
            JoinedRoom.Trigger.Timeline
        }
        analyticsTracker.capture(room.roomSummary().toAnalyticsJoinedRoom(trigger))
    }

    private fun handleOpenOrDownloadFile(action: RoomDetailAction.DownloadOrOpen) {
        val mxcUrl = action.messageFileContent.getFileUrl() ?: return
        val isLocalSendingFile = action.senderId == session.myUserId &&
                mxcUrl.startsWith("content://")
        if (isLocalSendingFile) {
            tryOrNull { Uri.parse(mxcUrl) }?.let {
                _viewEvents.post(
                        RoomDetailViewEvents.OpenFile(
                                it,
                                action.messageFileContent.mimeType
                        )
                )
            }
        } else {
            viewModelScope.launch {
                val fileState = session.fileService().fileState(action.messageFileContent)
                var canOpen = fileState is FileService.FileState.InCache && fileState.decryptedFileInCache
                if (!canOpen) {
                    // First download, or download and decrypt, or decrypt from cache
                    val result = runCatching {
                        session.fileService().downloadFile(messageContent = action.messageFileContent)
                    }

                    _viewEvents.post(
                            RoomDetailViewEvents.DownloadFileState(
                                    action.messageFileContent.mimeType,
                                    result.getOrNull(),
                                    result.exceptionOrNull()
                            )
                    )
                    canOpen = result.isSuccess
                }

                if (canOpen) {
                    // We can now open the file
                    session.fileService().getTemporarySharableURI(action.messageFileContent)?.let { uri ->
                        _viewEvents.post(
                                RoomDetailViewEvents.OpenFile(
                                        uri,
                                        action.messageFileContent.mimeType
                                )
                        )
                    }
                }
            }
        }
    }

    private fun handleNavigateToEvent(action: RoomDetailAction.NavigateToEvent) {
        if (timeline == null) return
        val targetEventId: String = action.eventId
        val indexOfEvent = timeline.getIndexOfEvent(targetEventId)
        if (indexOfEvent == null) {
            // Event is not already in RAM
            timeline.restartWithEventId(targetEventId)
        }
        if (action.highlight) {
            setState { copy(highlightedEventId = targetEventId) }
        }
        _viewEvents.post(RoomDetailViewEvents.NavigateToEvent(targetEventId))
    }

    private fun handleResendEvent(action: RoomDetailAction.ResendMessage) {
        if (room == null) return
        val targetEventId = action.eventId
        room.getTimelineEvent(targetEventId)?.let {
            // State must be UNDELIVERED or Failed
            if (!it.root.sendState.hasFailed()) {
                Timber.e("Cannot resend message, it is not failed, Cancel first")
                return
            }
            when {
                it.root.isTextMessage() -> room.sendService().resendTextMessage(it)
                it.root.isAttachmentMessage() -> room.sendService().resendMediaMessage(it)
                else -> {
                    // TODO
                }
            }
        }
    }

    private fun handleRemove(action: RoomDetailAction.RemoveFailedEcho) {
        if (room == null) return
        val targetEventId = action.eventId
        room.getTimelineEvent(targetEventId)?.let {
            // State must be UNDELIVERED or Failed
            if (!it.root.sendState.hasFailed()) {
                Timber.e("Cannot resend message, it is not failed, Cancel first")
                return
            }
            room.sendService().deleteFailedEcho(it)
        }
    }

    private fun handleCancel(action: RoomDetailAction.CancelSend) {
        if (room == null) return
        if (action.force) {
            room.sendService().cancelSend(action.eventId)
            return
        }
        val targetEventId = action.eventId
        room.getTimelineEvent(targetEventId)?.let {
            // State must be in one of the sending states
            if (!it.root.sendState.isSending()) {
                Timber.e("Cannot cancel message, it is not sending")
                return
            }
            room.sendService().cancelSend(targetEventId)
        }
    }

    private fun handleResendAll() {
        if (room == null) return
        room.sendService().resendAllFailedMessages()
    }

    private fun handleRemoveAllFailedMessages() {
        if (room == null) return
        room.sendService().cancelAllFailedMessages()
    }

    private fun observeEventDisplayedActions() {
        if (room == null) return
        // We are buffering scroll events for one second
        // and keep the most recent one to set the read receipt on.

        visibleEventsSource
                .stream()
                .chunk(1000)
                .filter { it.isNotEmpty() }
                .onEach { actions ->
                    val bufferedMostRecentDisplayedEvent = actions.minByOrNull { it.event.indexOfEvent() }?.event ?: return@onEach
                    val globalMostRecentDisplayedEvent = mostRecentDisplayedEvent
                    if (trackUnreadMessages.get()) {
                        if (globalMostRecentDisplayedEvent == null) {
                            mostRecentDisplayedEvent = bufferedMostRecentDisplayedEvent
                        } else if (bufferedMostRecentDisplayedEvent.indexOfEvent() < globalMostRecentDisplayedEvent.indexOfEvent()) {
                            mostRecentDisplayedEvent = bufferedMostRecentDisplayedEvent
                        }
                    }
                    bufferedMostRecentDisplayedEvent.root.eventId?.let { eventId ->
                        session.coroutineScope.launch {
                            tryOrNull { room.readService().setReadReceipt(eventId) }
                        }
                    }
                }
                .flowOn(Dispatchers.Default)
                .launchIn(viewModelScope)
    }

    /**
     * Returns the index of event in the timeline.
     * Returns Int.MAX_VALUE if not found
     */
    private fun TimelineEvent.indexOfEvent(): Int = timeline?.getIndexOfEvent(eventId) ?: Int.MAX_VALUE

    private fun handleMarkAllAsRead() {
        if (room == null) return
        setState { copy(unreadState = UnreadState.HasNoUnread) }
        viewModelScope.launch {
            tryOrNull { room.readService().markAsRead(ReadService.MarkAsReadParams.BOTH) }
        }
    }

    private fun handleReportContent(action: RoomDetailAction.ReportContent) {
        if (room == null) return
        viewModelScope.launch {
            val event = try {
                room.reportingService().reportContent(action.eventId, -100, action.reason)
                RoomDetailViewEvents.ActionSuccess(action)
            } catch (failure: Throwable) {
                RoomDetailViewEvents.ActionFailure(action, failure)
            }
            _viewEvents.post(event)
        }
    }

    private fun handleIgnoreUser(action: RoomDetailAction.IgnoreUser) {
        if (action.userId.isNullOrEmpty()) {
            return
        }

        viewModelScope.launch {
            val event = try {
                session.userService().ignoreUserIds(listOf(action.userId))
                RoomDetailViewEvents.ActionSuccess(action)
            } catch (failure: Throwable) {
                RoomDetailViewEvents.ActionFailure(action, failure)
            }
            _viewEvents.post(event)
        }
    }

    private fun handleAcceptVerification(action: RoomDetailAction.AcceptVerificationRequest) {
        Timber.v("## SAS handleAcceptVerification ${action.otherUserId},  roomId:${initialState.roomId}, txId:${action.transactionId}")
        if (session.cryptoService().verificationService().readyPendingVerificationInDMs(
                        supportedVerificationMethodsProvider.provide(),
                        action.otherUserId,
                        initialState.roomId,
                        action.transactionId
                )) {
            _viewEvents.post(RoomDetailViewEvents.ActionSuccess(action))
        } else {
            // TODO
        }
    }

    private fun handleDeclineVerification(action: RoomDetailAction.DeclineVerificationRequest) {
        session.cryptoService().verificationService().declineVerificationRequestInDMs(
                action.otherUserId,
                action.transactionId,
                initialState.roomId
        )
    }

    private fun handleRequestVerification(action: RoomDetailAction.RequestVerification) {
        if (action.userId == session.myUserId) return
        _viewEvents.post(RoomDetailViewEvents.ActionSuccess(action))
    }

    private fun handleResumeRequestVerification(action: RoomDetailAction.ResumeVerification) {
        // Check if this request is still active and handled by me
        session.cryptoService().verificationService().getExistingVerificationRequestInRoom(initialState.roomId, action.transactionId)?.let {
            if (it.handledByOtherSession) return
            if (!it.isFinished) {
                _viewEvents.post(
                        RoomDetailViewEvents.ActionSuccess(
                                action.copy(
                                        otherUserId = it.otherUserId
                                )
                        )
                )
            }
        }
    }

    private fun handleReRequestKeys(action: RoomDetailAction.ReRequestKeys) {
        if (room == null) return
        // Check if this request is still active and handled by me
        room.getTimelineEvent(action.eventId)?.let {
            session.cryptoService().reRequestRoomKeyForEvent(it.root)
            _viewEvents.post(RoomDetailViewEvents.ShowMessage(stringProvider.getString(R.string.e2e_re_request_encryption_key_dialog_content)))
        }
    }

    private fun handleTapOnFailedToDecrypt(action: RoomDetailAction.TapOnFailedToDecrypt) {
        if (room == null) return
        room.getTimelineEvent(action.eventId)?.let {
            val code = when (it.root.mCryptoError) {
                MXCryptoError.ErrorType.KEYS_WITHHELD -> {
                    WithHeldCode.fromCode(it.root.mCryptoErrorReason)
                }
                else -> null
            }

            _viewEvents.post(RoomDetailViewEvents.ShowE2EErrorMessage(code))
        }
    }

    private fun handleVoteToPoll(action: RoomDetailAction.VoteToPoll) {
        if (room == null) return
        // Do not allow to vote unsent local echo of the poll event
        if (LocalEcho.isLocalEchoId(action.eventId)) return
        // Do not allow to vote the same option twice
        room.getTimelineEvent(action.eventId)?.let { pollTimelineEvent ->
            val currentVote = pollTimelineEvent.annotations?.pollResponseSummary?.aggregatedContent?.myVote
            if (currentVote != action.optionKey) {
                room.sendService().voteToPoll(action.eventId, action.optionKey)
            }
        }
    }

    private fun handleEndPoll(eventId: String) {
        if (room == null) return
        room.sendService().endPoll(eventId)
    }

    private fun observeSyncState() {
        session.flow()
                .liveSyncState()
                .setOnEach { syncState ->
                    copy(syncState = syncState)
                }

        session.syncService().getSyncRequestStateFlow()
                .filterIsInstance<SyncRequestState.IncrementalSyncRequestState>()
                .setOnEach {
                    copy(incrementalSyncRequestState = it)
                }
    }

    private fun handleStopLiveLocationSharing() {
        viewModelScope.launch {
            val result = stopLiveLocationShareUseCase.execute(initialState.roomId)
            if (result is UpdateLiveLocationShareResult.Failure) {
                _viewEvents.post(RoomDetailViewEvents.Failure(throwable = result.error, showInDialog = true))
            }
        }
    }

    private fun observeRoomSummary() {
        if (room == null) {
            Timber.w("Warning, room with Id ${initialState.roomId} is not found.")
            setState {
                copy(
                        asyncRoomSummary = Fail(RoomNotFound())
                )
            }
        } else {
            room.flow().liveRoomSummary()
                    .unwrap()
                    .execute { async ->
                        copy(
                                asyncRoomSummary = async
                        )
                    }
        }
    }

    private fun observeLocalRoomSummary() {
        if (room != null && RoomLocalEcho.isLocalEchoId(room.roomId)) {
            room.flow().liveLocalRoomSummary()
                    .unwrap()
                    .map { it.creationState }
                    .distinctUntilChanged()
                    .onEach { creationState ->
                        when (creationState) {
                            LocalRoomCreationState.NOT_CREATED -> Unit
                            LocalRoomCreationState.CREATING ->
                                _viewEvents.post(RoomDetailViewEvents.ShowWaitingView(stringProvider.getString(R.string.creating_direct_room)))
                            LocalRoomCreationState.FAILURE -> {
                                _viewEvents.post(RoomDetailViewEvents.HideWaitingView)
                            }
                            LocalRoomCreationState.CREATED -> {
                                room.localRoomSummary()?.let {
                                    analyticsTracker.capture(CreatedRoom(isDM = it.roomSummary?.isDirect.orFalse()))
                                    _viewEvents.post(RoomDetailViewEvents.OpenRoom(it.replacementRoomId!!, true))
                                }
                            }
                        }
                    }
                    .launchIn(viewModelScope)
        }
    }

    private fun getUnreadState() {
        if (room == null) return
        combine(
                timelineEvents,
                room.flow().liveRoomSummary().unwrap()
        ) { timelineEvents, roomSummary ->
            computeUnreadState(timelineEvents, roomSummary)
        }
                // We don't want live update of unread so we skip when we already had a HasUnread or HasNoUnread
                // However, we want to update an existing HasUnread, if the readMarkerId hasn't changed,
                // as we might be loading new events to fill gaps in the timeline.
                .distinctUntilChanged { previous, current ->
                    when {
                        previous is UnreadState.Unknown || previous is UnreadState.ReadMarkerNotLoaded -> false
                        previous is UnreadState.HasUnread && current is UnreadState.HasUnread &&
                                previous.readMarkerId == current.readMarkerId -> false
                        current is UnreadState.HasUnread || current is UnreadState.HasNoUnread -> true
                        else -> false
                    }
                }
                .setOnEach {
                    copy(unreadState = it)
                }
    }

    private fun computeUnreadState(events: List<TimelineEvent>, roomSummary: RoomSummary): UnreadState {
        if (timeline == null) return UnreadState.Unknown
        if (events.isEmpty()) return UnreadState.Unknown
        val readMarkerIdSnapshot = roomSummary.readMarkerId ?: return UnreadState.Unknown
        val firstDisplayableEventIndex = timeline.getIndexOfEvent(readMarkerIdSnapshot)
                ?: return if (timeline.isLive) {
                    UnreadState.ReadMarkerNotLoaded(readMarkerIdSnapshot)
                } else {
                    UnreadState.Unknown
                }
        // If the read marker is at the bottom-most event, this doesn't mean we read all, in case we just haven't loaded more events.
        // Avoid incorrectly returning HasNoUnread in this case.
        if (firstDisplayableEventIndex == 0 && timeline.hasMoreToLoad(Timeline.Direction.FORWARDS)) {
            return UnreadState.Unknown
        }
        for (i in (firstDisplayableEventIndex - 1) downTo 0) {
            val timelineEvent = events.getOrNull(i) ?: return UnreadState.Unknown
            val eventId = timelineEvent.root.eventId ?: return UnreadState.Unknown
            val isFromMe = timelineEvent.root.senderId == session.myUserId
            if (!isFromMe) {
                return UnreadState.HasUnread(eventId, readMarkerIdSnapshot)
            }
        }
        return UnreadState.HasNoUnread
    }

    private fun observeUnreadState() {
        onEach(RoomDetailViewState::unreadState) {
            Timber.v("Unread state: $it")
            if (it is UnreadState.HasNoUnread) {
                startTrackingUnreadMessages()
            }
        }
    }

    private fun observeMembershipChanges() {
        session.flow()
                .liveRoomChangeMembershipState()
                .map {
                    it[initialState.roomId] ?: ChangeMembershipState.Unknown
                }
                .distinctUntilChanged()
                .setOnEach {
                    copy(changeMembershipState = it)
                }
    }

    private fun observeSummaryState() {
        if (room == null) return
        onAsync(RoomDetailViewState::asyncRoomSummary) { summary ->
            setState {
                val typingMessage = typingHelper.getTypingMessage(summary.typingUsers)
                copy(
                        typingUsers = summary.typingUsers,
                        formattedTypingUsers = typingMessage,
                        hasFailedSending = summary.hasFailedSending
                )
            }
            if (summary.membership == Membership.INVITE) {
                summary.inviterId?.let { inviterId ->
                    session.roomService().getRoomMember(inviterId, summary.roomId)
                }?.also {
                    setState { copy(asyncInviter = Success(it)) }
                }
            }
            room.getStateEvent(EventType.STATE_ROOM_TOMBSTONE, QueryStringValue.IsEmpty)?.also {
                setState { copy(tombstoneEvent = it) }
            }
        }
    }

    /**
     * Navigates to the appropriate event (by paginating the thread timeline until the event is found
     * in the snapshot. The main reason for this function is to support the /relations api
     */
    private var threadPermalinkHandled = false
    private fun navigateToThreadEventIfNeeded(snapshot: List<TimelineEvent>) {
        if (timeline == null) return
        if (eventId != null && initialState.rootThreadEventId != null) {
            // When we have a permalink and we are in a thread timeline
            if (snapshot.firstOrNull { it.eventId == eventId } != null && !threadPermalinkHandled) {
                // Permalink event found lets navigate there
                handleNavigateToEvent(RoomDetailAction.NavigateToEvent(eventId, true))
                threadPermalinkHandled = true
            } else {
                // Permalink event not found yet continue paginating
                timeline.paginate(Timeline.Direction.BACKWARDS, PAGINATION_COUNT_THREADS_PERMALINK)
            }
        }
    }

    override fun onTimelineUpdated(snapshot: List<TimelineEvent>) {
        viewModelScope.launch {
            // tryEmit doesn't work with SharedFlow without cache
            timelineEvents.emit(snapshot)
            navigateToThreadEventIfNeeded(snapshot)
        }
    }

    override fun onTimelineFailure(throwable: Throwable) {
        if (timeline == null) return
        // If we have a critical timeline issue, we get back to live.
        timeline.restartWithEventId(null)
        _viewEvents.post(RoomDetailViewEvents.Failure(throwable))
    }

    override fun onNewTimelineEvents(eventIds: List<String>) {
        Timber.v("On new timeline events: $eventIds")
        _viewEvents.post(RoomDetailViewEvents.OnNewTimelineEvents(eventIds))
    }

    override fun onLocationServiceRunning(roomIds: Set<String>) {
        setState { copy(isSharingLiveLocation = roomId in roomIds) }
    }

    override fun onLocationServiceStopped() {
        setState { copy(isSharingLiveLocation = false) }
        // Bind again in case user decides to share live location without leaving the room
        locationSharingServiceConnection.bind(this)
    }

    override fun onLocationServiceError(error: Throwable) {
        _viewEvents.post(RoomDetailViewEvents.Failure(throwable = error, showInDialog = true))
    }

    override fun onCleared() {
        timeline?.dispose()
        timeline?.removeAllListeners()
        decryptionFailureTracker.onTimeLineDisposed(initialState.roomId)
        if (vectorPreferences.sendTypingNotifs()) {
            room?.typingService()?.userStopsTyping()
        }
        chatEffectManager.delegate = null
        chatEffectManager.dispose()
        callManager.removeProtocolsCheckerListener(this)
        // we should also mark it as read here, for the scenario that the user
        // is already in the thread timeline
        markThreadTimelineAsReadLocal()
        locationSharingServiceConnection.unbind(this)
        super.onCleared()
    }
}<|MERGE_RESOLUTION|>--- conflicted
+++ resolved
@@ -147,13 +147,10 @@
         private val notificationDrawerManager: NotificationDrawerManager,
         private val locationSharingServiceConnection: LocationSharingServiceConnection,
         private val stopLiveLocationShareUseCase: StopLiveLocationShareUseCase,
-<<<<<<< HEAD
         private val elementCallPttService: ElementCallPttService,
-=======
         private val redactLiveLocationShareEventUseCase: RedactLiveLocationShareEventUseCase,
         private val cryptoConfig: CryptoConfig,
         buildMeta: BuildMeta,
->>>>>>> 59cf20be
         timelineFactory: TimelineFactory,
         private val spaceStateHandler: SpaceStateHandler,
         private val voiceBroadcastHelper: VoiceBroadcastHelper,
@@ -499,15 +496,6 @@
             is RoomDetailAction.EndPoll -> handleEndPoll(action.eventId)
             RoomDetailAction.StopLiveLocationSharing -> handleStopLiveLocationSharing()
             RoomDetailAction.OpenElementCallWidget -> handleOpenElementCallWidget()
-<<<<<<< HEAD
-=======
-        }
-    }
-
-    private fun handleOpenElementCallWidget() = withState { state ->
-        if (state.hasActiveElementCallWidget()) {
-            _viewEvents.post(RoomDetailViewEvents.OpenElementCallWidget)
->>>>>>> 59cf20be
         }
     }
 
@@ -667,8 +655,8 @@
     private fun handleOpenElementCallWidget() = withState { state ->
         if (state.hasActiveElementCallWidget()) {
             _viewEvents.post(RoomDetailViewEvents.OpenElementCallWidget)
-        } else {
-            _viewEvents.post(RoomDetailViewEvents.ShowWaitingView)
+        } else if (room != null) {
+            _viewEvents.post(RoomDetailViewEvents.ShowWaitingView())
             viewModelScope.launch(Dispatchers.IO) {
                 try {
                     val alias = generateElementCallRoomAlias(room.roomId)
@@ -681,6 +669,8 @@
                     _viewEvents.post(RoomDetailViewEvents.HideWaitingView)
                 }
             }
+        } else {
+            Timber.e("handleOpenElementCallWidget. room is null")
         }
     }
 
@@ -841,27 +831,12 @@
                     else -> false
                 }
             }
-<<<<<<< HEAD
-        } else {
-            when (itemId) {
-                R.id.timeline_setting -> true
-                R.id.invite -> state.canInvite
-                R.id.open_matrix_apps -> true
-                R.id.voice_call -> state.isAllowedToManageWidgets || state.hasActiveElementCallWidget()
-                R.id.video_call -> state.isCallOptionAvailable() || state.jitsiState.confId == null || state.jitsiState.hasJoined
-                // Show Join conference button only if there is an active conf id not joined. Otherwise fallback to default video disabled. ^
-                R.id.join_conference -> !state.isCallOptionAvailable() && state.jitsiState.confId != null && !state.jitsiState.hasJoined
-                R.id.search -> state.isSearchAvailable()
-                R.id.menu_timeline_thread_list -> vectorPreferences.areThreadMessagesEnabled()
-                R.id.dev_tools -> vectorPreferences.developerMode()
-                else -> false
-=======
             else -> {
                 when (itemId) {
                     R.id.timeline_setting -> true
                     R.id.invite -> state.canInvite
                     R.id.open_matrix_apps -> true
-                    R.id.voice_call -> state.isCallOptionAvailable() || state.hasActiveElementCallWidget()
+                    R.id.voice_call -> state.isAllowedToManageWidgets || state.hasActiveElementCallWidget()
                     R.id.video_call -> state.isCallOptionAvailable() || state.jitsiState.confId == null || state.jitsiState.hasJoined
                     // Show Join conference button only if there is an active conf id not joined. Otherwise fallback to default video disabled. ^
                     R.id.join_conference -> !state.isCallOptionAvailable() && state.jitsiState.confId != null && !state.jitsiState.hasJoined
@@ -870,7 +845,6 @@
                     R.id.dev_tools -> vectorPreferences.developerMode()
                     else -> false
                 }
->>>>>>> 59cf20be
             }
         }
     }
