--- conflicted
+++ resolved
@@ -194,7 +194,6 @@
         }
     }
 
-<<<<<<< HEAD
     override fun handle(action: ServerBackupStatusAction) {
         when (action) {
             is ServerBackupStatusAction.OnRecoverDoneForVersion -> handleOnRecoverDoneForVersion(action)
@@ -238,7 +237,4 @@
             }
         }
     }
-=======
-    override fun handle(action: EmptyAction) = Unit
->>>>>>> bda03149
 }