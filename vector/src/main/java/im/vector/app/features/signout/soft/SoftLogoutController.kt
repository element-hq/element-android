/*
 * Copyright 2019 New Vector Ltd
 *
 * Licensed under the Apache License, Version 2.0 (the "License");
 * you may not use this file except in compliance with the License.
 * You may obtain a copy of the License at
 *
 * http://www.apache.org/licenses/LICENSE-2.0
 *
 * Unless required by applicable law or agreed to in writing, software
 * distributed under the License is distributed on an "AS IS" BASIS,
 * WITHOUT WARRANTIES OR CONDITIONS OF ANY KIND, either express or implied.
 * See the License for the specific language governing permissions and
 * limitations under the License.
 */

package im.vector.app.features.signout.soft

import com.airbnb.epoxy.EpoxyController
import com.airbnb.mvrx.Fail
import com.airbnb.mvrx.Incomplete
import com.airbnb.mvrx.Loading
import com.airbnb.mvrx.Success
import com.airbnb.mvrx.Uninitialized
import im.vector.app.R
import im.vector.app.core.epoxy.loadingItem
import im.vector.app.core.error.ErrorFormatter
import im.vector.app.core.extensions.toReducedUrl
import im.vector.app.core.resources.StringProvider
import im.vector.app.features.login.LoginMode
import im.vector.app.features.signout.soft.epoxy.loginCenterButtonItem
import im.vector.app.features.signout.soft.epoxy.loginErrorWithRetryItem
import im.vector.app.features.signout.soft.epoxy.loginHeaderItem
import im.vector.app.features.signout.soft.epoxy.loginPasswordFormItem
import im.vector.app.features.signout.soft.epoxy.loginRedButtonItem
import im.vector.app.features.signout.soft.epoxy.loginTextItem
import im.vector.app.features.signout.soft.epoxy.loginTitleItem
import im.vector.app.features.signout.soft.epoxy.loginTitleSmallItem
import org.matrix.android.sdk.internal.auth.login.LoginType
import javax.inject.Inject

class SoftLogoutController @Inject constructor(
    private val stringProvider: StringProvider,
    private val errorFormatter: ErrorFormatter
) : EpoxyController() {

    var listener: Listener? = null

    private var viewState: SoftLogoutViewState? = null

    fun update(viewState: SoftLogoutViewState) {
        this.viewState = viewState
        requestModelBuild()
    }

    override fun buildModels() {
        val safeViewState = viewState ?: return

        buildHeader(safeViewState)
        buildForm(safeViewState)
        buildClearDataSection()
    }

    private fun buildHeader(state: SoftLogoutViewState) {
        val host = this
        loginHeaderItem {
            id("header")
        }
        loginTitleItem {
            id("title")
            text(host.stringProvider.getString(R.string.soft_logout_title))
        }
        loginTitleSmallItem {
            id("signTitle")
            text(host.stringProvider.getString(R.string.soft_logout_signin_title))
        }
        loginTextItem {
            id("signText1")
<<<<<<< HEAD
            text(host.stringProvider.getString(R.string.soft_logout_signin_notice,
                state.homeServerUrl.toReducedUrl(),
                state.userDisplayName,
                state.userId))
=======
            text(
                    host.stringProvider.getString(
                            R.string.soft_logout_signin_notice,
                            state.homeServerUrl.toReducedUrl(),
                            state.userDisplayName,
                            state.userId
                    )
            )
>>>>>>> 424fb555
        }
        if (state.hasUnsavedKeys) {
            loginTextItem {
                id("signText2")
                text(host.stringProvider.getString(R.string.soft_logout_signin_e2e_warning_notice))
            }
        }
    }

    private fun buildForm(state: SoftLogoutViewState) = when (state.asyncHomeServerLoginFlowRequest) {
        is Fail -> buildLoginErrorWithRetryItem(state.asyncHomeServerLoginFlowRequest.error)
        is Success -> buildLoginSuccessItem(state)
        is Loading, Uninitialized -> buildLoadingItem()
        is Incomplete -> Unit
    }

    private fun buildLoadingItem() {
        loadingItem {
            id("loading")
        }
    }

    private fun buildLoginErrorWithRetryItem(error: Throwable) {
        val host = this
        loginErrorWithRetryItem {
            id("errorRetry")
            text(host.errorFormatter.toHumanReadable(error))
            listener { host.listener?.retry() }
        }
    }

    private fun buildLoginSuccessItem(state: SoftLogoutViewState) = when (state.asyncHomeServerLoginFlowRequest.invoke()) {
        LoginMode.Password -> buildLoginPasswordForm(state)
        is LoginMode.Sso -> buildLoginSSOForm()
        is LoginMode.SsoAndPassword -> disambiguateLoginSSOAndPasswordForm(state)
        LoginMode.Unsupported -> buildLoginUnsupportedForm()
        LoginMode.Unknown, null -> Unit // Should not happen
    }

    private fun buildLoginPasswordForm(state: SoftLogoutViewState) {
        val host = this
        loginPasswordFormItem {
            id("passwordForm")
            stringProvider(host.stringProvider)
            passwordValue(state.enteredPassword)
            submitEnabled(state.enteredPassword.isNotEmpty())
            onPasswordEdited { host.listener?.passwordEdited(it) }
            errorText((state.asyncLoginAction as? Fail)?.error?.let { host.errorFormatter.toHumanReadable(it) })
            forgetPasswordClickListener { host.listener?.forgetPasswordClicked() }
            submitClickListener { host.listener?.submit() }
        }
    }

    private fun buildLoginSSOForm() {
        val host = this
        loginCenterButtonItem {
            id("sso")
            text(host.stringProvider.getString(R.string.login_signin_sso))
            listener { host.listener?.signinFallbackSubmit() }
        }
    }

    private fun disambiguateLoginSSOAndPasswordForm(state: SoftLogoutViewState) {
        when (state.loginType) {
            LoginType.PASSWORD -> buildLoginPasswordForm(state)
            LoginType.SSO -> buildLoginSSOForm()
            LoginType.DIRECT,
            LoginType.CUSTOM,
            LoginType.UNSUPPORTED -> buildLoginUnsupportedForm()
            LoginType.UNKNOWN -> Unit
        }
    }

    private fun buildLoginUnsupportedForm() {
        val host = this
        loginCenterButtonItem {
            id("fallback")
            text(host.stringProvider.getString(R.string.login_signin))
            listener { host.listener?.signinFallbackSubmit() }
        }
    }

    private fun buildClearDataSection() {
        val host = this
        loginTitleSmallItem {
            id("clearDataTitle")
            text(host.stringProvider.getString(R.string.soft_logout_clear_data_title))
        }
        loginTextItem {
            id("clearDataText")
            text(host.stringProvider.getString(R.string.soft_logout_clear_data_notice))
        }
        loginRedButtonItem {
            id("clearDataSubmit")
            text(host.stringProvider.getString(R.string.soft_logout_clear_data_submit))
            listener { host.listener?.clearData() }
        }
    }

    interface Listener {
        fun retry()
        fun passwordEdited(password: String)
        fun submit()
        fun signinFallbackSubmit()
        fun clearData()
        fun forgetPasswordClicked()
    }
}<|MERGE_RESOLUTION|>--- conflicted
+++ resolved
@@ -76,12 +76,6 @@
         }
         loginTextItem {
             id("signText1")
-<<<<<<< HEAD
-            text(host.stringProvider.getString(R.string.soft_logout_signin_notice,
-                state.homeServerUrl.toReducedUrl(),
-                state.userDisplayName,
-                state.userId))
-=======
             text(
                     host.stringProvider.getString(
                             R.string.soft_logout_signin_notice,
@@ -90,7 +84,6 @@
                             state.userId
                     )
             )
->>>>>>> 424fb555
         }
         if (state.hasUnsavedKeys) {
             loginTextItem {
