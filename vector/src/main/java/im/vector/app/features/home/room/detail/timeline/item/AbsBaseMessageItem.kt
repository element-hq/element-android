/*
 * Copyright 2019 New Vector Ltd
 *
 * Licensed under the Apache License, Version 2.0 (the "License");
 * you may not use this file except in compliance with the License.
 * You may obtain a copy of the License at
 *
 * http://www.apache.org/licenses/LICENSE-2.0
 *
 * Unless required by applicable law or agreed to in writing, software
 * distributed under the License is distributed on an "AS IS" BASIS,
 * WITHOUT WARRANTIES OR CONDITIONS OF ANY KIND, either express or implied.
 * See the License for the specific language governing permissions and
 * limitations under the License.
 */

package im.vector.app.features.home.room.detail.timeline.item

import android.annotation.SuppressLint
import android.graphics.Typeface
import android.view.View
import android.view.ViewGroup
import android.widget.ImageView
import android.widget.TextView
import androidx.annotation.IdRes
import androidx.annotation.LayoutRes
import androidx.appcompat.view.ContextThemeWrapper
import androidx.core.content.ContextCompat.getDrawable
import androidx.core.view.isVisible
import androidx.core.widget.TextViewCompat
import im.vector.app.R
import im.vector.app.core.epoxy.ClickListener
import im.vector.app.core.epoxy.onClick
import im.vector.app.core.extensions.getDrawableAsSpannable
import im.vector.app.core.ui.views.ShieldImageView
import im.vector.app.core.utils.DimensionConverter
import im.vector.app.features.home.AvatarRenderer
import im.vector.app.features.home.room.detail.timeline.MessageColorProvider
import im.vector.app.features.home.room.detail.timeline.TimelineEventController
import im.vector.app.features.home.room.detail.timeline.view.TimelineMessageLayoutRenderer
import im.vector.app.features.reactions.widget.ReactionButton
import im.vector.app.features.themes.ThemeUtils
<<<<<<< HEAD
import org.matrix.android.sdk.api.session.crypto.model.RoomEncryptionTrustLevel
=======
>>>>>>> aa427460
import org.matrix.android.sdk.api.session.room.send.SendState

private const val MAX_REACTIONS_TO_SHOW = 8

/**
 * Base timeline item with reactions and read receipts.
 * Manages associated click listeners and send status.
 * Should not be used as this, use a subclass.
 */
abstract class AbsBaseMessageItem<H : AbsBaseMessageItem.Holder>(@LayoutRes layoutId: Int) : BaseEventItem<H>(layoutId) {

    abstract val baseAttributes: Attributes

    private var reactionClickListener: ReactionButton.ReactedListener = object : ReactionButton.ReactedListener {
        override fun onReacted(reactionButton: ReactionButton) {
            baseAttributes.reactionPillCallback?.onClickOnReactionPill(baseAttributes.informationData, reactionButton.reactionString, true)
        }

        override fun onUnReacted(reactionButton: ReactionButton) {
            baseAttributes.reactionPillCallback?.onClickOnReactionPill(baseAttributes.informationData, reactionButton.reactionString, false)
        }

        override fun onLongClick(reactionButton: ReactionButton) {
            baseAttributes.reactionPillCallback?.onLongClickOnReactionPill(baseAttributes.informationData, reactionButton.reactionString)
        }
    }

    open fun shouldShowReactionAtBottom(): Boolean {
        return true
    }

    override fun getEventIds(): List<String> {
        return listOf(baseAttributes.informationData.eventId)
    }

    @SuppressLint("SetTextI18n")
    override fun bind(holder: H) {
        super.bind(holder)
        renderReactions(holder, baseAttributes.informationData.reactionsSummary)
<<<<<<< HEAD
        when (baseAttributes.informationData.e2eDecoration) {
            E2EDecoration.NONE -> {
                holder.e2EDecorationView.render(null)
            }
            E2EDecoration.WARN_IN_CLEAR,
            E2EDecoration.WARN_SENT_BY_UNVERIFIED,
            E2EDecoration.WARN_SENT_BY_UNKNOWN -> {
                holder.e2EDecorationView.render(RoomEncryptionTrustLevel.Warning)
            }
        }

=======
        holder.e2EDecorationView.renderE2EDecoration(baseAttributes.informationData.e2eDecoration)
>>>>>>> aa427460
        holder.view.onClick(baseAttributes.itemClickListener)
        holder.view.setOnLongClickListener(baseAttributes.itemLongClickListener)
        (holder.view as? TimelineMessageLayoutRenderer)?.renderMessageLayout(baseAttributes.informationData.messageLayout)
    }

    private fun renderReactions(holder: H, reactionsSummary: ReactionsSummaryData) {
        val reactions = reactionsSummary.reactions
        if (!shouldShowReactionAtBottom() || reactions.isNullOrEmpty()) {
            holder.reactionsContainer.isVisible = false
        } else {
            holder.reactionsContainer.isVisible = true
            holder.reactionsContainer.removeAllViews()
            val reactionsToShow = if (reactionsSummary.showAll) {
                reactions
            } else {
                reactions.take(MAX_REACTIONS_TO_SHOW)
            }
            reactionsToShow.forEach { reaction ->
                val reactionButton = ReactionButton(holder.view.context)
                reactionButton.reactedListener = reactionClickListener
                reactionButton.setTag(R.id.reactionsContainer, reaction.key)
                reactionButton.reactionString = reaction.key
                reactionButton.reactionCount = reaction.count
                reactionButton.setChecked(reaction.addedByMe)
                reactionButton.isEnabled = reaction.synced
                holder.reactionsContainer.addView(reactionButton)
            }
            if (reactions.count() > MAX_REACTIONS_TO_SHOW) {
                val showReactionsTextView = createReactionTextView(holder)
                if (reactionsSummary.showAll) {
                    showReactionsTextView.setText(R.string.message_reaction_show_less)
                    showReactionsTextView.onClick {
                        baseAttributes.reactionsSummaryEvents?.onShowLessClicked?.invoke()
                    }
                } else {
                    val moreCount = reactions.count() - MAX_REACTIONS_TO_SHOW
                    showReactionsTextView.text = holder.view.resources.getQuantityString(R.plurals.message_reaction_show_more, moreCount, moreCount)
                    showReactionsTextView.onClick {
                        baseAttributes.reactionsSummaryEvents?.onShowMoreClicked?.invoke()
                    }
                }
                holder.reactionsContainer.addView(showReactionsTextView)
            }
            val addMoreReactionsTextView = createReactionTextView(holder)

            addMoreReactionsTextView.text = holder.view.context.getDrawableAsSpannable(R.drawable.ic_add_reaction_small)
            addMoreReactionsTextView.onClick {
                baseAttributes.reactionsSummaryEvents?.onAddMoreClicked?.invoke()
            }
            holder.reactionsContainer.addView(addMoreReactionsTextView)
            holder.reactionsContainer.setOnLongClickListener(baseAttributes.itemLongClickListener)
        }
    }

    private fun createReactionTextView(holder: H): TextView {
        return TextView(ContextThemeWrapper(holder.view.context, R.style.TimelineReactionView)).apply {
            background = getDrawable(context, R.drawable.reaction_rounded_rect_shape_off)
            TextViewCompat.setTextAppearance(this, R.style.TextAppearance_Vector_Micro)
            setTypeface(typeface, Typeface.BOLD)
            setTextColor(ThemeUtils.getColor(context, R.attr.vctr_content_secondary))
        }
    }

    override fun unbind(holder: H) {
        holder.reactionsContainer.setOnLongClickListener(null)
        super.unbind(holder)
    }

    protected open fun renderSendState(root: View, textView: TextView?, failureIndicator: ImageView? = null) {
        root.isClickable = baseAttributes.informationData.sendState.isSent()
        val state = if (baseAttributes.informationData.hasPendingEdits) SendState.UNSENT else baseAttributes.informationData.sendState
        textView?.setTextColor(baseAttributes.messageColorProvider.getMessageTextColor(state))
        failureIndicator?.isVisible = baseAttributes.informationData.sendState.hasFailed()
    }

    abstract class Holder(@IdRes stubId: Int) : BaseEventItem.BaseHolder(stubId) {
        val dimensionConverter by lazy {
            DimensionConverter(view.resources)
        }
        val reactionsContainer by bind<ViewGroup>(R.id.reactionsContainer)
        val e2EDecorationView by bind<ShieldImageView>(R.id.messageE2EDecoration)
    }

    /**
     * This class holds all the common attributes for timeline items.
     */
    interface Attributes {
        //            val avatarSize: Int,
        val informationData: MessageInformationData
        val avatarRenderer: AvatarRenderer
        val messageColorProvider: MessageColorProvider
        val itemLongClickListener: View.OnLongClickListener?
        val itemClickListener: ClickListener?

        //        val memberClickListener: ClickListener?
        val reactionPillCallback: TimelineEventController.ReactionPillCallback?
        val reactionsSummaryEvents: ReactionsSummaryEvents?

        //        val avatarCallback: TimelineEventController.AvatarCallback?
        val readReceiptsCallback: TimelineEventController.ReadReceiptsCallback?
//        val emojiTypeFace: Typeface?
    }

//    data class AbsAttributes(
//            override val informationData: MessageInformationData,
//            override val avatarRenderer: AvatarRenderer,
//            override val colorProvider: ColorProvider,
//            override val itemLongClickListener: View.OnLongClickListener? = null,
//            override val itemClickListener: ClickListener? = null,
//            override val reactionPillCallback: TimelineEventController.ReactionPillCallback? = null,
//            override val readReceiptsCallback: TimelineEventController.ReadReceiptsCallback? = null
//    ) : Attributes
}<|MERGE_RESOLUTION|>--- conflicted
+++ resolved
@@ -40,10 +40,6 @@
 import im.vector.app.features.home.room.detail.timeline.view.TimelineMessageLayoutRenderer
 import im.vector.app.features.reactions.widget.ReactionButton
 import im.vector.app.features.themes.ThemeUtils
-<<<<<<< HEAD
-import org.matrix.android.sdk.api.session.crypto.model.RoomEncryptionTrustLevel
-=======
->>>>>>> aa427460
 import org.matrix.android.sdk.api.session.room.send.SendState
 
 private const val MAX_REACTIONS_TO_SHOW = 8
@@ -83,21 +79,7 @@
     override fun bind(holder: H) {
         super.bind(holder)
         renderReactions(holder, baseAttributes.informationData.reactionsSummary)
-<<<<<<< HEAD
-        when (baseAttributes.informationData.e2eDecoration) {
-            E2EDecoration.NONE -> {
-                holder.e2EDecorationView.render(null)
-            }
-            E2EDecoration.WARN_IN_CLEAR,
-            E2EDecoration.WARN_SENT_BY_UNVERIFIED,
-            E2EDecoration.WARN_SENT_BY_UNKNOWN -> {
-                holder.e2EDecorationView.render(RoomEncryptionTrustLevel.Warning)
-            }
-        }
-
-=======
         holder.e2EDecorationView.renderE2EDecoration(baseAttributes.informationData.e2eDecoration)
->>>>>>> aa427460
         holder.view.onClick(baseAttributes.itemClickListener)
         holder.view.setOnLongClickListener(baseAttributes.itemLongClickListener)
         (holder.view as? TimelineMessageLayoutRenderer)?.renderMessageLayout(baseAttributes.informationData.messageLayout)
