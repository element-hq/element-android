--- conflicted
+++ resolved
@@ -349,29 +349,6 @@
 
     // Todo this should be refactored and use same state as 4S section
     private fun refreshXSigningStatus() {
-<<<<<<< HEAD
-        val crossSigningKeys = session.cryptoService().crossSigningService().getMyCrossSigningKeys()
-        val xSigningIsEnableInAccount = crossSigningKeys != null
-        val xSigningKeysAreTrusted = session.cryptoService().crossSigningService().checkUserTrust(session.myUserId).isVerified()
-        val xSigningKeyCanSign = session.cryptoService().crossSigningService().canCrossSign()
-
-        when {
-            xSigningKeyCanSign -> {
-                mCrossSigningStatePreference.setIcon(R.drawable.ic_shield_trusted)
-                mCrossSigningStatePreference.summary = getString(R.string.encryption_information_dg_xsigning_complete)
-            }
-            xSigningKeysAreTrusted -> {
-                mCrossSigningStatePreference.setIcon(R.drawable.ic_shield_custom)
-                mCrossSigningStatePreference.summary = getString(R.string.encryption_information_dg_xsigning_trusted)
-            }
-            xSigningIsEnableInAccount -> {
-                mCrossSigningStatePreference.setIcon(R.drawable.ic_shield_black)
-                mCrossSigningStatePreference.summary = getString(R.string.encryption_information_dg_xsigning_not_trusted)
-            }
-            else -> {
-                mCrossSigningStatePreference.setIcon(android.R.color.transparent)
-                mCrossSigningStatePreference.summary = getString(R.string.encryption_information_dg_xsigning_disabled)
-=======
         lifecycleScope.launchWhenResumed {
             val crossSigningKeys = session.cryptoService().crossSigningService().getMyCrossSigningKeys()
             val xSigningIsEnableInAccount = crossSigningKeys != null
@@ -379,11 +356,11 @@
             val xSigningKeyCanSign = session.cryptoService().crossSigningService().canCrossSign()
 
             when {
-                xSigningKeyCanSign        -> {
+                xSigningKeyCanSign -> {
                     mCrossSigningStatePreference.setIcon(R.drawable.ic_shield_trusted)
                     mCrossSigningStatePreference.summary = getString(R.string.encryption_information_dg_xsigning_complete)
                 }
-                xSigningKeysAreTrusted    -> {
+                xSigningKeysAreTrusted -> {
                     mCrossSigningStatePreference.setIcon(R.drawable.ic_shield_custom)
                     mCrossSigningStatePreference.summary = getString(R.string.encryption_information_dg_xsigning_trusted)
                 }
@@ -391,11 +368,10 @@
                     mCrossSigningStatePreference.setIcon(R.drawable.ic_shield_black)
                     mCrossSigningStatePreference.summary = getString(R.string.encryption_information_dg_xsigning_not_trusted)
                 }
-                else                      -> {
+                else -> {
                     mCrossSigningStatePreference.setIcon(android.R.color.transparent)
                     mCrossSigningStatePreference.summary = getString(R.string.encryption_information_dg_xsigning_disabled)
                 }
->>>>>>> bda03149
             }
             mCrossSigningStatePreference.isVisible = true
         }
