--- conflicted
+++ resolved
@@ -48,23 +48,15 @@
 import im.vector.app.features.settings.VectorPreferences
 import im.vector.app.features.settings.VectorSettingsBaseFragment
 import im.vector.app.features.settings.VectorSettingsFragmentInteractionListener
-<<<<<<< HEAD
-import im.vector.app.features.settings.VectorSettingsLabsFragment
-=======
-import im.vector.app.push.fcm.FcmHelper
 import kotlinx.coroutines.CoroutineScope
->>>>>>> ccfab395
 import kotlinx.coroutines.launch
 import org.matrix.android.sdk.api.extensions.tryOrNull
 import org.matrix.android.sdk.api.pushrules.RuleIds
 import org.matrix.android.sdk.api.pushrules.RuleKind
-<<<<<<< HEAD
-import timber.log.Timber
-=======
 import org.matrix.android.sdk.api.session.Session
 import org.matrix.android.sdk.api.session.identity.ThreePid
 import org.matrix.android.sdk.api.session.pushers.Pusher
->>>>>>> ccfab395
+import timber.log.Timber
 import javax.inject.Inject
 
 // Referenced in vector_settings_preferences_root.xml
@@ -134,7 +126,6 @@
             }
         }
 
-<<<<<<< HEAD
         findPreference<VectorSwitchPreference>(VectorPreferences.SETTINGS_UNIFIED_PUSH_FORCE_CUSTOM_GATEWAY)?.onPreferenceChangeListener = Preference.OnPreferenceChangeListener { _, _ ->
             Handler(Looper.getMainLooper()).postDelayed({ context?.let { UPHelper.registerUnifiedPush(it)} } , 1000)
             true
@@ -157,9 +148,7 @@
             true
         }
 
-=======
         bindEmailNotifications()
->>>>>>> ccfab395
         refreshBackgroundSyncPrefs()
 
         handleSystemPreference()
@@ -439,12 +428,10 @@
                     }
                 }
     }
-<<<<<<< HEAD
 
     companion object {
         const val SETTINGS_UNIFIED_PUSH_RE_REGISTER = "SETTINGS_UNIFIED_PUSH_RE_REGISTER"
     }
-=======
 }
 
 private fun SwitchPreference.setTransactionalSwitchChangeListener(scope: CoroutineScope, transaction: suspend (Boolean) -> Unit) {
@@ -485,5 +472,4 @@
                         .filterIsInstance<ThreePid.Email>()
                         .map { it to emailPushers.any { pusher -> pusher.pushKey == it.email } }
             }
->>>>>>> ccfab395
 }