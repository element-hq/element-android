--- conflicted
+++ resolved
@@ -51,12 +51,8 @@
             roomChangeMembershipStates: Map<String, ChangeMembershipState>,
             selectedRoomIds: Set<String>,
             displayMode: RoomListDisplayMode,
-<<<<<<< HEAD
-            listener: RoomListListener?
-=======
             listener: RoomListListener?,
             singleLineLastEvent: Boolean = false
->>>>>>> aa427460
     ): VectorEpoxyModel<*> {
         return when (roomSummary.membership) {
             Membership.INVITE -> {
@@ -64,11 +60,7 @@
                 createInvitationItem(roomSummary, changeMembershipState, listener)
             }
             else -> createRoomItem(
-<<<<<<< HEAD
-                    roomSummary, selectedRoomIds, displayMode, listener?.let { it::onRoomClicked }, listener?.let { it::onRoomLongClicked }
-=======
                     roomSummary, selectedRoomIds, displayMode, singleLineLastEvent, listener?.let { it::onRoomClicked }, listener?.let { it::onRoomLongClicked }
->>>>>>> aa427460
             )
         }
     }
@@ -127,10 +119,7 @@
             roomSummary: RoomSummary,
             selectedRoomIds: Set<String>,
             displayMode: RoomListDisplayMode,
-<<<<<<< HEAD
-=======
             singleLineLastEvent: Boolean,
->>>>>>> aa427460
             onClick: ((RoomSummary) -> Unit)?,
             onLongClick: ((RoomSummary) -> Boolean)?,
     ): VectorEpoxyModel<*> {
@@ -153,11 +142,7 @@
         } else {
             createRoomSummaryItem(
                     roomSummary, displayMode, subtitle, latestEventTime, typingMessage,
-<<<<<<< HEAD
-                    latestFormattedEvent, showHighlighted, showSelected, unreadCount, onClick, onLongClick
-=======
                     latestFormattedEvent, showHighlighted, showSelected, unreadCount, singleLineLastEvent, onClick, onLongClick
->>>>>>> aa427460
             )
         }
     }
@@ -172,10 +157,7 @@
             showHighlighted: Boolean,
             showSelected: Boolean,
             unreadCount: Int,
-<<<<<<< HEAD
-=======
             singleLineLastEvent: Boolean,
->>>>>>> aa427460
             onClick: ((RoomSummary) -> Unit)?,
             onLongClick: ((RoomSummary) -> Boolean)?
     ) = RoomSummaryItem_()
@@ -198,10 +180,7 @@
             .unreadNotificationCount(unreadCount)
             .hasUnreadMessage(roomSummary.hasUnreadMessages)
             .hasDraft(roomSummary.userDrafts.isNotEmpty())
-<<<<<<< HEAD
-=======
             .useSingleLineForLastEvent(singleLineLastEvent)
->>>>>>> aa427460
             .itemLongClickListener { _ -> onLongClick?.invoke(roomSummary) ?: false }
             .itemClickListener { onClick?.invoke(roomSummary) }
 
