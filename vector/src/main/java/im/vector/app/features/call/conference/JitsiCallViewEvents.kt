--- conflicted
+++ resolved
@@ -20,21 +20,13 @@
 import org.jitsi.meet.sdk.JitsiMeetUserInfo
 
 sealed class JitsiCallViewEvents : VectorViewEvents {
-<<<<<<< HEAD
-    data class StartConference(
-=======
     data class JoinConference(
->>>>>>> 7f96749d
             val enableVideo: Boolean,
             val jitsiUrl: String,
             val subject: String,
             val confId: String,
-<<<<<<< HEAD
-            val userInfo: JitsiMeetUserInfo
-=======
             val userInfo: JitsiMeetUserInfo,
             val token: String?
->>>>>>> 7f96749d
     ) : JitsiCallViewEvents()
 
     data class ConfirmSwitchingConference(
@@ -42,9 +34,6 @@
     ) : JitsiCallViewEvents()
 
     object LeaveConference : JitsiCallViewEvents()
-<<<<<<< HEAD
-=======
     object FailJoiningConference: JitsiCallViewEvents()
->>>>>>> 7f96749d
     object Finish : JitsiCallViewEvents()
 }