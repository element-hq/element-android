/*
 * Copyright 2019 New Vector Ltd
 *
 * Licensed under the Apache License, Version 2.0 (the "License");
 * you may not use this file except in compliance with the License.
 * You may obtain a copy of the License at
 *
 * http://www.apache.org/licenses/LICENSE-2.0
 *
 * Unless required by applicable law or agreed to in writing, software
 * distributed under the License is distributed on an "AS IS" BASIS,
 * WITHOUT WARRANTIES OR CONDITIONS OF ANY KIND, either express or implied.
 * See the License for the specific language governing permissions and
 * limitations under the License.
 */

package im.vector.app.features.form

import android.text.Editable
import android.view.View
import android.view.inputmethod.EditorInfo
<<<<<<< HEAD
=======
import android.widget.TextView
>>>>>>> 7f96749d
import androidx.core.view.isVisible
import com.airbnb.epoxy.EpoxyAttribute
import com.airbnb.epoxy.EpoxyModelClass
import com.google.android.material.textfield.TextInputEditText
import com.google.android.material.textfield.TextInputLayout
import im.vector.app.R
import im.vector.app.core.epoxy.VectorEpoxyHolder
import im.vector.app.core.epoxy.VectorEpoxyModel
import im.vector.app.core.epoxy.setValueOnce
import im.vector.app.core.platform.SimpleTextWatcher

@EpoxyModelClass(layout = R.layout.item_form_text_input)
abstract class FormEditTextItem : VectorEpoxyModel<FormEditTextItem.Holder>() {

    @EpoxyAttribute
    var hint: String? = null

    @EpoxyAttribute
    var value: String? = null

    @EpoxyAttribute
    var showBottomSeparator: Boolean = true

    @EpoxyAttribute
    var errorMessage: String? = null

    @EpoxyAttribute
    var enabled: Boolean = true

    @EpoxyAttribute
    var inputType: Int? = null

    @EpoxyAttribute
<<<<<<< HEAD
    var singleLine: Boolean? = null
=======
    var singleLine: Boolean = true
>>>>>>> 7f96749d

    @EpoxyAttribute
    var imeOptions: Int? = null

    @EpoxyAttribute
    var endIconMode: Int? = null

<<<<<<< HEAD
=======
    // FIXME restore EpoxyAttribute.Option.DoNotHash and fix that properly
>>>>>>> 7f96749d
    @EpoxyAttribute
    var onTextChange: ((String) -> Unit)? = null

    @EpoxyAttribute
    var editorActionListener: TextView.OnEditorActionListener? = null

    private val onTextChangeListener = object : SimpleTextWatcher() {
        override fun afterTextChanged(s: Editable) {
            onTextChange?.invoke(s.toString())
        }
    }

    override fun bind(holder: Holder) {
        super.bind(holder)
        holder.textInputLayout.isEnabled = enabled
        holder.textInputLayout.hint = hint
        holder.textInputLayout.error = errorMessage
        holder.textInputLayout.endIconMode = endIconMode ?: TextInputLayout.END_ICON_NONE
<<<<<<< HEAD
=======

        holder.setValueOnce(holder.textInputEditText, value)
>>>>>>> 7f96749d

        holder.textInputEditText.isEnabled = enabled
        inputType?.let { holder.textInputEditText.inputType = it }
<<<<<<< HEAD
        holder.textInputEditText.isSingleLine = singleLine ?: false
=======
        holder.textInputEditText.isSingleLine = singleLine
>>>>>>> 7f96749d
        holder.textInputEditText.imeOptions = imeOptions ?: EditorInfo.IME_ACTION_NONE

        holder.textInputEditText.addTextChangedListener(onTextChangeListener)
        holder.textInputEditText.setOnEditorActionListener(editorActionListener)
        holder.bottomSeparator.isVisible = showBottomSeparator
    }

    override fun shouldSaveViewState(): Boolean {
        return false
    }

    override fun unbind(holder: Holder) {
        super.unbind(holder)
        holder.textInputEditText.removeTextChangedListener(onTextChangeListener)
    }

    class Holder : VectorEpoxyHolder() {
        val textInputLayout by bind<TextInputLayout>(R.id.formTextInputTextInputLayout)
        val textInputEditText by bind<TextInputEditText>(R.id.formTextInputTextInputEditText)
        val bottomSeparator by bind<View>(R.id.formTextInputDivider)
    }
}<|MERGE_RESOLUTION|>--- conflicted
+++ resolved
@@ -19,10 +19,7 @@
 import android.text.Editable
 import android.view.View
 import android.view.inputmethod.EditorInfo
-<<<<<<< HEAD
-=======
 import android.widget.TextView
->>>>>>> 7f96749d
 import androidx.core.view.isVisible
 import com.airbnb.epoxy.EpoxyAttribute
 import com.airbnb.epoxy.EpoxyModelClass
@@ -56,11 +53,7 @@
     var inputType: Int? = null
 
     @EpoxyAttribute
-<<<<<<< HEAD
-    var singleLine: Boolean? = null
-=======
     var singleLine: Boolean = true
->>>>>>> 7f96749d
 
     @EpoxyAttribute
     var imeOptions: Int? = null
@@ -68,10 +61,7 @@
     @EpoxyAttribute
     var endIconMode: Int? = null
 
-<<<<<<< HEAD
-=======
     // FIXME restore EpoxyAttribute.Option.DoNotHash and fix that properly
->>>>>>> 7f96749d
     @EpoxyAttribute
     var onTextChange: ((String) -> Unit)? = null
 
@@ -90,19 +80,12 @@
         holder.textInputLayout.hint = hint
         holder.textInputLayout.error = errorMessage
         holder.textInputLayout.endIconMode = endIconMode ?: TextInputLayout.END_ICON_NONE
-<<<<<<< HEAD
-=======
 
         holder.setValueOnce(holder.textInputEditText, value)
->>>>>>> 7f96749d
 
         holder.textInputEditText.isEnabled = enabled
         inputType?.let { holder.textInputEditText.inputType = it }
-<<<<<<< HEAD
-        holder.textInputEditText.isSingleLine = singleLine ?: false
-=======
         holder.textInputEditText.isSingleLine = singleLine
->>>>>>> 7f96749d
         holder.textInputEditText.imeOptions = imeOptions ?: EditorInfo.IME_ACTION_NONE
 
         holder.textInputEditText.addTextChangedListener(onTextChangeListener)
