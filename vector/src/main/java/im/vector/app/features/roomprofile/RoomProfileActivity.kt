--- conflicted
+++ resolved
@@ -92,20 +92,7 @@
         sharedActionViewModel = viewModelProvider.get(RoomProfileSharedActionViewModel::class.java)
         roomProfileArgs = intent?.extras?.getParcelable(MvRx.KEY_ARG) ?: return
         if (isFirstCreation()) {
-<<<<<<< HEAD
             addInitialFragment()
-=======
-            when (intent?.extras?.getInt(EXTRA_DIRECT_ACCESS, EXTRA_DIRECT_ACCESS_ROOM_ROOT)) {
-                EXTRA_DIRECT_ACCESS_ROOM_SETTINGS -> {
-                    addFragment(R.id.simpleFragmentContainer, RoomProfileFragment::class.java, roomProfileArgs)
-                    addFragmentToBackstack(R.id.simpleFragmentContainer, RoomSettingsFragment::class.java, roomProfileArgs)
-                }
-                EXTRA_DIRECT_ACCESS_ROOM_MEMBERS -> {
-                    addFragment(R.id.simpleFragmentContainer, RoomMemberListFragment::class.java, roomProfileArgs)
-                }
-                else -> addFragment(R.id.simpleFragmentContainer, RoomProfileFragment::class.java, roomProfileArgs)
-            }
->>>>>>> 8edbd323
         }
         sharedActionViewModel
                 .observe()
@@ -133,6 +120,9 @@
             EXTRA_DIRECT_ACCESS_ROOM_SETTINGS -> {
                 addFragment(R.id.simpleFragmentContainer, RoomProfileFragment::class.java, roomProfileArgs)
                 addFragmentToBackstack(R.id.simpleFragmentContainer, RoomSettingsFragment::class.java, roomProfileArgs)
+            }
+            EXTRA_DIRECT_ACCESS_ROOM_MEMBERS -> {
+                addFragment(R.id.simpleFragmentContainer, RoomMemberListFragment::class.java, roomProfileArgs)
             }
             else -> addFragment(R.id.simpleFragmentContainer, RoomProfileFragment::class.java, roomProfileArgs)
         }
