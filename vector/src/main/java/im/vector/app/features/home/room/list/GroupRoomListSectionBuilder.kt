--- conflicted
+++ resolved
@@ -119,17 +119,6 @@
     private fun buildRoomsSections(sections: MutableList<RoomsSection>,
                                    activeSpaceAwareQueries: MutableList<UpdatableLivePageResult>,
                                    actualGroupId: String?) {
-<<<<<<< HEAD
-        addSection(
-                sections,
-                activeSpaceAwareQueries,
-                R.string.invitations_header,
-                true
-        ) {
-            it.memberships = listOf(Membership.INVITE)
-            it.roomCategoryFilter = RoomCategoryFilter.ALL
-            it.activeGroupId = actualGroupId
-=======
         if (autoAcceptInvites.showInvites()) {
             addSection(
                     sections,
@@ -138,10 +127,9 @@
                     true
             ) {
                 it.memberships = listOf(Membership.INVITE)
-                it.roomCategoryFilter = RoomCategoryFilter.ONLY_ROOMS
+                it.roomCategoryFilter = RoomCategoryFilter.ALL
                 it.activeGroupId = actualGroupId
             }
->>>>>>> e9a668be
         }
 
         addSection(
