/*
 * Copyright 2019 New Vector Ltd
 *
 * Licensed under the Apache License, Version 2.0 (the "License");
 * you may not use this file except in compliance with the License.
 * You may obtain a copy of the License at
 *
 * http://www.apache.org/licenses/LICENSE-2.0
 *
 * Unless required by applicable law or agreed to in writing, software
 * distributed under the License is distributed on an "AS IS" BASIS,
 * WITHOUT WARRANTIES OR CONDITIONS OF ANY KIND, either express or implied.
 * See the License for the specific language governing permissions and
 * limitations under the License.
 */

package im.vector.app.features.home.room.list

import androidx.annotation.StringRes
import androidx.lifecycle.viewModelScope
import com.airbnb.mvrx.FragmentViewModelContext
import com.airbnb.mvrx.MvRxViewModelFactory
import com.airbnb.mvrx.ViewModelContext
import im.vector.app.R
import im.vector.app.core.extensions.exhaustive
import im.vector.app.core.platform.VectorViewModel
import im.vector.app.core.resources.StringProvider
import im.vector.app.features.home.RoomListDisplayMode
import io.reactivex.schedulers.Schedulers
import kotlinx.coroutines.Dispatchers
import kotlinx.coroutines.launch
import org.matrix.android.sdk.api.extensions.orFalse
import org.matrix.android.sdk.api.query.QueryStringValue
import org.matrix.android.sdk.api.query.RoomCategoryFilter
import org.matrix.android.sdk.api.query.RoomTagQueryFilter
import org.matrix.android.sdk.api.session.Session
import org.matrix.android.sdk.api.session.room.RoomSummaryQueryParams
import org.matrix.android.sdk.api.session.room.UpdatableFilterLivePageResult
import org.matrix.android.sdk.api.session.room.members.ChangeMembershipState
import org.matrix.android.sdk.api.session.room.model.Membership
import org.matrix.android.sdk.api.session.room.model.tag.RoomTag
import org.matrix.android.sdk.api.session.room.roomSummaryQueryParams
import org.matrix.android.sdk.api.session.room.state.isPublic
import org.matrix.android.sdk.rx.asObservable
import org.matrix.android.sdk.rx.rx
import timber.log.Timber
import javax.inject.Inject

class RoomListViewModel @Inject constructor(
        initialState: RoomListViewState,
        private val session: Session,
        private val stringProvider: StringProvider
) : VectorViewModel<RoomListViewState, RoomListAction, RoomListViewEvents>(initialState) {

    interface Factory {
        fun create(initialState: RoomListViewState): RoomListViewModel
    }

    private var updatableQuery: UpdatableFilterLivePageResult? = null

    init {
        observeMembershipChanges()
    }

    private fun observeMembershipChanges() {
        session.rx()
                .liveRoomChangeMembershipState()
                .subscribe {
                    setState { copy(roomMembershipChanges = it) }
                }
                .disposeOnClear()
    }

    companion object : MvRxViewModelFactory<RoomListViewModel, RoomListViewState> {

        @JvmStatic
        override fun create(viewModelContext: ViewModelContext, state: RoomListViewState): RoomListViewModel? {
            val fragment: RoomListFragment = (viewModelContext as FragmentViewModelContext).fragment()
            return fragment.roomListViewModelFactory.create(state)
        }
    }

    val sections: List<RoomsSection> by lazy {
        val sections = mutableListOf<RoomsSection>()
        if (initialState.displayMode == RoomListDisplayMode.PEOPLE) {
            addSection(sections, R.string.invitations_header, true) {
                it.memberships = listOf(Membership.INVITE)
                it.roomCategoryFilter = RoomCategoryFilter.ONLY_DM
            }

            addSection(sections, R.string.bottom_action_favourites) {
                it.memberships = listOf(Membership.JOIN)
                it.roomCategoryFilter = RoomCategoryFilter.ONLY_DM
                it.roomTagQueryFilter = RoomTagQueryFilter(true, null, null)
            }

            addSection(sections, R.string.bottom_action_people_x) {
                it.memberships = listOf(Membership.JOIN)
                it.roomCategoryFilter = RoomCategoryFilter.ONLY_DM
            }
        } else if (initialState.displayMode == RoomListDisplayMode.ROOMS) {
            addSection(sections, R.string.invitations_header, true) {
                it.memberships = listOf(Membership.INVITE)
                it.roomCategoryFilter = RoomCategoryFilter.ONLY_ROOMS
            }

            addSection(sections, R.string.bottom_action_favourites) {
                it.memberships = listOf(Membership.JOIN)
                it.roomCategoryFilter = RoomCategoryFilter.ONLY_ROOMS
                it.roomTagQueryFilter = RoomTagQueryFilter(true, null, null)
            }

            addSection(sections, R.string.bottom_action_rooms) {
                it.memberships = listOf(Membership.JOIN)
                it.roomCategoryFilter = RoomCategoryFilter.ONLY_ROOMS
                it.roomTagQueryFilter = RoomTagQueryFilter(false, false, false)
            }

            addSection(sections, R.string.low_priority_header) {
                it.memberships = listOf(Membership.JOIN)
                it.roomCategoryFilter = RoomCategoryFilter.ONLY_ROOMS
                it.roomTagQueryFilter = RoomTagQueryFilter(null, true, null)
            }

            addSection(sections, R.string.system_alerts_header) {
                it.memberships = listOf(Membership.JOIN)
                it.roomCategoryFilter = RoomCategoryFilter.ONLY_ROOMS
                it.roomTagQueryFilter = RoomTagQueryFilter(null, null, true)
            }
        } else if (initialState.displayMode == RoomListDisplayMode.FILTERED) {
            withQueryParams(
                    {
                        it.memberships = Membership.activeMemberships()
                    },
                    { qpm ->
                        val name = stringProvider.getString(R.string.bottom_action_rooms)
                        session.getFilteredPagedRoomSummariesLive(qpm)
                                .let { updatableFilterLivePageResult ->
                                    updatableQuery = updatableFilterLivePageResult
                                    sections.add(RoomsSection(name, updatableFilterLivePageResult.livePagedList))
                                }
                    }
            )
        } else if (initialState.displayMode == RoomListDisplayMode.NOTIFICATIONS) {
            addSection(sections, R.string.invitations_header, true) {
                it.memberships = listOf(Membership.INVITE)
                it.roomCategoryFilter = RoomCategoryFilter.ALL
            }

            addSection(sections, R.string.bottom_action_rooms, true) {
                it.memberships = listOf(Membership.JOIN)
                it.roomCategoryFilter = RoomCategoryFilter.ONLY_WITH_NOTIFICATIONS
            }
        }

        sections
    }

    override fun handle(action: RoomListAction) {
        when (action) {
            is RoomListAction.SelectRoom                  -> handleSelectRoom(action)
            is RoomListAction.AcceptInvitation            -> handleAcceptInvitation(action)
            is RoomListAction.RejectInvitation            -> handleRejectInvitation(action)
            is RoomListAction.FilterWith                  -> handleFilter(action)
            is RoomListAction.LeaveRoom                   -> handleLeaveRoom(action)
            is RoomListAction.ChangeRoomNotificationState -> handleChangeNotificationMode(action)
            is RoomListAction.ToggleTag                   -> handleToggleTag(action)
            is RoomListAction.ToggleSection               -> handleToggleSection(action.section)
        }.exhaustive
    }

    private fun addSection(sections: MutableList<RoomsSection>,
                           @StringRes nameRes: Int,
                           notifyOfLocalEcho: Boolean = false,
                           query: (RoomSummaryQueryParams.Builder) -> Unit) {
        withQueryParams(
                { query.invoke(it) },
                { roomQueryParams ->

                    val name = stringProvider.getString(nameRes)
                    session.getPagedRoomSummariesLive(roomQueryParams)
                            .let { livePagedList ->

                                // use it also as a source to update count
                                livePagedList.asObservable()
                                        .observeOn(Schedulers.computation())
                                        .subscribe {
                                            sections.find { it.sectionName == name }
                                                    ?.notificationCount
                                                    ?.postValue(session.getNotificationCountForRooms(roomQueryParams))
                                        }
                                        .disposeOnClear()

                                sections.add(
                                        RoomsSection(
                                                sectionName = name,
                                                livePages = livePagedList,
                                                notifyOfLocalEcho = notifyOfLocalEcho
                                        )
                                )
                            }
                }
        )
    }

    private fun withQueryParams(builder: (RoomSummaryQueryParams.Builder) -> Unit, block: (RoomSummaryQueryParams) -> Unit) {
        RoomSummaryQueryParams.Builder()
                .apply { builder.invoke(this) }
                .build()
                .let { block(it) }
    }

    fun isPublicRoom(roomId: String): Boolean {
        return session.getRoom(roomId)?.isPublic().orFalse()
    }

    // PRIVATE METHODS *****************************************************************************

    private fun handleSelectRoom(action: RoomListAction.SelectRoom) = withState {
        _viewEvents.post(RoomListViewEvents.SelectRoom(action.roomSummary))
    }

    private fun handleToggleSection(roomSection: RoomsSection) {
        roomSection.isExpanded.postValue(!roomSection.isExpanded.value.orFalse())
        /* TODO Cleanup if it is working
        sections.find { it.sectionName == roomSection.sectionName }
                ?.let { section ->
                    section.isExpanded.postValue(!section.isExpanded.value.orFalse())
                }
         */
    }

    private fun handleFilter(action: RoomListAction.FilterWith) {
        setState {
            copy(
                    roomFilter = action.filter
            )
        }
        updatableQuery?.updateQuery(
                roomSummaryQueryParams {
                    memberships = Membership.activeMemberships()
                    displayName = QueryStringValue.Contains(action.filter, QueryStringValue.Case.INSENSITIVE)
                }
        )
    }

    private fun handleAcceptInvitation(action: RoomListAction.AcceptInvitation) = withState { state ->
        val roomId = action.roomSummary.roomId
        val roomMembershipChange = state.roomMembershipChanges[roomId]
        if (roomMembershipChange?.isInProgress().orFalse()) {
            // Request already sent, should not happen
            Timber.w("Try to join an already joining room. Should not happen")
            return@withState
        }

        // quick echo
        setState {
            copy(
                    roomMembershipChanges = roomMembershipChanges.mapValues {
                        if (it.key == roomId) {
                            ChangeMembershipState.Joining
                        } else {
                            it.value
                        }
                    }
            )
        }

        val room = session.getRoom(roomId) ?: return@withState
        viewModelScope.launch {
            try {
                room.join()
                // We do not update the joiningRoomsIds here, because, the room is not joined yet regarding the sync data.
                // Instead, we wait for the room to be joined
            } catch (failure: Throwable) {
                // Notify the user
                _viewEvents.post(RoomListViewEvents.Failure(failure))
            }
        }
    }

    private fun handleRejectInvitation(action: RoomListAction.RejectInvitation) = withState { state ->
        val roomId = action.roomSummary.roomId
        val roomMembershipChange = state.roomMembershipChanges[roomId]
        if (roomMembershipChange?.isInProgress().orFalse()) {
            // Request already sent, should not happen
            Timber.w("Try to left an already leaving or joining room. Should not happen")
            return@withState
        }

        val room = session.getRoom(roomId) ?: return@withState
        viewModelScope.launch {
            try {
                room.leave(null)
                // We do not update the rejectingRoomsIds here, because, the room is not rejected yet regarding the sync data.
                // Instead, we wait for the room to be rejected
                // Known bug: if the user is invited again (after rejecting the first invitation), the loading will be displayed instead of the buttons.
                // If we update the state, the button will be displayed again, so it's not ideal...
            } catch (failure: Throwable) {
                // Notify the user
                _viewEvents.post(RoomListViewEvents.Failure(failure))
            }
        }
    }

<<<<<<< HEAD
    private fun handleMarkAllRoomsRead() = withState { state ->
        state.asyncFilteredRooms.invoke()
                ?.flatMap { it.value }
                ?.filter { it.membership == Membership.JOIN }
                ?.map { it.roomId }
                ?.toList()
                ?.let {
                    viewModelScope.launch {
                        try {
                            session.markAllAsRead(it)
                        } catch (_: Exception) {
                        }
                    }
                }
    }

=======
>>>>>>> 6d46bfc2
    private fun handleChangeNotificationMode(action: RoomListAction.ChangeRoomNotificationState) {
        val room = session.getRoom(action.roomId)
        if (room != null) {
            viewModelScope.launch {
                try {
                    room.setRoomNotificationState(action.notificationState)
                } catch (failure: Exception) {
                    _viewEvents.post(RoomListViewEvents.Failure(failure))
                }
            }
        }
    }

    private fun handleToggleTag(action: RoomListAction.ToggleTag) {
        session.getRoom(action.roomId)?.let { room ->
            viewModelScope.launch(Dispatchers.IO) {
                try {
                    if (room.roomSummary()?.hasTag(action.tag) == false) {
                        // Favorite and low priority tags are exclusive, so maybe delete the other tag first
                        action.tag.otherTag()
                                ?.takeIf { room.roomSummary()?.hasTag(it).orFalse() }
                                ?.let { tagToRemove ->
                                    room.deleteTag(tagToRemove)
                                }

                        // Set the tag. We do not handle the order for the moment
                        room.addTag(action.tag, 0.5)
                    } else {
                        room.deleteTag(action.tag)
                    }
                } catch (failure: Throwable) {
                    _viewEvents.post(RoomListViewEvents.Failure(failure))
                }
            }
        }
    }

    private fun String.otherTag(): String? {
        return when (this) {
            RoomTag.ROOM_TAG_FAVOURITE    -> RoomTag.ROOM_TAG_LOW_PRIORITY
            RoomTag.ROOM_TAG_LOW_PRIORITY -> RoomTag.ROOM_TAG_FAVOURITE
            else                          -> null
        }
    }

    private fun handleLeaveRoom(action: RoomListAction.LeaveRoom) {
        _viewEvents.post(RoomListViewEvents.Loading(null))
        val room = session.getRoom(action.roomId) ?: return
        viewModelScope.launch {
            val value = runCatching { room.leave(null) }
                    .fold({ RoomListViewEvents.Done }, { RoomListViewEvents.Failure(it) })
            _viewEvents.post(value)
        }
    }
}<|MERGE_RESOLUTION|>--- conflicted
+++ resolved
@@ -303,25 +303,6 @@
         }
     }
 
-<<<<<<< HEAD
-    private fun handleMarkAllRoomsRead() = withState { state ->
-        state.asyncFilteredRooms.invoke()
-                ?.flatMap { it.value }
-                ?.filter { it.membership == Membership.JOIN }
-                ?.map { it.roomId }
-                ?.toList()
-                ?.let {
-                    viewModelScope.launch {
-                        try {
-                            session.markAllAsRead(it)
-                        } catch (_: Exception) {
-                        }
-                    }
-                }
-    }
-
-=======
->>>>>>> 6d46bfc2
     private fun handleChangeNotificationMode(action: RoomListAction.ChangeRoomNotificationState) {
         val room = session.getRoom(action.roomId)
         if (room != null) {
