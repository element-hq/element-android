--- conflicted
+++ resolved
@@ -56,11 +56,7 @@
         fun create(initialState: RoomListViewState): RoomListViewModel
     }
 
-<<<<<<< HEAD
     private var updatableQueries = mutableListOf<UpdatableLivePageResult>()
-=======
-    private var updatableQuery: UpdatableLivePageResult? = null
->>>>>>> 7f96749d
 
     private val suggestedRoomJoiningState: MutableLiveData<Map<String, Async<Unit>>> = MutableLiveData(emptyMap())
 
@@ -73,20 +69,12 @@
          * Filter the rooms if they are part of the current space (children and grand children).
          * If current space is null, will return orphan rooms only
          */
-<<<<<<< HEAD
-        NORMAL,
-=======
         ORPHANS_IF_SPACE_NULL,
->>>>>>> 7f96749d
         /**
          * Special case when we don't want to discriminate rooms when current space is null.
          * In this case return all.
          */
-<<<<<<< HEAD
-        NOT_IF_ALL,
-=======
         ALL_IF_SPACE_NULL,
->>>>>>> 7f96749d
         /** Do not filter based on space*/
         NONE
     }
@@ -142,14 +130,9 @@
                         it.disposeOnClear()
                     },
                     {
-<<<<<<< HEAD
                         updatableQueries.add(it)
-                    }
-=======
-                        updatableQuery = it
                     },
                     vectorPreferences.labsSpacesOnlyOrphansInHome()
->>>>>>> 7f96749d
             ).buildSections(initialState.displayMode)
         } else {
             GroupRoomListSectionBuilder(
@@ -161,11 +144,7 @@
                         it.disposeOnClear()
                     },
                     {
-<<<<<<< HEAD
                         updatableQueries.add(it)
-=======
-                        updatableQuery = it
->>>>>>> 7f96749d
                     }
             ).buildSections(initialState.displayMode)
         }
@@ -182,10 +161,7 @@
             is RoomListAction.ToggleTag                   -> handleToggleTag(action)
             is RoomListAction.ToggleSection               -> handleToggleSection(action.section)
             is RoomListAction.JoinSuggestedRoom           -> handleJoinSuggestedRoom(action)
-<<<<<<< HEAD
-=======
             is RoomListAction.ShowRoomDetails             -> handleShowRoomDetails(action)
->>>>>>> 7f96749d
         }.exhaustive
     }
 
@@ -215,7 +191,6 @@
                     roomFilter = action.filter
             )
         }
-<<<<<<< HEAD
         // filter query for each section
         updatableQueries.forEach { updatableQuery ->
             updatableQuery.updateQuery {
@@ -223,12 +198,6 @@
                         displayName = QueryStringValue.Contains(action.filter, QueryStringValue.Case.INSENSITIVE)
                 )
             }
-=======
-        updatableQuery?.updateQuery {
-            it.copy(
-                    displayName = QueryStringValue.Contains(action.filter, QueryStringValue.Case.INSENSITIVE)
-            )
->>>>>>> 7f96749d
         }
     }
 
@@ -324,15 +293,12 @@
         }
     }
 
-<<<<<<< HEAD
-=======
     private fun handleShowRoomDetails(action: RoomListAction.ShowRoomDetails) {
         session.permalinkService().createRoomPermalink(action.roomId, action.viaServers)?.let {
             _viewEvents.post(RoomListViewEvents.NavigateToMxToBottomSheet(it))
         }
     }
 
->>>>>>> 7f96749d
     private fun handleToggleTag(action: RoomListAction.ToggleTag) {
         session.getRoom(action.roomId)?.let { room ->
             viewModelScope.launch(Dispatchers.IO) {
