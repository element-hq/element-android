/*
 * Copyright 2019 New Vector Ltd
 *
 * Licensed under the Apache License, Version 2.0 (the "License");
 * you may not use this file except in compliance with the License.
 * You may obtain a copy of the License at
 *
 * http://www.apache.org/licenses/LICENSE-2.0
 *
 * Unless required by applicable law or agreed to in writing, software
 * distributed under the License is distributed on an "AS IS" BASIS,
 * WITHOUT WARRANTIES OR CONDITIONS OF ANY KIND, either express or implied.
 * See the License for the specific language governing permissions and
 * limitations under the License.
 */

package im.vector.app.features.home.room.list

import androidx.lifecycle.MutableLiveData
import androidx.lifecycle.viewModelScope
import com.airbnb.mvrx.Async
import com.airbnb.mvrx.Fail
import com.airbnb.mvrx.FragmentViewModelContext
import com.airbnb.mvrx.Loading
import com.airbnb.mvrx.MvRxViewModelFactory
import com.airbnb.mvrx.Success
import com.airbnb.mvrx.ViewModelContext
import im.vector.app.AppStateHandler
import im.vector.app.RoomGroupingMethod
import im.vector.app.core.extensions.exhaustive
import im.vector.app.core.platform.VectorViewModel
import im.vector.app.core.resources.StringProvider
import im.vector.app.features.home.room.ScSdkPreferences
import im.vector.app.features.invite.AutoAcceptInvites
import im.vector.app.features.settings.VectorPreferences
import kotlinx.coroutines.Dispatchers
import kotlinx.coroutines.launch
import org.matrix.android.sdk.api.extensions.orFalse
import org.matrix.android.sdk.api.query.QueryStringValue
import org.matrix.android.sdk.api.session.Session
import org.matrix.android.sdk.api.session.room.UpdatableLivePageResult
import org.matrix.android.sdk.api.session.room.members.ChangeMembershipState
import org.matrix.android.sdk.api.session.room.model.tag.RoomTag
import org.matrix.android.sdk.api.session.room.state.isPublic
import org.matrix.android.sdk.rx.rx
import timber.log.Timber
import javax.inject.Inject

class RoomListViewModel @Inject constructor(
        initialState: RoomListViewState,
        private val session: Session,
        private val stringProvider: StringProvider,
        private val appStateHandler: AppStateHandler,
        private val scSdkPreferences: ScSdkPreferences,
        private val vectorPreferences: VectorPreferences,
        private val autoAcceptInvites: AutoAcceptInvites
) : VectorViewModel<RoomListViewState, RoomListAction, RoomListViewEvents>(initialState) {

    interface Factory {
        fun create(initialState: RoomListViewState): RoomListViewModel
    }

    private var updatableQuery: UpdatableLivePageResult? = null

    private val suggestedRoomJoiningState: MutableLiveData<Map<String, Async<Unit>>> = MutableLiveData(emptyMap())

    interface ActiveSpaceQueryUpdater {
        fun updateForSpaceId(roomId: String?)
    }

    enum class SpaceFilterStrategy {
        /**
         * Filter the rooms if they are part of the current space (children and grand children).
         * If current space is null, will return orphan rooms only
         */
        ORPHANS_IF_SPACE_NULL,
        /**
         * Special case when we don't want to discriminate rooms when current space is null.
         * In this case return all.
         */
        ALL_IF_SPACE_NULL,
        /** Do not filter based on space*/
        NONE
    }

    init {
        observeMembershipChanges()

        appStateHandler.selectedRoomGroupingObservable
                .distinctUntilChanged()
                .execute {
                    copy(
                            currentRoomGrouping = it.invoke()?.orNull()?.let { Success(it) } ?: Loading()
                    )
                }

        session.rx().liveUser(session.myUserId)
                .map { it.getOrNull()?.getBestName() }
                .distinctUntilChanged()
                .execute {
                    copy(
                            currentUserName = it.invoke() ?: session.myUserId
                    )
                }
    }

    private fun observeMembershipChanges() {
        session.rx()
                .liveRoomChangeMembershipState()
                .subscribe {
                    setState { copy(roomMembershipChanges = it) }
                }
                .disposeOnClear()
    }

    companion object : MvRxViewModelFactory<RoomListViewModel, RoomListViewState> {

        @JvmStatic
        override fun create(viewModelContext: ViewModelContext, state: RoomListViewState): RoomListViewModel? {
            val fragment: RoomListFragment = (viewModelContext as FragmentViewModelContext).fragment()
            return fragment.roomListViewModelFactory.create(state)
        }
    }

<<<<<<< HEAD
    val sections: List<RoomsSection> by lazy {
        if (appStateHandler.getCurrentRoomGroupingMethod() is RoomGroupingMethod.BySpace) {
            SpaceRoomListSectionBuilder(
                    session,
                    scSdkPreferences,
                    stringProvider,
                    appStateHandler,
                    viewModelScope,
                    suggestedRoomJoiningState,
                    autoAcceptInvites,
                    {
                        it.disposeOnClear()
                    },
                    {
                        updatableQuery = it
                    },
                    vectorPreferences.labsSpacesOnlyOrphansInHome()
            ).buildSections(initialState.displayMode)
        } else {
            GroupRoomListSectionBuilder(
                    session,
                    scSdkPreferences,
                    stringProvider,
                    viewModelScope,
                    appStateHandler,
                    autoAcceptInvites,
                    {
                        it.disposeOnClear()
                    },
                    {
                        updatableQuery = it
                    }
            ).buildSections(initialState.displayMode)
=======
    private val roomListSectionBuilder = if (appStateHandler.getCurrentRoomGroupingMethod() is RoomGroupingMethod.BySpace) {
        RoomListSectionBuilderSpace(
                session,
                stringProvider,
                appStateHandler,
                viewModelScope,
                autoAcceptInvites,
                {
                    updatableQuery = it
                },
                suggestedRoomJoiningState,
                vectorPreferences.labsSpacesOnlyOrphansInHome()
        )
    } else {
        RoomListSectionBuilderGroup(
                session,
                stringProvider,
                appStateHandler,
                autoAcceptInvites
        ) {
            updatableQuery = it
>>>>>>> 0bc007c2
        }
    }

    val sections: List<RoomsSection> by lazy {
        roomListSectionBuilder.buildSections(initialState.displayMode)
    }

    override fun handle(action: RoomListAction) {
        when (action) {
            is RoomListAction.SelectRoom                  -> handleSelectRoom(action)
            is RoomListAction.AcceptInvitation            -> handleAcceptInvitation(action)
            is RoomListAction.RejectInvitation            -> handleRejectInvitation(action)
            is RoomListAction.FilterWith                  -> handleFilter(action)
            is RoomListAction.LeaveRoom                   -> handleLeaveRoom(action)
            is RoomListAction.ChangeRoomNotificationState -> handleChangeNotificationMode(action)
            is RoomListAction.ToggleTag                   -> handleToggleTag(action)
            is RoomListAction.SetMarkedUnread             -> handleSetMarkedUnread(action)
            is RoomListAction.SetSectionExpanded          -> handleSetSectionExpanded(action.section, action.expanded)
            is RoomListAction.ToggleSection               -> handleToggleSection(action.section)
            is RoomListAction.JoinSuggestedRoom           -> handleJoinSuggestedRoom(action)
            is RoomListAction.ShowRoomDetails             -> handleShowRoomDetails(action)
        }.exhaustive
    }

    fun isPublicRoom(roomId: String): Boolean {
        return session.getRoom(roomId)?.isPublic().orFalse()
    }

    // PRIVATE METHODS *****************************************************************************

    private fun handleSelectRoom(action: RoomListAction.SelectRoom) = withState {
        _viewEvents.post(RoomListViewEvents.SelectRoom(action.roomSummary))
    }

    private fun handleToggleSection(roomSection: RoomsSection) {
        roomSection.isExpanded.postValue(!roomSection.isExpanded.value.orFalse())
        /* TODO Cleanup if it is working
        sections.find { it.sectionName == roomSection.sectionName }
                ?.let { section ->
                    section.isExpanded.postValue(!section.isExpanded.value.orFalse())
                }
         */
    }

    private fun handleSetSectionExpanded(roomSection: RoomsSection, expanded: Boolean) {
        roomSection.isExpanded.postValue(expanded)
    }

    private fun handleFilter(action: RoomListAction.FilterWith) {
        setState {
            copy(
                    roomFilter = action.filter
            )
        }
        updatableQuery?.updateQuery {
            it.copy(
                    displayName = QueryStringValue.Contains(action.filter, QueryStringValue.Case.INSENSITIVE)
            )
        }
    }

    private fun handleAcceptInvitation(action: RoomListAction.AcceptInvitation) = withState { state ->
        val roomId = action.roomSummary.roomId
        val roomMembershipChange = state.roomMembershipChanges[roomId]
        if (roomMembershipChange?.isInProgress().orFalse()) {
            // Request already sent, should not happen
            Timber.w("Try to join an already joining room. Should not happen")
            return@withState
        }

        // quick echo
        setState {
            copy(
                    roomMembershipChanges = roomMembershipChanges.mapValues {
                        if (it.key == roomId) {
                            ChangeMembershipState.Joining
                        } else {
                            it.value
                        }
                    }
            )
        }

        val room = session.getRoom(roomId) ?: return@withState
        viewModelScope.launch {
            try {
                room.join()
                // We do not update the joiningRoomsIds here, because, the room is not joined yet regarding the sync data.
                // Instead, we wait for the room to be joined
            } catch (failure: Throwable) {
                // Notify the user
                _viewEvents.post(RoomListViewEvents.Failure(failure))
            }
        }
    }

    private fun handleRejectInvitation(action: RoomListAction.RejectInvitation) = withState { state ->
        val roomId = action.roomSummary.roomId
        val roomMembershipChange = state.roomMembershipChanges[roomId]
        if (roomMembershipChange?.isInProgress().orFalse()) {
            // Request already sent, should not happen
            Timber.w("Try to left an already leaving or joining room. Should not happen")
            return@withState
        }

        val room = session.getRoom(roomId) ?: return@withState
        viewModelScope.launch {
            try {
                room.leave(null)
                // We do not update the rejectingRoomsIds here, because, the room is not rejected yet regarding the sync data.
                // Instead, we wait for the room to be rejected
                // Known bug: if the user is invited again (after rejecting the first invitation), the loading will be displayed instead of the buttons.
                // If we update the state, the button will be displayed again, so it's not ideal...
            } catch (failure: Throwable) {
                // Notify the user
                _viewEvents.post(RoomListViewEvents.Failure(failure))
            }
        }
    }

    private fun handleChangeNotificationMode(action: RoomListAction.ChangeRoomNotificationState) {
        val room = session.getRoom(action.roomId)
        if (room != null) {
            viewModelScope.launch {
                try {
                    room.setRoomNotificationState(action.notificationState)
                } catch (failure: Exception) {
                    _viewEvents.post(RoomListViewEvents.Failure(failure))
                }
            }
        }
    }

    private fun handleJoinSuggestedRoom(action: RoomListAction.JoinSuggestedRoom) {
        suggestedRoomJoiningState.postValue(suggestedRoomJoiningState.value.orEmpty().toMutableMap().apply {
            this[action.roomId] = Loading()
        }.toMap())

        viewModelScope.launch {
            try {
                session.joinRoom(action.roomId, null, action.viaServers ?: emptyList())

                suggestedRoomJoiningState.postValue(suggestedRoomJoiningState.value.orEmpty().toMutableMap().apply {
                    this[action.roomId] = Success(Unit)
                }.toMap())
            } catch (failure: Throwable) {
                suggestedRoomJoiningState.postValue(suggestedRoomJoiningState.value.orEmpty().toMutableMap().apply {
                    this[action.roomId] = Fail(failure)
                }.toMap())
            }
        }
    }

    private fun handleShowRoomDetails(action: RoomListAction.ShowRoomDetails) {
        session.permalinkService().createRoomPermalink(action.roomId, action.viaServers)?.let {
            _viewEvents.post(RoomListViewEvents.NavigateToMxToBottomSheet(it))
        }
    }

    private fun handleToggleTag(action: RoomListAction.ToggleTag) {
        session.getRoom(action.roomId)?.let { room ->
            viewModelScope.launch(Dispatchers.IO) {
                try {
                    if (room.roomSummary()?.hasTag(action.tag) == false) {
                        // Favorite and low priority tags are exclusive, so maybe delete the other tag first
                        action.tag.otherTag()
                                ?.takeIf { room.roomSummary()?.hasTag(it).orFalse() }
                                ?.let { tagToRemove ->
                                    room.deleteTag(tagToRemove)
                                }

                        // Set the tag. We do not handle the order for the moment
                        room.addTag(action.tag, 0.5)
                    } else {
                        room.deleteTag(action.tag)
                    }
                } catch (failure: Throwable) {
                    _viewEvents.post(RoomListViewEvents.Failure(failure))
                }
            }
        }
    }

    private fun String.otherTag(): String? {
        return when (this) {
            RoomTag.ROOM_TAG_FAVOURITE -> RoomTag.ROOM_TAG_LOW_PRIORITY
            RoomTag.ROOM_TAG_LOW_PRIORITY -> RoomTag.ROOM_TAG_FAVOURITE
            else                          -> null
        }
    }

    private fun handleSetMarkedUnread(action: RoomListAction.SetMarkedUnread) {
        val room = session.getRoom(action.roomId)
        if (room != null) {
            viewModelScope.launch {
                try {
                    room.setMarkedUnread(action.markedUnread)
                } catch (failure: Exception) {
                    _viewEvents.post(RoomListViewEvents.Failure(failure))
                }
            }
        }
    }

    private fun handleLeaveRoom(action: RoomListAction.LeaveRoom) {
        _viewEvents.post(RoomListViewEvents.Loading(null))
        val room = session.getRoom(action.roomId) ?: return
        viewModelScope.launch {
            val value = runCatching { room.leave(null) }
                    .fold({ RoomListViewEvents.Done }, { RoomListViewEvents.Failure(it) })
            _viewEvents.post(value)
        }
    }

    override fun onCleared() {
        super.onCleared()
        roomListSectionBuilder.dispose()
    }
}<|MERGE_RESOLUTION|>--- conflicted
+++ resolved
@@ -122,44 +122,10 @@
         }
     }
 
-<<<<<<< HEAD
-    val sections: List<RoomsSection> by lazy {
-        if (appStateHandler.getCurrentRoomGroupingMethod() is RoomGroupingMethod.BySpace) {
-            SpaceRoomListSectionBuilder(
-                    session,
-                    scSdkPreferences,
-                    stringProvider,
-                    appStateHandler,
-                    viewModelScope,
-                    suggestedRoomJoiningState,
-                    autoAcceptInvites,
-                    {
-                        it.disposeOnClear()
-                    },
-                    {
-                        updatableQuery = it
-                    },
-                    vectorPreferences.labsSpacesOnlyOrphansInHome()
-            ).buildSections(initialState.displayMode)
-        } else {
-            GroupRoomListSectionBuilder(
-                    session,
-                    scSdkPreferences,
-                    stringProvider,
-                    viewModelScope,
-                    appStateHandler,
-                    autoAcceptInvites,
-                    {
-                        it.disposeOnClear()
-                    },
-                    {
-                        updatableQuery = it
-                    }
-            ).buildSections(initialState.displayMode)
-=======
     private val roomListSectionBuilder = if (appStateHandler.getCurrentRoomGroupingMethod() is RoomGroupingMethod.BySpace) {
         RoomListSectionBuilderSpace(
                 session,
+                scSdkPreferences,
                 stringProvider,
                 appStateHandler,
                 viewModelScope,
@@ -173,12 +139,12 @@
     } else {
         RoomListSectionBuilderGroup(
                 session,
+                scSdkPreferences,
                 stringProvider,
                 appStateHandler,
                 autoAcceptInvites
         ) {
             updatableQuery = it
->>>>>>> 0bc007c2
         }
     }
 
