/*
 * Copyright 2019 New Vector Ltd
 *
 * Licensed under the Apache License, Version 2.0 (the "License");
 * you may not use this file except in compliance with the License.
 * You may obtain a copy of the License at
 *
 *     http://www.apache.org/licenses/LICENSE-2.0
 *
 * Unless required by applicable law or agreed to in writing, software
 * distributed under the License is distributed on an "AS IS" BASIS,
 * WITHOUT WARRANTIES OR CONDITIONS OF ANY KIND, either express or implied.
 * See the License for the specific language governing permissions and
 * limitations under the License.
 */

package im.vector.app.features.home.room.detail.timeline.helper

import im.vector.app.core.date.DateFormatKind
import im.vector.app.core.date.VectorDateFormatter
import im.vector.app.core.extensions.getVectorLastMessageContent
import im.vector.app.core.extensions.localDateTime
import im.vector.app.features.home.room.detail.timeline.factory.TimelineItemFactoryParams
import im.vector.app.features.home.room.detail.timeline.item.E2EDecoration
import im.vector.app.features.home.room.detail.timeline.item.MessageInformationData
import im.vector.app.features.home.room.detail.timeline.item.PollResponseData
import im.vector.app.features.home.room.detail.timeline.item.PollVoteSummaryData
import im.vector.app.features.home.room.detail.timeline.item.ReferencesInfoData
import im.vector.app.features.home.room.detail.timeline.item.SendStateDecoration
import im.vector.app.features.home.room.detail.timeline.style.TimelineMessageLayoutFactory
import kotlinx.coroutines.runBlocking
import org.matrix.android.sdk.api.extensions.orFalse
import org.matrix.android.sdk.api.session.Session
import org.matrix.android.sdk.api.session.crypto.verification.VerificationState
import org.matrix.android.sdk.api.session.events.model.Event
import org.matrix.android.sdk.api.session.events.model.EventType
import org.matrix.android.sdk.api.session.events.model.getMsgType
import org.matrix.android.sdk.api.session.events.model.isAttachmentMessage
import org.matrix.android.sdk.api.session.events.model.isSticker
import org.matrix.android.sdk.api.session.events.model.toModel
import org.matrix.android.sdk.api.session.events.model.toValidDecryptedEvent
import org.matrix.android.sdk.api.session.room.model.ReferencesAggregatedContent
import org.matrix.android.sdk.api.session.room.model.RoomSummary
import org.matrix.android.sdk.api.session.room.model.message.MessageType
import org.matrix.android.sdk.api.session.room.model.message.MessageVerificationRequestContent
import org.matrix.android.sdk.api.session.room.send.SendState
import org.matrix.android.sdk.api.session.room.timeline.TimelineEvent
import org.matrix.android.sdk.api.session.room.timeline.hasBeenEdited
import javax.inject.Inject

/**
 * This class is responsible of building extra information data associated to a given event.
 */
class MessageInformationDataFactory @Inject constructor(
        private val session: Session,
        private val dateFormatter: VectorDateFormatter,
        private val messageLayoutFactory: TimelineMessageLayoutFactory,
        private val reactionsSummaryFactory: ReactionsSummaryFactory
) {

    fun create(params: TimelineItemFactoryParams): MessageInformationData {
        val event = params.event
        val nextDisplayableEvent = params.nextDisplayableEvent
        val prevDisplayableEvent = params.prevDisplayableEvent
        val eventId = event.eventId
        val isSentByMe = event.root.senderId == session.myUserId
        val roomSummary = params.partialState.roomSummary

        val date = event.root.localDateTime()
        val nextDate = nextDisplayableEvent?.root?.localDateTime()
        val addDaySeparator = date.toLocalDate() != nextDate?.toLocalDate()

        val isFirstFromThisSender = nextDisplayableEvent?.root?.senderId != event.root.senderId || addDaySeparator
        val isLastFromThisSender = prevDisplayableEvent?.root?.senderId != event.root.senderId ||
                prevDisplayableEvent?.root?.localDateTime()?.toLocalDate() != date.toLocalDate()

        val time = dateFormatter.format(event.root.originServerTs, DateFormatKind.MESSAGE_SIMPLE)
<<<<<<< HEAD
        val e2eDecoration = runBlocking { getE2EDecoration(roomSummary, event) }

=======
        val e2eDecoration = getE2EDecoration(roomSummary, params.lastEdit ?: event.root)
        val senderId = getSenderId(event)
>>>>>>> 4b3e36da
        // SendState Decoration
        val sendStateDecoration = if (isSentByMe) {
            getSendStateDecoration(
                    event = event,
                    lastSentEventWithoutReadReceipts = params.lastSentEventIdWithoutReadReceipts,
                    isMedia = event.root.isAttachmentMessage()
            )
        } else {
            SendStateDecoration.NONE
        }

        val messageLayout = messageLayoutFactory.create(params)

        return MessageInformationData(
                eventId = eventId,
                senderId = senderId,
                sendState = event.root.sendState,
                time = time,
                ageLocalTS = event.root.ageLocalTs,
                avatarUrl = event.senderInfo.avatarUrl,
                memberName = event.senderInfo.disambiguatedDisplayName,
                messageLayout = messageLayout,
                reactionsSummary = reactionsSummaryFactory.create(event),
                pollResponseAggregatedSummary = event.annotations?.pollResponseSummary?.let {
                    PollResponseData(
                            myVote = it.aggregatedContent?.myVote,
                            isClosed = it.closedTime != null,
                            votes = it.aggregatedContent?.votesSummary?.mapValues { votesSummary ->
                                PollVoteSummaryData(
                                        total = votesSummary.value.total,
                                        percentage = votesSummary.value.percentage
                                )
                            },
                            winnerVoteCount = it.aggregatedContent?.winnerVoteCount ?: 0,
                            totalVotes = it.aggregatedContent?.totalVotes ?: 0
                    )
                },
                hasBeenEdited = event.hasBeenEdited(),
                hasPendingEdits = event.annotations?.editSummary?.localEchos?.any() ?: false,
                referencesInfoData = event.annotations?.referencesAggregatedSummary?.let { referencesAggregatedSummary ->
                    val verificationState = referencesAggregatedSummary.content.toModel<ReferencesAggregatedContent>()?.verificationState
                            ?: VerificationState.REQUEST
                    ReferencesInfoData(verificationState)
                },
                sentByMe = isSentByMe,
                isFirstFromThisSender = isFirstFromThisSender,
                isLastFromThisSender = isLastFromThisSender,
                e2eDecoration = e2eDecoration,
                sendStateDecoration = sendStateDecoration,
                messageType = if (event.root.isSticker()) {
                    MessageType.MSGTYPE_STICKER_LOCAL
                } else {
                    event.root.getMsgType()
                }
        )
    }

    private fun getSenderId(event: TimelineEvent) = if (event.isEncrypted()) {
        event.root.toValidDecryptedEvent()?.let {
            session.cryptoService().deviceWithIdentityKey(it.cryptoSenderKey, it.algorithm)?.userId
        } ?: event.root.senderId.orEmpty()
    } else {
        event.root.senderId.orEmpty()
    }

    private fun getSendStateDecoration(
            event: TimelineEvent,
            lastSentEventWithoutReadReceipts: String?,
            isMedia: Boolean
    ): SendStateDecoration {
        val eventSendState = event.root.sendState
        return if (eventSendState.isSending()) {
            if (isMedia) SendStateDecoration.SENDING_MEDIA else SendStateDecoration.SENDING_NON_MEDIA
        } else if (eventSendState.hasFailed()) {
            SendStateDecoration.FAILED
        } else if (lastSentEventWithoutReadReceipts == event.eventId) {
            SendStateDecoration.SENT
        } else {
            SendStateDecoration.NONE
        }
    }

<<<<<<< HEAD
    private suspend fun getE2EDecoration(roomSummary: RoomSummary?, event: TimelineEvent): E2EDecoration {
=======
    private fun getE2EDecoration(roomSummary: RoomSummary?, event: Event): E2EDecoration {
>>>>>>> 4b3e36da
        if (roomSummary?.isEncrypted != true) {
            // No decoration for clear room
            // Questionable? what if the event is E2E?
            return E2EDecoration.NONE
        }
        if (event.sendState != SendState.SYNCED) {
            // we don't display e2e decoration if event not synced back
            return E2EDecoration.NONE
        }
        val userCrossSigningInfo = session.cryptoService()
                .crossSigningService()
                .getUserCrossSigningKeys(event.senderId.orEmpty())

        if (userCrossSigningInfo?.isTrusted() == true) {
            return if (event.isEncrypted()) {
                // Do not decorate failed to decrypt, or redaction (we lost sender device info)
                if (event.getClearType() == EventType.ENCRYPTED || event.isRedacted()) {
                    E2EDecoration.NONE
                } else {
                    val sendingDevice = event.getSenderKey()
                            ?.let {
                                session.cryptoService().deviceWithIdentityKey(
                                        event.senderInfo.userId,
                                        it,
                                        event.content?.get("algorithm") as? String ?: ""
                                )
                            }
                    if (event.mxDecryptionResult?.isSafe == false) {
                        E2EDecoration.WARN_UNSAFE_KEY
                    } else {
                        when {
                            sendingDevice == null -> {
                                // For now do not decorate this with warning
                                // maybe it's a deleted session
                                E2EDecoration.WARN_SENT_BY_DELETED_SESSION
                            }
                            sendingDevice.trustLevel == null -> {
                                E2EDecoration.WARN_SENT_BY_UNKNOWN
                            }
                            sendingDevice.trustLevel?.isVerified().orFalse() -> {
                                E2EDecoration.NONE
                            }
                            else -> {
                                E2EDecoration.WARN_SENT_BY_UNVERIFIED
                            }
                        }
                    }
                }
            } else {
                e2EDecorationForClearEventInE2ERoom(event, roomSummary)
            }
        } else {
            return if (!event.isEncrypted()) {
                e2EDecorationForClearEventInE2ERoom(event, roomSummary)
            } else if (event.mxDecryptionResult != null) {
                if (event.mxDecryptionResult?.isSafe == true) {
                    E2EDecoration.NONE
                } else {
                    E2EDecoration.WARN_UNSAFE_KEY
                }
            } else {
                E2EDecoration.NONE
            }
        }
    }

    private fun e2EDecorationForClearEventInE2ERoom(event: Event, roomSummary: RoomSummary) =
            if (event.isStateEvent()) {
                // Do not warn for state event, they are always in clear
                E2EDecoration.NONE
            } else {
                val ts = roomSummary.encryptionEventTs ?: 0
                val eventTs = event.originServerTs ?: 0
                // If event is in clear after the room enabled encryption we should warn
                if (eventTs > ts) E2EDecoration.WARN_IN_CLEAR else E2EDecoration.NONE
            }

    /**
     * Tiles type message never show the sender information (like verification request), so we should repeat it for next message
     * even if same sender.
     */
    private fun isTileTypeMessage(event: TimelineEvent?): Boolean {
        return when (event?.root?.getClearType()) {
            EventType.KEY_VERIFICATION_DONE,
            EventType.KEY_VERIFICATION_CANCEL -> true
            EventType.MESSAGE -> {
                event.getVectorLastMessageContent() is MessageVerificationRequestContent
            }
            else -> false
        }
    }
}<|MERGE_RESOLUTION|>--- conflicted
+++ resolved
@@ -75,13 +75,10 @@
                 prevDisplayableEvent?.root?.localDateTime()?.toLocalDate() != date.toLocalDate()
 
         val time = dateFormatter.format(event.root.originServerTs, DateFormatKind.MESSAGE_SIMPLE)
-<<<<<<< HEAD
-        val e2eDecoration = runBlocking { getE2EDecoration(roomSummary, event) }
-
-=======
-        val e2eDecoration = getE2EDecoration(roomSummary, params.lastEdit ?: event.root)
-        val senderId = getSenderId(event)
->>>>>>> 4b3e36da
+        val e2eDecoration = runBlocking {
+            getE2EDecoration(roomSummary, params.lastEdit ?: event.root)
+        }
+        val senderId = runBlocking { getSenderId(event) }
         // SendState Decoration
         val sendStateDecoration = if (isSentByMe) {
             getSendStateDecoration(
@@ -139,9 +136,9 @@
         )
     }
 
-    private fun getSenderId(event: TimelineEvent) = if (event.isEncrypted()) {
+    private suspend fun getSenderId(event: TimelineEvent) = if (event.isEncrypted()) {
         event.root.toValidDecryptedEvent()?.let {
-            session.cryptoService().deviceWithIdentityKey(it.cryptoSenderKey, it.algorithm)?.userId
+            session.cryptoService().deviceWithIdentityKey(event.senderInfo.userId, it.cryptoSenderKey, it.algorithm)?.userId
         } ?: event.root.senderId.orEmpty()
     } else {
         event.root.senderId.orEmpty()
@@ -164,11 +161,7 @@
         }
     }
 
-<<<<<<< HEAD
-    private suspend fun getE2EDecoration(roomSummary: RoomSummary?, event: TimelineEvent): E2EDecoration {
-=======
-    private fun getE2EDecoration(roomSummary: RoomSummary?, event: Event): E2EDecoration {
->>>>>>> 4b3e36da
+    private suspend fun getE2EDecoration(roomSummary: RoomSummary?, event: Event): E2EDecoration {
         if (roomSummary?.isEncrypted != true) {
             // No decoration for clear room
             // Questionable? what if the event is E2E?
@@ -191,7 +184,7 @@
                     val sendingDevice = event.getSenderKey()
                             ?.let {
                                 session.cryptoService().deviceWithIdentityKey(
-                                        event.senderInfo.userId,
+                                        event.senderId.orEmpty(),
                                         it,
                                         event.content?.get("algorithm") as? String ?: ""
                                 )
