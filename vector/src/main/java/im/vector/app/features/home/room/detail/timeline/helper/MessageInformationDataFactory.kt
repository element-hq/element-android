--- conflicted
+++ resolved
@@ -55,11 +55,7 @@
  * This class compute if data of an event (such has avatar, display name, ...) should be displayed, depending on the previous event in the timeline
  */
 class MessageInformationDataFactory @Inject constructor(private val session: Session,
-<<<<<<< HEAD
-                                                        private val roomSummariesHolder: RoomSummariesHolder,
                                                         private val powerLevelsHolder: PowerLevelsHolder,
-=======
->>>>>>> ed2c2178
                                                         private val dateFormatter: VectorDateFormatter,
                                                         private val context: Context,
                                                         private val visibilityHelper: TimelineEventVisibilityHelper,
@@ -92,7 +88,6 @@
         // Sometimes, member information is not available at this point yet, so let's completely rely on the DM flag for now.
         // Since this can change while processing multiple messages in the same chat, we want to stick to information that is always available,
         // instead of mixing different layouts in the same chat.
-        val roomSummary = roomSummariesHolder.get(event.roomId)
         if (roomSummary == null) {
             Timber.e("Room summary not available for determining DM status")
         }
