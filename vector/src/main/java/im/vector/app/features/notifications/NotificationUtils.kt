--- conflicted
+++ resolved
@@ -563,14 +563,8 @@
                             NotificationCompat.Action.Builder(R.drawable.vector_notification_quick_reply,
                                     stringProvider.getString(R.string.action_quick_reply), replyPendingIntent)
                                     .addRemoteInput(remoteInput)
-<<<<<<< HEAD
                                     .build()
                                     .let { addAction(it) }
-=======
-                                    .build().let {
-                                        addAction(it)
-                                    }
->>>>>>> 74b8660a
                         }
                     }
 
