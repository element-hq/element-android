/*
 * Copyright 2018 New Vector Ltd
 *
 * Licensed under the Apache License, Version 2.0 (the "License");
 * you may not use this file except in compliance with the License.
 * You may obtain a copy of the License at
 *
 *     http://www.apache.org/licenses/LICENSE-2.0
 *
 * Unless required by applicable law or agreed to in writing, software
 * distributed under the License is distributed on an "AS IS" BASIS,
 * WITHOUT WARRANTIES OR CONDITIONS OF ANY KIND, either express or implied.
 * See the License for the specific language governing permissions and
 * limitations under the License.
 */

@file:Suppress("UNUSED_PARAMETER")

package im.vector.app.features.notifications

import android.annotation.SuppressLint
import android.annotation.TargetApi
import android.app.Notification
import android.app.NotificationChannel
import android.app.NotificationManager
import android.app.PendingIntent
import android.content.Context
import android.content.Intent
import android.graphics.Bitmap
import android.graphics.Canvas
import android.net.Uri
import android.os.Build
import android.text.Spannable
import android.text.SpannableString
import android.text.style.ForegroundColorSpan
import androidx.annotation.AttrRes
import androidx.annotation.DrawableRes
import androidx.annotation.StringRes
import androidx.core.app.NotificationCompat
import androidx.core.app.NotificationManagerCompat
import androidx.core.app.RemoteInput
import androidx.core.app.TaskStackBuilder
import androidx.core.content.ContextCompat
import androidx.core.content.res.ResourcesCompat
import androidx.core.graphics.drawable.IconCompat
import androidx.fragment.app.Fragment
import im.vector.app.BuildConfig
import im.vector.app.R
import im.vector.app.core.resources.StringProvider
import im.vector.app.core.services.CallService
import im.vector.app.core.utils.startNotificationChannelSettingsIntent
import im.vector.app.features.call.VectorCallActivity
import im.vector.app.features.call.service.CallHeadsUpActionReceiver
import im.vector.app.features.call.webrtc.WebRtcCall
import im.vector.app.features.displayname.getBestName
import im.vector.app.features.home.HomeActivity
import im.vector.app.features.home.room.detail.RoomDetailActivity
import im.vector.app.features.home.room.detail.RoomDetailArgs
import im.vector.app.features.settings.VectorPreferences
import im.vector.app.features.settings.troubleshoot.TestNotificationReceiver
import im.vector.app.features.themes.ThemeUtils
import timber.log.Timber
import javax.inject.Inject
import javax.inject.Singleton
import kotlin.random.Random

/**
 * Util class for creating notifications.
 * Note: Cannot inject ColorProvider in the constructor, because it requires an Activity
 */
@Singleton
class NotificationUtils @Inject constructor(private val context: Context,
                                            private val stringProvider: StringProvider,
                                            private val vectorPreferences: VectorPreferences) {

    companion object {
        /* ==========================================================================================
         * IDs for notifications
         * ========================================================================================== */

        /**
         * Identifier of the foreground notification used to keep the application alive
         * when it runs in background.
         * This notification, which is not removable by the end user, displays what
         * the application is doing while in background.
         */
        const val NOTIFICATION_ID_FOREGROUND_SERVICE = 61

        /* ==========================================================================================
         * IDs for actions
         * ========================================================================================== */

        const val JOIN_ACTION = "${BuildConfig.APPLICATION_ID}.NotificationActions.JOIN_ACTION"
        const val REJECT_ACTION = "${BuildConfig.APPLICATION_ID}.NotificationActions.REJECT_ACTION"
        private const val QUICK_LAUNCH_ACTION = "${BuildConfig.APPLICATION_ID}.NotificationActions.QUICK_LAUNCH_ACTION"
        const val MARK_ROOM_READ_ACTION = "${BuildConfig.APPLICATION_ID}.NotificationActions.MARK_ROOM_READ_ACTION"
        const val SMART_REPLY_ACTION = "${BuildConfig.APPLICATION_ID}.NotificationActions.SMART_REPLY_ACTION"
        const val DISMISS_SUMMARY_ACTION = "${BuildConfig.APPLICATION_ID}.NotificationActions.DISMISS_SUMMARY_ACTION"
        const val DISMISS_ROOM_NOTIF_ACTION = "${BuildConfig.APPLICATION_ID}.NotificationActions.DISMISS_ROOM_NOTIF_ACTION"
        private const val TAP_TO_VIEW_ACTION = "${BuildConfig.APPLICATION_ID}.NotificationActions.TAP_TO_VIEW_ACTION"
        const val DIAGNOSTIC_ACTION = "${BuildConfig.APPLICATION_ID}.NotificationActions.DIAGNOSTIC"
        const val PUSH_ACTION = "${BuildConfig.APPLICATION_ID}.PUSH"

        /* ==========================================================================================
         * IDs for channels
         * ========================================================================================== */

        // on devices >= android O, we need to define a channel for each notifications
        private const val LISTENING_FOR_EVENTS_NOTIFICATION_CHANNEL_ID = "LISTEN_FOR_EVENTS_NOTIFICATION_CHANNEL_ID"

        private const val NOISY_NOTIFICATION_CHANNEL_ID = "DEFAULT_NOISY_NOTIFICATION_CHANNEL_ID"

        private const val SILENT_NOTIFICATION_CHANNEL_ID = "DEFAULT_SILENT_NOTIFICATION_CHANNEL_ID_V2"
        private const val CALL_NOTIFICATION_CHANNEL_ID = "CALL_NOTIFICATION_CHANNEL_ID_V2"

        fun supportNotificationChannels() = (Build.VERSION.SDK_INT >= Build.VERSION_CODES.O)

        fun openSystemSettingsForSilentCategory(fragment: Fragment) {
            startNotificationChannelSettingsIntent(fragment, SILENT_NOTIFICATION_CHANNEL_ID)
        }

        fun openSystemSettingsForNoisyCategory(fragment: Fragment) {
            startNotificationChannelSettingsIntent(fragment, NOISY_NOTIFICATION_CHANNEL_ID)
        }

        fun openSystemSettingsForCallCategory(fragment: Fragment) {
            startNotificationChannelSettingsIntent(fragment, CALL_NOTIFICATION_CHANNEL_ID)
        }
    }

    private val notificationManager = NotificationManagerCompat.from(context)

    /* ==========================================================================================
     * Channel names
     * ========================================================================================== */

    /**
     * Create notification channels.
     */
    @TargetApi(Build.VERSION_CODES.O)
    fun createNotificationChannels() {
        if (!supportNotificationChannels()) {
            return
        }

        val accentColor = ContextCompat.getColor(context, R.color.notification_accent_color)

        // Migration - the noisy channel was deleted and recreated when sound preference was changed (id was DEFAULT_NOISY_NOTIFICATION_CHANNEL_ID_BASE
        // + currentTimeMillis).
        // Now the sound can only be change directly in system settings, so for app upgrading we are deleting this former channel
        // Starting from this version the channel will not be dynamic
        for (channel in notificationManager.notificationChannels) {
            val channelId = channel.id
            val legacyBaseName = "DEFAULT_NOISY_NOTIFICATION_CHANNEL_ID_BASE"
            if (channelId.startsWith(legacyBaseName)) {
                notificationManager.deleteNotificationChannel(channelId)
            }
        }
        // Migration - Remove deprecated channels
        for (channelId in listOf("DEFAULT_SILENT_NOTIFICATION_CHANNEL_ID", "CALL_NOTIFICATION_CHANNEL_ID")) {
            notificationManager.getNotificationChannel(channelId)?.let {
                notificationManager.deleteNotificationChannel(channelId)
            }
        }

        /**
         * Default notification importance: shows everywhere, makes noise, but does not visually
         * intrude.
         */
        notificationManager.createNotificationChannel(NotificationChannel(NOISY_NOTIFICATION_CHANNEL_ID,
                stringProvider.getString(R.string.notification_noisy_notifications).ifEmpty { "Noisy notifications" },
                NotificationManager.IMPORTANCE_DEFAULT)
                .apply {
                    description = stringProvider.getString(R.string.notification_noisy_notifications)
                    enableVibration(true)
                    enableLights(true)
                    lightColor = accentColor
                })

        /**
         * Low notification importance: shows everywhere, but is not intrusive.
         */
        notificationManager.createNotificationChannel(NotificationChannel(SILENT_NOTIFICATION_CHANNEL_ID,
                stringProvider.getString(R.string.notification_silent_notifications).ifEmpty { "Silent notifications" },
                NotificationManager.IMPORTANCE_LOW)
                .apply {
                    description = stringProvider.getString(R.string.notification_silent_notifications)
                    setSound(null, null)
                    enableLights(true)
                    lightColor = accentColor
                })

        notificationManager.createNotificationChannel(NotificationChannel(LISTENING_FOR_EVENTS_NOTIFICATION_CHANNEL_ID,
                stringProvider.getString(R.string.notification_listening_for_events).ifEmpty { "Listening for events" },
                NotificationManager.IMPORTANCE_MIN)
                .apply {
                    description = stringProvider.getString(R.string.notification_listening_for_events)
                    setSound(null, null)
                    setShowBadge(false)
                })

        notificationManager.createNotificationChannel(NotificationChannel(CALL_NOTIFICATION_CHANNEL_ID,
                stringProvider.getString(R.string.call).ifEmpty { "Call" },
                NotificationManager.IMPORTANCE_HIGH)
                .apply {
                    description = stringProvider.getString(R.string.call)
                    setSound(null, null)
                    enableLights(true)
                    lightColor = accentColor
                })
    }

    fun getChannel(channelId: String): NotificationChannel? {
        return notificationManager.getNotificationChannel(channelId)
    }

    /**
     * Build a polling thread listener notification
     *
     * @param subTitleResId subtitle string resource Id of the notification
     * @return the polling thread listener notification
     */
    @SuppressLint("NewApi")
    fun buildForegroundServiceNotification(@StringRes subTitleResId: Int, withProgress: Boolean = true): Notification {
        // build the pending intent go to the home screen if this is clicked.
        val i = HomeActivity.newIntent(context)
        i.flags = Intent.FLAG_ACTIVITY_CLEAR_TOP or Intent.FLAG_ACTIVITY_SINGLE_TOP
        val pi = PendingIntent.getActivity(context, 0, i, 0)

        val accentColor = ContextCompat.getColor(context, R.color.notification_accent_color)

        val builder = NotificationCompat.Builder(context, LISTENING_FOR_EVENTS_NOTIFICATION_CHANNEL_ID)
                .setContentTitle(stringProvider.getString(subTitleResId))
                .setSmallIcon(R.drawable.sync)
                .setCategory(NotificationCompat.CATEGORY_SERVICE)
                .setColor(accentColor)
                .setContentIntent(pi)
                .apply {
                    if (withProgress) {
                        setProgress(0, 0, true)
                    }
                }

        // PRIORITY_MIN should not be used with Service#startForeground(int, Notification)
        builder.priority = NotificationCompat.PRIORITY_LOW
//        if (Build.VERSION.SDK_INT >= Build.VERSION_CODES.JELLY_BEAN) {
//            builder.priority = NotificationCompat.PRIORITY_MIN
//        }

        val notification = builder.build()

        notification.flags = notification.flags or Notification.FLAG_NO_CLEAR

        if (Build.VERSION.SDK_INT < Build.VERSION_CODES.M) {
            // some devices crash if this field is not set
            // even if it is deprecated

            // setLatestEventInfo() is deprecated on Android M, so we try to use
            // reflection at runtime, to avoid compiler error: "Cannot resolve method.."
            try {
                val deprecatedMethod = notification.javaClass
                        .getMethod("setLatestEventInfo",
                                Context::class.java,
                                CharSequence::class.java,
                                CharSequence::class.java,
                                PendingIntent::class.java)
                deprecatedMethod.invoke(notification, context, stringProvider.getString(R.string.app_name), stringProvider.getString(subTitleResId), pi)
            } catch (ex: Exception) {
                Timber.e(ex, "## buildNotification(): Exception - setLatestEventInfo() Msg=")
            }
        }
        return notification
    }

    fun getChannelForIncomingCall(fromBg: Boolean): NotificationChannel? {
        val notificationChannel = if (fromBg) CALL_NOTIFICATION_CHANNEL_ID else SILENT_NOTIFICATION_CHANNEL_ID
        return getChannel(notificationChannel)
    }

    /**
     * Build an incoming call notification.
     * This notification starts the VectorHomeActivity which is in charge of centralizing the incoming call flow.
     *
     * @param isVideo  true if this is a video call, false for voice call
     * @param roomName the room name in which the call is pending.
     * @param matrixId the matrix id
     * @param callId   the call id.
     * @param fromBg true if the app is in background when posting the notification
     * @return the call notification.
     */
    @SuppressLint("NewApi")
    fun buildIncomingCallNotification(call: WebRtcCall,
                                      title: String,
                                      fromBg: Boolean): Notification {
        val accentColor = ContextCompat.getColor(context, R.color.notification_accent_color)
        val notificationChannel = if (fromBg) CALL_NOTIFICATION_CHANNEL_ID else SILENT_NOTIFICATION_CHANNEL_ID
        val builder = NotificationCompat.Builder(context, notificationChannel)
                .setContentTitle(ensureTitleNotEmpty(title))
                .apply {
                    if (call.mxCall.isVideoCall) {
                        setContentText(stringProvider.getString(R.string.incoming_video_call))
                        setSmallIcon(R.drawable.ic_call_answer_video)
                    } else {
                        setContentText(stringProvider.getString(R.string.incoming_voice_call))
                        setSmallIcon(R.drawable.ic_call_answer)
                    }
                }
                .setCategory(NotificationCompat.CATEGORY_CALL)
                .setColor(ThemeUtils.getColor(context, android.R.attr.colorPrimary))
                .setLights(accentColor, 500, 500)
                .setOngoing(true)

        val contentIntent = VectorCallActivity.newIntent(
                context = context,
                call = call,
                mode = VectorCallActivity.INCOMING_RINGING
        ).apply {
            flags = Intent.FLAG_ACTIVITY_CLEAR_TOP or Intent.FLAG_ACTIVITY_SINGLE_TOP
            data = Uri.parse("foobar://${call.callId}")
        }
        val contentPendingIntent = PendingIntent.getActivity(context, System.currentTimeMillis().toInt(), contentIntent, 0)

        val answerCallPendingIntent = TaskStackBuilder.create(context)
                .addNextIntentWithParentStack(HomeActivity.newIntent(context))
                .addNextIntent(VectorCallActivity.newIntent(
                        context = context,
                        call = call,
                        mode = VectorCallActivity.INCOMING_ACCEPT)
                )
                .getPendingIntent(System.currentTimeMillis().toInt(), PendingIntent.FLAG_UPDATE_CURRENT)

        val rejectCallPendingIntent = buildRejectCallPendingIntent(call.callId)

        builder.addAction(
                NotificationCompat.Action(
                        IconCompat.createWithResource(context, R.drawable.ic_call_hangup)
                                .setTint(ThemeUtils.getColor(context, R.attr.colorError)),
                        getActionText(R.string.call_notification_reject, R.attr.colorError),
                        rejectCallPendingIntent)
        )

        builder.addAction(
                NotificationCompat.Action(
                        R.drawable.ic_call_answer,
                        getActionText(R.string.call_notification_answer, R.attr.colorPrimary),
                        answerCallPendingIntent
                )
        )
        if (fromBg) {
            // Compat: Display the incoming call notification on the lock screen
            builder.priority = NotificationCompat.PRIORITY_HIGH
            builder.setFullScreenIntent(contentPendingIntent, true)
        }
        return builder.build()
    }

    fun buildOutgoingRingingCallNotification(call: WebRtcCall,
                                             title: String): Notification {
        val accentColor = ContextCompat.getColor(context, R.color.notification_accent_color)
        val builder = NotificationCompat.Builder(context, SILENT_NOTIFICATION_CHANNEL_ID)
                .setContentTitle(ensureTitleNotEmpty(title))
                .apply {
                    setContentText(stringProvider.getString(R.string.call_ringing))
                    if (call.mxCall.isVideoCall) {
                        setSmallIcon(R.drawable.ic_call_answer_video)
                    } else {
                        setSmallIcon(R.drawable.ic_call_answer)
                    }
                }
                .setCategory(NotificationCompat.CATEGORY_CALL)
                .setLights(accentColor, 500, 500)
                .setColor(ThemeUtils.getColor(context, android.R.attr.colorPrimary))
                .setOngoing(true)

        val contentIntent = VectorCallActivity.newIntent(
                context = context,
                call = call,
                mode = null).apply {
            flags = Intent.FLAG_ACTIVITY_CLEAR_TOP or Intent.FLAG_ACTIVITY_SINGLE_TOP
            data = Uri.parse("foobar://$call.callId")
        }
        val contentPendingIntent = PendingIntent.getActivity(context, System.currentTimeMillis().toInt(), contentIntent, 0)

        val rejectCallPendingIntent = buildRejectCallPendingIntent(call.callId)

        builder.addAction(
                NotificationCompat.Action(
                        IconCompat.createWithResource(context, R.drawable.ic_call_hangup)
                                .setTint(ThemeUtils.getColor(context, R.attr.colorError)),
                        getActionText(R.string.call_notification_hangup, R.attr.colorError),
                        rejectCallPendingIntent)
        )
        builder.setContentIntent(contentPendingIntent)

        return builder.build()
    }

    /**
     * Build a pending call notification
     *
     * @param isVideo  true if this is a video call, false for voice call
     * @param roomName the room name in which the call is pending.
     * @param roomId   the room Id
     * @param matrixId the matrix id
     * @param callId   the call id.
     * @return the call notification.
     */
    @SuppressLint("NewApi")
    fun buildPendingCallNotification(call: WebRtcCall,
                                     title: String): Notification {
        val builder = NotificationCompat.Builder(context, SILENT_NOTIFICATION_CHANNEL_ID)
                .setContentTitle(ensureTitleNotEmpty(title))
                .apply {
                    if (call.mxCall.isVideoCall) {
                        setContentText(stringProvider.getString(R.string.video_call_in_progress))
                        setSmallIcon(R.drawable.ic_call_answer_video)
                    } else {
                        setContentText(stringProvider.getString(R.string.call_in_progress))
                        setSmallIcon(R.drawable.ic_call_answer)
                    }
                }
                .setColor(ThemeUtils.getColor(context, android.R.attr.colorPrimary))
                .setCategory(NotificationCompat.CATEGORY_CALL)

        val rejectCallPendingIntent = buildRejectCallPendingIntent(call.callId)

        builder.addAction(
                NotificationCompat.Action(
                        IconCompat.createWithResource(context, R.drawable.ic_call_hangup)
                                .setTint(ThemeUtils.getColor(context, R.attr.colorError)),
                        getActionText(R.string.call_notification_hangup, R.attr.colorError),
                        rejectCallPendingIntent)
        )

        val contentPendingIntent = TaskStackBuilder.create(context)
                .addNextIntentWithParentStack(HomeActivity.newIntent(context))
                .addNextIntent(VectorCallActivity.newIntent(context, call, null))
                .getPendingIntent(System.currentTimeMillis().toInt(), PendingIntent.FLAG_UPDATE_CURRENT)

        builder.setContentIntent(contentPendingIntent)

        return builder.build()
    }

    private fun buildRejectCallPendingIntent(callId: String): PendingIntent {
        val rejectCallActionReceiver = Intent(context, CallHeadsUpActionReceiver::class.java).apply {
            putExtra(CallHeadsUpActionReceiver.EXTRA_CALL_ID, callId)
            putExtra(CallHeadsUpActionReceiver.EXTRA_CALL_ACTION_KEY, CallHeadsUpActionReceiver.CALL_ACTION_REJECT)
        }
        return PendingIntent.getBroadcast(
                context,
                System.currentTimeMillis().toInt(),
                rejectCallActionReceiver,
                PendingIntent.FLAG_UPDATE_CURRENT
        )
    }

    /**
     * Build a temporary (because service will be stopped just after) notification for the CallService, when a call is ended
     */
    fun buildCallEndedNotification(isVideoCall: Boolean): Notification {
        return NotificationCompat.Builder(context, SILENT_NOTIFICATION_CHANNEL_ID)
                .setContentTitle(stringProvider.getString(R.string.call_ended))
                .apply {
                    if (isVideoCall) {
                        setSmallIcon(R.drawable.ic_call_answer_video)
                    } else {
                        setSmallIcon(R.drawable.ic_call_answer)
                    }
                }
                .setTimeoutAfter(1)
                .setColor(ThemeUtils.getColor(context, android.R.attr.colorPrimary))
                .setCategory(NotificationCompat.CATEGORY_CALL)
                .build()
    }

    /**
     * Build notification for the CallService, when a call is missed
     */
    fun buildCallMissedNotification(callInformation: CallService.CallInformation): Notification {
        val builder = NotificationCompat.Builder(context, SILENT_NOTIFICATION_CHANNEL_ID)
                .setContentTitle(callInformation.opponentMatrixItem?.getBestName() ?: callInformation.opponentUserId)
                .apply {
                    if (callInformation.isVideoCall) {
                        setContentText(stringProvider.getQuantityString(R.plurals.missed_video_call, 1, 1))
                        setSmallIcon(R.drawable.ic_missed_video_call)
                    } else {
                        setContentText(stringProvider.getQuantityString(R.plurals.missed_audio_call, 1, 1))
                        setSmallIcon(R.drawable.ic_missed_voice_call)
                    }
                }
                .setShowWhen(true)
                .setColor(ThemeUtils.getColor(context, android.R.attr.colorPrimary))
                .setAutoCancel(true)
                .setCategory(NotificationCompat.CATEGORY_CALL)

        val contentPendingIntent = TaskStackBuilder.create(context)
                .addNextIntentWithParentStack(HomeActivity.newIntent(context))
                .addNextIntent(RoomDetailActivity.newIntent(context, RoomDetailArgs(callInformation.nativeRoomId)))
                .getPendingIntent(System.currentTimeMillis().toInt(), PendingIntent.FLAG_UPDATE_CURRENT)

        builder.setContentIntent(contentPendingIntent)
        return builder.build()
    }

    fun buildDownloadFileNotification(uri: Uri, fileName: String, mimeType: String): Notification {
        return NotificationCompat.Builder(context, SILENT_NOTIFICATION_CHANNEL_ID)
                .setGroup(stringProvider.getString(R.string.app_name))
                .setSmallIcon(R.drawable.ic_download)
                .setContentText(stringProvider.getString(R.string.downloaded_file, fileName))
                .setAutoCancel(true)
                .apply {
                    val intent = Intent(Intent.ACTION_VIEW).apply {
                        setDataAndType(uri, mimeType)
                        addFlags(Intent.FLAG_GRANT_READ_URI_PERMISSION)
                    }
                    PendingIntent.getActivity(
                            context, System.currentTimeMillis().toInt(), intent, PendingIntent.FLAG_UPDATE_CURRENT
                    ).let {
                        setContentIntent(it)
                    }
                }
                .build()
    }

    /**
     * Build a notification for a Room
     */
    fun buildMessagesListNotification(messageStyle: NotificationCompat.MessagingStyle,
                                      roomInfo: RoomEventGroupInfo,
                                      largeIcon: Bitmap?,
                                      lastMessageTimestamp: Long,
                                      senderDisplayNameForReplyCompat: String?,
                                      tickerText: String): Notification {
        val accentColor = ContextCompat.getColor(context, R.color.notification_accent_color)
        // Build the pending intent for when the notification is clicked
        val openRoomIntent = buildOpenRoomIntent(roomInfo.roomId)
        val smallIcon = R.drawable.ic_status_bar_sc

        val channelID = if (roomInfo.shouldBing) NOISY_NOTIFICATION_CHANNEL_ID else SILENT_NOTIFICATION_CHANNEL_ID
        return NotificationCompat.Builder(context, channelID)
                .setOnlyAlertOnce(true)
                .setWhen(lastMessageTimestamp)
                // MESSAGING_STYLE sets title and content for API 16 and above devices.
                .setStyle(messageStyle)
                // A category allows groups of notifications to be ranked and filtered – per user or system settings.
                // For example, alarm notifications should display before promo notifications, or message from known contact
                // that can be displayed in not disturb mode if white listed (the later will need compat28.x)
                .setCategory(NotificationCompat.CATEGORY_MESSAGE)
                // ID of the corresponding shortcut, for conversation features under API 30+
                .setShortcutId(roomInfo.roomId)
                // Title for API < 16 devices.
                .setContentTitle(roomInfo.roomDisplayName)
                // Content for API < 16 devices.
                .setContentText(stringProvider.getString(R.string.notification_new_messages))
                // Number of new notifications for API <24 (M and below) devices.
                .setSubText(stringProvider.getQuantityString(R.plurals.room_new_messages_notification, messageStyle.messages.size, messageStyle.messages.size))
<<<<<<< HEAD

                // Number of new notifications for notification badge
                .setNumber(messageStyle.messages.size)

=======
>>>>>>> 7b46796a
                // Auto-bundling is enabled for 4 or more notifications on API 24+ (N+)
                // devices and all Wear devices. But we want a custom grouping, so we specify the groupID
                // TODO Group should be current user display name
                .setGroup(stringProvider.getString(R.string.app_name))
                // In order to avoid notification making sound twice (due to the summary notification)
                .setGroupAlertBehavior(NotificationCompat.GROUP_ALERT_SUMMARY)
                .setSmallIcon(smallIcon)
                // Set primary color (important for Wear 2.0 Notifications).
                .setColor(accentColor)
                // Sets priority for 25 and below. For 26 and above, 'priority' is deprecated for
                // 'importance' which is set in the NotificationChannel. The integers representing
                // 'priority' are different from 'importance', so make sure you don't mix them.
                .apply {
                    if (roomInfo.shouldBing) {
                        // Compat
                        priority = NotificationCompat.PRIORITY_DEFAULT
                        vectorPreferences.getNotificationRingTone()?.let {
                            setSound(it)
                        }
                        setLights(accentColor, 500, 500)
                    } else {
                        priority = NotificationCompat.PRIORITY_LOW
                    }

                    // Add actions and notification intents
                    // Mark room as read
                    val markRoomReadIntent = Intent(context, NotificationBroadcastReceiver::class.java)
                    markRoomReadIntent.action = MARK_ROOM_READ_ACTION
                    markRoomReadIntent.data = Uri.parse("foobar://${roomInfo.roomId}")
                    markRoomReadIntent.putExtra(NotificationBroadcastReceiver.KEY_ROOM_ID, roomInfo.roomId)
                    val markRoomReadPendingIntent = PendingIntent.getBroadcast(context, System.currentTimeMillis().toInt(), markRoomReadIntent,
                            PendingIntent.FLAG_UPDATE_CURRENT)

                    NotificationCompat.Action.Builder(R.drawable.ic_material_done_all_white,
                            stringProvider.getString(R.string.action_mark_room_read), markRoomReadPendingIntent)
                            .setSemanticAction(NotificationCompat.Action.SEMANTIC_ACTION_MARK_AS_READ)
                            .setShowsUserInterface(false)
                            .build()
                            .let { addAction(it) }

                    // Quick reply
                    if (!roomInfo.hasSmartReplyError) {
                        buildQuickReplyIntent(roomInfo.roomId, senderDisplayNameForReplyCompat)?.let { replyPendingIntent ->
                            val remoteInput = RemoteInput.Builder(NotificationBroadcastReceiver.KEY_TEXT_REPLY)
                                    .setLabel(stringProvider.getString(R.string.action_quick_reply))
                                    .build()
                            NotificationCompat.Action.Builder(R.drawable.vector_notification_quick_reply,
                                    stringProvider.getString(R.string.action_quick_reply), replyPendingIntent)
                                    .addRemoteInput(remoteInput)
                                    .setSemanticAction(NotificationCompat.Action.SEMANTIC_ACTION_REPLY)
                                    .setShowsUserInterface(false)
                                    .build()
                                    .let { addAction(it) }
                        }
                    }

                    if (openRoomIntent != null) {
                        setContentIntent(openRoomIntent)
                    }

                    if (largeIcon != null) {
                        setLargeIcon(largeIcon)
                    }

                    val intent = Intent(context, NotificationBroadcastReceiver::class.java)
                    intent.putExtra(NotificationBroadcastReceiver.KEY_ROOM_ID, roomInfo.roomId)
                    intent.action = DISMISS_ROOM_NOTIF_ACTION
                    val pendingIntent = PendingIntent.getBroadcast(context.applicationContext,
                            System.currentTimeMillis().toInt(), intent, PendingIntent.FLAG_UPDATE_CURRENT)
                    setDeleteIntent(pendingIntent)
                }
                .setTicker(tickerText)
                .build()
    }

    fun buildRoomInvitationNotification(inviteNotifiableEvent: InviteNotifiableEvent,
                                        matrixId: String): Notification {
        val accentColor = ContextCompat.getColor(context, R.color.notification_accent_color)
        // Build the pending intent for when the notification is clicked
        val smallIcon = R.drawable.ic_status_bar_sc

        val channelID = if (inviteNotifiableEvent.noisy) NOISY_NOTIFICATION_CHANNEL_ID else SILENT_NOTIFICATION_CHANNEL_ID

        return NotificationCompat.Builder(context, channelID)
                .setOnlyAlertOnce(true)
                .setContentTitle(stringProvider.getString(R.string.app_name))
                .setContentText(inviteNotifiableEvent.description)
                .setGroup(stringProvider.getString(R.string.app_name))
                .setGroupAlertBehavior(NotificationCompat.GROUP_ALERT_SUMMARY)
                .setSmallIcon(smallIcon)
                .setColor(accentColor)
                .apply {
                    val roomId = inviteNotifiableEvent.roomId
                    // offer to type a quick reject button
                    val rejectIntent = Intent(context, NotificationBroadcastReceiver::class.java)
                    rejectIntent.action = REJECT_ACTION
                    rejectIntent.data = Uri.parse("foobar://$roomId&$matrixId")
                    rejectIntent.putExtra(NotificationBroadcastReceiver.KEY_ROOM_ID, roomId)
                    val rejectIntentPendingIntent = PendingIntent.getBroadcast(context, System.currentTimeMillis().toInt(), rejectIntent,
                            PendingIntent.FLAG_UPDATE_CURRENT)

                    addAction(
                            R.drawable.vector_notification_reject_invitation,
                            stringProvider.getString(R.string.reject),
                            rejectIntentPendingIntent)

                    // offer to type a quick accept button
                    val joinIntent = Intent(context, NotificationBroadcastReceiver::class.java)
                    joinIntent.action = JOIN_ACTION
                    joinIntent.data = Uri.parse("foobar://$roomId&$matrixId")
                    joinIntent.putExtra(NotificationBroadcastReceiver.KEY_ROOM_ID, roomId)
                    val joinIntentPendingIntent = PendingIntent.getBroadcast(context, System.currentTimeMillis().toInt(), joinIntent,
                            PendingIntent.FLAG_UPDATE_CURRENT)
                    addAction(
                            R.drawable.vector_notification_accept_invitation,
                            stringProvider.getString(R.string.join),
                            joinIntentPendingIntent)

                    val contentIntent = HomeActivity.newIntent(context, inviteNotificationRoomId = inviteNotifiableEvent.roomId)
                    contentIntent.flags = Intent.FLAG_ACTIVITY_CLEAR_TOP or Intent.FLAG_ACTIVITY_SINGLE_TOP
                    // pending intent get reused by system, this will mess up the extra params, so put unique info to avoid that
                    contentIntent.data = Uri.parse("foobar://" + inviteNotifiableEvent.eventId)
                    setContentIntent(PendingIntent.getActivity(context, 0, contentIntent, 0))

                    if (inviteNotifiableEvent.noisy) {
                        // Compat
                        priority = NotificationCompat.PRIORITY_DEFAULT
                        vectorPreferences.getNotificationRingTone()?.let {
                            setSound(it)
                        }
                        setLights(accentColor, 500, 500)
                    } else {
                        priority = NotificationCompat.PRIORITY_LOW
                    }
                    setAutoCancel(true)
                }
                .build()
    }

    fun buildSimpleEventNotification(simpleNotifiableEvent: SimpleNotifiableEvent,
                                     matrixId: String): Notification {
        val accentColor = ContextCompat.getColor(context, R.color.notification_accent_color)
        // Build the pending intent for when the notification is clicked
        val smallIcon = R.drawable.ic_status_bar_sc

        val channelID = if (simpleNotifiableEvent.noisy) NOISY_NOTIFICATION_CHANNEL_ID else SILENT_NOTIFICATION_CHANNEL_ID

        return NotificationCompat.Builder(context, channelID)
                .setOnlyAlertOnce(true)
                .setContentTitle(stringProvider.getString(R.string.app_name))
                .setContentText(simpleNotifiableEvent.description)
                .setGroup(stringProvider.getString(R.string.app_name))
                .setGroupAlertBehavior(NotificationCompat.GROUP_ALERT_SUMMARY)
                .setSmallIcon(smallIcon)
                .setColor(accentColor)
                .setAutoCancel(true)
                .apply {
                    val contentIntent = HomeActivity.newIntent(context)
                    contentIntent.flags = Intent.FLAG_ACTIVITY_CLEAR_TOP or Intent.FLAG_ACTIVITY_SINGLE_TOP
                    // pending intent get reused by system, this will mess up the extra params, so put unique info to avoid that
                    contentIntent.data = Uri.parse("foobar://" + simpleNotifiableEvent.eventId)
                    setContentIntent(PendingIntent.getActivity(context, 0, contentIntent, 0))

                    if (simpleNotifiableEvent.noisy) {
                        // Compat
                        priority = NotificationCompat.PRIORITY_DEFAULT
                        vectorPreferences.getNotificationRingTone()?.let {
                            setSound(it)
                        }
                        setLights(accentColor, 500, 500)
                    } else {
                        priority = NotificationCompat.PRIORITY_LOW
                    }
                    setAutoCancel(true)
                }
                .build()
    }

    private fun buildOpenRoomIntent(roomId: String): PendingIntent? {
        val roomIntentTap = RoomDetailActivity.newIntent(context, RoomDetailArgs(roomId))
        roomIntentTap.action = TAP_TO_VIEW_ACTION
        // pending intent get reused by system, this will mess up the extra params, so put unique info to avoid that
        roomIntentTap.data = Uri.parse("foobar://openRoom?$roomId")

        // Recreate the back stack
        return TaskStackBuilder.create(context)
                .addNextIntentWithParentStack(HomeActivity.newIntent(context))
                .addNextIntent(roomIntentTap)
                .getPendingIntent(System.currentTimeMillis().toInt(), PendingIntent.FLAG_UPDATE_CURRENT)
    }

    private fun buildOpenHomePendingIntentForSummary(): PendingIntent {
        val intent = HomeActivity.newIntent(context, clearNotification = true)
        intent.flags = Intent.FLAG_ACTIVITY_CLEAR_TOP or Intent.FLAG_ACTIVITY_SINGLE_TOP
        intent.data = Uri.parse("foobar://tapSummary")
        return PendingIntent.getActivity(context, Random.nextInt(1000), intent, PendingIntent.FLAG_UPDATE_CURRENT)
    }

    /*
        Direct reply is new in Android N, and Android already handles the UI, so the right pending intent
        here will ideally be a Service/IntentService (for a long running background task) or a BroadcastReceiver,
         which runs on the UI thread. It also works without unlocking, making the process really fluid for the user.
        However, for Android devices running Marshmallow and below (API level 23 and below),
        it will be more appropriate to use an activity. Since you have to provide your own UI.
     */
    private fun buildQuickReplyIntent(roomId: String, senderName: String?): PendingIntent? {
        val intent: Intent
        if (Build.VERSION.SDK_INT >= Build.VERSION_CODES.N) {
            intent = Intent(context, NotificationBroadcastReceiver::class.java)
            intent.action = SMART_REPLY_ACTION
            intent.data = Uri.parse("foobar://$roomId")
            intent.putExtra(NotificationBroadcastReceiver.KEY_ROOM_ID, roomId)
            return PendingIntent.getBroadcast(context, System.currentTimeMillis().toInt(), intent,
                    PendingIntent.FLAG_UPDATE_CURRENT)
        } else {
            /*
            TODO
            if (!LockScreenActivity.isDisplayingALockScreenActivity()) {
                // start your activity for Android M and below
                val quickReplyIntent = Intent(context, LockScreenActivity::class.java)
                quickReplyIntent.putExtra(LockScreenActivity.EXTRA_ROOM_ID, roomId)
                quickReplyIntent.putExtra(LockScreenActivity.EXTRA_SENDER_NAME, senderName ?: "")

                // the action must be unique else the parameters are ignored
                quickReplyIntent.action = QUICK_LAUNCH_ACTION
                quickReplyIntent.data = Uri.parse("foobar://$roomId")
                return PendingIntent.getActivity(context, 0, quickReplyIntent, 0)
            }
             */
        }
        return null
    }

    // // Number of new notifications for API <24 (M and below) devices.
    /**
     * Build the summary notification
     */
    fun buildSummaryListNotification(style: NotificationCompat.InboxStyle?,
                                     compatSummary: String,
                                     noisy: Boolean,
                                     lastMessageTimestamp: Long): Notification {
        val accentColor = ContextCompat.getColor(context, R.color.notification_accent_color)
        val smallIcon = R.drawable.ic_status_bar_sc

        return NotificationCompat.Builder(context, if (noisy) NOISY_NOTIFICATION_CHANNEL_ID else SILENT_NOTIFICATION_CHANNEL_ID)
                // used in compat < N, after summary is built based on child notifications
                .setWhen(lastMessageTimestamp)
                .setStyle(style)
                .setContentTitle(stringProvider.getString(R.string.app_name))
                .setCategory(NotificationCompat.CATEGORY_MESSAGE)
                .setSmallIcon(smallIcon)
                // set content text to support devices running API level < 24
                .setContentText(compatSummary)
                .setGroup(stringProvider.getString(R.string.app_name))
                // set this notification as the summary for the group
                .setGroupSummary(true)
                .setColor(accentColor)
                .apply {
                    if (noisy) {
                        // Compat
                        priority = NotificationCompat.PRIORITY_DEFAULT
                        vectorPreferences.getNotificationRingTone()?.let {
                            setSound(it)
                        }
                        setLights(accentColor, 500, 500)
                    } else {
                        // compat
                        priority = NotificationCompat.PRIORITY_LOW
                    }
                }
                .setContentIntent(buildOpenHomePendingIntentForSummary())
                .setDeleteIntent(getDismissSummaryPendingIntent())
                .build()
    }

    private fun getDismissSummaryPendingIntent(): PendingIntent {
        val intent = Intent(context, NotificationBroadcastReceiver::class.java)
        intent.action = DISMISS_SUMMARY_ACTION
        intent.data = Uri.parse("foobar://deleteSummary")
        return PendingIntent.getBroadcast(context.applicationContext,
                0, intent, PendingIntent.FLAG_UPDATE_CURRENT)
    }

    fun showNotificationMessage(tag: String?, id: Int, notification: Notification) {
        notificationManager.notify(tag, id, notification)
    }

    fun cancelNotificationMessage(tag: String?, id: Int) {
        notificationManager.cancel(tag, id)
    }

    /**
     * Cancel the foreground notification service
     */
    fun cancelNotificationForegroundService() {
        notificationManager.cancel(NOTIFICATION_ID_FOREGROUND_SERVICE)
    }

    /**
     * Cancel all the notification
     */
    fun cancelAllNotifications() {
        // Keep this try catch (reported by GA)
        try {
            notificationManager.cancelAll()
        } catch (e: Exception) {
            Timber.e(e, "## cancelAllNotifications() failed")
        }
    }

    fun displayDiagnosticNotification() {
        val testActionIntent = Intent(context, TestNotificationReceiver::class.java)
        testActionIntent.action = DIAGNOSTIC_ACTION
        val testPendingIntent = PendingIntent.getBroadcast(
                context,
                0,
                testActionIntent,
                PendingIntent.FLAG_UPDATE_CURRENT
        )

        notificationManager.notify(
                "DIAGNOSTIC",
                888,
                NotificationCompat.Builder(context, NOISY_NOTIFICATION_CHANNEL_ID)
                        .setContentTitle(stringProvider.getString(R.string.app_name))
                        .setContentText(stringProvider.getString(R.string.settings_troubleshoot_test_push_notification_content))
                        .setSmallIcon(R.drawable.ic_status_bar_sc)
                        .setLargeIcon(getBitmap(context, R.drawable.element_logo_sc))
                        .setColor(ContextCompat.getColor(context, R.color.notification_accent_color))
                        .setPriority(NotificationCompat.PRIORITY_MAX)
                        .setCategory(NotificationCompat.CATEGORY_STATUS)
                        .setAutoCancel(true)
                        .setContentIntent(testPendingIntent)
                        .build()
        )
    }

    private fun getBitmap(context: Context, @DrawableRes drawableRes: Int): Bitmap? {
        val drawable = ResourcesCompat.getDrawable(context.resources, drawableRes, null) ?: return null
        val canvas = Canvas()
        val bitmap = Bitmap.createBitmap(drawable.intrinsicWidth, drawable.intrinsicHeight, Bitmap.Config.ARGB_8888)
        canvas.setBitmap(bitmap)
        drawable.setBounds(0, 0, drawable.intrinsicWidth, drawable.intrinsicHeight)
        drawable.draw(canvas)
        return bitmap
    }

    /**
     * Return true it the user has enabled the do not disturb mode
     */
    fun isDoNotDisturbModeOn(): Boolean {
        if (Build.VERSION.SDK_INT < Build.VERSION_CODES.M) {
            return false
        }

        // We cannot use NotificationManagerCompat here.
        val setting = context.getSystemService(NotificationManager::class.java)!!.currentInterruptionFilter

        return setting == NotificationManager.INTERRUPTION_FILTER_NONE ||
                setting == NotificationManager.INTERRUPTION_FILTER_ALARMS
    }

    private fun getActionText(@StringRes stringRes: Int, @AttrRes colorRes: Int): Spannable {
        return SpannableString(context.getText(stringRes)).apply {
            val foregroundColorSpan = ForegroundColorSpan(ThemeUtils.getColor(context, colorRes))
            setSpan(foregroundColorSpan, 0, length, 0)
        }
    }

    private fun ensureTitleNotEmpty(title: String?): CharSequence {
        if (title.isNullOrBlank()) {
            return stringProvider.getString(R.string.app_name)
        }

        return title
    }
}<|MERGE_RESOLUTION|>--- conflicted
+++ resolved
@@ -555,13 +555,8 @@
                 .setContentText(stringProvider.getString(R.string.notification_new_messages))
                 // Number of new notifications for API <24 (M and below) devices.
                 .setSubText(stringProvider.getQuantityString(R.plurals.room_new_messages_notification, messageStyle.messages.size, messageStyle.messages.size))
-<<<<<<< HEAD
-
                 // Number of new notifications for notification badge
                 .setNumber(messageStyle.messages.size)
-
-=======
->>>>>>> 7b46796a
                 // Auto-bundling is enabled for 4 or more notifications on API 24+ (N+)
                 // devices and all Wear devices. But we want a custom grouping, so we specify the groupID
                 // TODO Group should be current user display name
