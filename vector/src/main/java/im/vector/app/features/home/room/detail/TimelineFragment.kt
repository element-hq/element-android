/*
 * Copyright 2019 New Vector Ltd
 *
 * Licensed under the Apache License, Version 2.0 (the "License");
 * you may not use this file except in compliance with the License.
 * You may obtain a copy of the License at
 *
 * http://www.apache.org/licenses/LICENSE-2.0
 *
 * Unless required by applicable law or agreed to in writing, software
 * distributed under the License is distributed on an "AS IS" BASIS,
 * WITHOUT WARRANTIES OR CONDITIONS OF ANY KIND, either express or implied.
 * See the License for the specific language governing permissions and
 * limitations under the License.
 */

package im.vector.app.features.home.room.detail

import android.annotation.SuppressLint
import android.app.Activity
import android.content.Intent
import android.net.Uri
import android.os.Build
import android.os.Bundle
import android.text.method.LinkMovementMethod
import android.view.HapticFeedbackConstants
import android.view.LayoutInflater
import android.view.Menu
import android.view.MenuItem
import android.view.View
import android.view.ViewGroup
import android.widget.FrameLayout
import android.widget.ImageView
import android.widget.TextView
import androidx.activity.addCallback
import androidx.annotation.StringRes
import androidx.appcompat.view.menu.MenuBuilder
import androidx.core.content.ContextCompat
import androidx.core.graphics.drawable.DrawableCompat
import androidx.core.net.toUri
import androidx.core.text.toSpannable
import androidx.core.util.Pair
import androidx.core.view.ViewCompat
import androidx.core.view.WindowInsetsCompat
import androidx.core.view.forEach
import androidx.core.view.isInvisible
import androidx.core.view.isVisible
import androidx.core.view.updatePadding
import androidx.fragment.app.setFragmentResultListener
import androidx.lifecycle.lifecycleScope
import androidx.recyclerview.widget.ItemTouchHelper
import androidx.recyclerview.widget.LinearLayoutManager
import androidx.recyclerview.widget.RecyclerView
import androidx.transition.TransitionManager
import com.airbnb.epoxy.EpoxyModel
import com.airbnb.epoxy.OnModelBuildFinishedListener
import com.airbnb.epoxy.addGlidePreloader
import com.airbnb.epoxy.glidePreloader
import com.airbnb.mvrx.Fail
import com.airbnb.mvrx.args
import com.airbnb.mvrx.fragmentViewModel
import com.airbnb.mvrx.withState
import com.google.android.material.dialog.MaterialAlertDialogBuilder
import dagger.hilt.android.AndroidEntryPoint
import im.vector.app.R
import im.vector.app.core.animations.play
import im.vector.app.core.dialogs.ConfirmationDialogBuilder
import im.vector.app.core.dialogs.GalleryOrCameraDialogHelper
import im.vector.app.core.dialogs.GalleryOrCameraDialogHelperFactory
import im.vector.app.core.epoxy.LayoutManagerStateRestorer
import im.vector.app.core.extensions.cleanup
import im.vector.app.core.extensions.commitTransaction
import im.vector.app.core.extensions.containsRtLOverride
import im.vector.app.core.extensions.ensureEndsLeftToRight
import im.vector.app.core.extensions.filterDirectionOverrides
import im.vector.app.core.extensions.hideKeyboard
import im.vector.app.core.extensions.registerStartForActivityResult
import im.vector.app.core.extensions.setTextOrHide
import im.vector.app.core.extensions.trackItemsVisibilityChange
import im.vector.app.core.glide.GlideApp
import im.vector.app.core.glide.GlideRequests
import im.vector.app.core.intent.getFilenameFromUri
import im.vector.app.core.intent.getMimeTypeFromUri
import im.vector.app.core.platform.VectorBaseFragment
import im.vector.app.core.platform.VectorMenuProvider
import im.vector.app.core.platform.showOptimizedSnackbar
import im.vector.app.core.resources.ColorProvider
import im.vector.app.core.resources.UserPreferencesProvider
import im.vector.app.core.time.Clock
import im.vector.app.core.ui.views.CurrentCallsView
import im.vector.app.core.ui.views.CurrentCallsViewPresenter
import im.vector.app.core.ui.views.FailedMessagesWarningView
import im.vector.app.core.ui.views.JoinConferenceView
import im.vector.app.core.ui.views.NotificationAreaView
import im.vector.app.core.utils.Debouncer
import im.vector.app.core.utils.DimensionConverter
import im.vector.app.core.utils.KeyboardStateUtils
import im.vector.app.core.utils.PERMISSIONS_FOR_WRITING_FILES
import im.vector.app.core.utils.checkPermissions
import im.vector.app.core.utils.colorizeMatchingText
import im.vector.app.core.utils.copyToClipboard
import im.vector.app.core.utils.createJSonViewerStyleProvider
import im.vector.app.core.utils.createUIHandler
import im.vector.app.core.utils.isAnimationEnabled
import im.vector.app.core.utils.isValidUrl
import im.vector.app.core.utils.onPermissionDeniedDialog
import im.vector.app.core.utils.openLocation
import im.vector.app.core.utils.openUrlInExternalBrowser
import im.vector.app.core.utils.registerForPermissionsResult
import im.vector.app.core.utils.safeStartActivity
import im.vector.app.core.utils.saveMedia
import im.vector.app.core.utils.shareMedia
import im.vector.app.core.utils.shareText
import im.vector.app.core.utils.startInstallFromSourceIntent
import im.vector.app.core.utils.toast
import im.vector.app.databinding.DialogReportContentBinding
import im.vector.app.databinding.FragmentTimelineBinding
import im.vector.app.features.VectorFeatures
import im.vector.app.features.analytics.extensions.toAnalyticsInteraction
import im.vector.app.features.analytics.plan.Interaction
import im.vector.app.features.analytics.plan.MobileScreen
import im.vector.app.features.attachments.ShareIntentHandler
import im.vector.app.features.call.SharedKnownCallsViewModel
import im.vector.app.features.call.VectorCallActivity
import im.vector.app.features.call.conference.ConferenceEvent
import im.vector.app.features.call.conference.ConferenceEventEmitter
import im.vector.app.features.call.conference.ConferenceEventObserver
import im.vector.app.features.call.conference.JitsiCallViewModel
import im.vector.app.features.call.webrtc.WebRtcCallManager
import im.vector.app.features.crypto.keysbackup.restore.KeysBackupRestoreActivity
import im.vector.app.features.crypto.verification.VerificationBottomSheet
import im.vector.app.features.home.AvatarRenderer
import im.vector.app.features.home.room.detail.arguments.TimelineArgs
import im.vector.app.features.home.room.detail.composer.CanSendStatus
import im.vector.app.features.home.room.detail.composer.MessageComposerAction
import im.vector.app.features.home.room.detail.composer.MessageComposerFragment
import im.vector.app.features.home.room.detail.composer.MessageComposerViewModel
import im.vector.app.features.home.room.detail.composer.boolean
import im.vector.app.features.home.room.detail.composer.voice.VoiceRecorderFragment
import im.vector.app.features.home.room.detail.error.RoomNotFound
import im.vector.app.features.home.room.detail.readreceipts.DisplayReadReceiptsBottomSheet
import im.vector.app.features.home.room.detail.timeline.TimelineEventController
import im.vector.app.features.home.room.detail.timeline.action.EventSharedAction
import im.vector.app.features.home.room.detail.timeline.action.MessageActionsBottomSheet
import im.vector.app.features.home.room.detail.timeline.action.MessageSharedActionViewModel
import im.vector.app.features.home.room.detail.timeline.edithistory.ViewEditHistoryBottomSheet
import im.vector.app.features.home.room.detail.timeline.helper.AudioMessagePlaybackTracker
import im.vector.app.features.home.room.detail.timeline.helper.MatrixItemColorProvider
import im.vector.app.features.home.room.detail.timeline.item.AbsMessageItem
import im.vector.app.features.home.room.detail.timeline.item.MessageAudioItem
import im.vector.app.features.home.room.detail.timeline.item.MessageFileItem
import im.vector.app.features.home.room.detail.timeline.item.MessageImageVideoItem
import im.vector.app.features.home.room.detail.timeline.item.MessageInformationData
import im.vector.app.features.home.room.detail.timeline.item.MessageTextItem
import im.vector.app.features.home.room.detail.timeline.item.MessageVoiceItem
import im.vector.app.features.home.room.detail.timeline.item.ReadReceiptData
import im.vector.app.features.home.room.detail.timeline.reactions.ViewReactionsBottomSheet
import im.vector.app.features.home.room.detail.timeline.url.PreviewUrlRetriever
import im.vector.app.features.home.room.detail.upgrade.MigrateRoomBottomSheet
import im.vector.app.features.home.room.detail.views.RoomDetailLazyLoadedViews
import im.vector.app.features.home.room.detail.widget.RoomWidgetsBottomSheet
import im.vector.app.features.home.room.threads.ThreadsManager
import im.vector.app.features.home.room.threads.arguments.ThreadTimelineArgs
import im.vector.app.features.html.EventHtmlRenderer
import im.vector.app.features.html.PillsPostProcessor
import im.vector.app.features.invite.VectorInviteView
import im.vector.app.features.location.LocationSharingMode
import im.vector.app.features.location.toLocationData
import im.vector.app.features.media.AttachmentData
import im.vector.app.features.media.ImageContentRenderer
import im.vector.app.features.media.VideoContentRenderer
import im.vector.app.features.notifications.NotificationDrawerManager
import im.vector.app.features.notifications.NotificationUtils
import im.vector.app.features.permalink.NavigationInterceptor
import im.vector.app.features.permalink.PermalinkFactory
import im.vector.app.features.permalink.PermalinkHandler
import im.vector.app.features.poll.PollMode
import im.vector.app.features.reactions.EmojiReactionPickerActivity
import im.vector.app.features.roomprofile.RoomProfileActivity
import im.vector.app.features.session.coroutineScope
import im.vector.app.features.settings.VectorPreferences
import im.vector.app.features.settings.VectorSettingsActivity
import im.vector.app.features.spaces.share.ShareSpaceBottomSheet
import im.vector.app.features.themes.ThemeUtils
import im.vector.app.features.widgets.WidgetActivity
import im.vector.app.features.widgets.WidgetArgs
import im.vector.app.features.widgets.WidgetKind
import im.vector.app.features.widgets.permissions.RoomWidgetPermissionBottomSheet
import kotlinx.coroutines.Dispatchers
import kotlinx.coroutines.flow.launchIn
import kotlinx.coroutines.flow.onEach
import kotlinx.coroutines.launch
import kotlinx.coroutines.withContext
import org.billcarsonfr.jsonviewer.JSonViewerDialog
import org.matrix.android.sdk.api.session.Session
import org.matrix.android.sdk.api.session.events.model.EventType
import org.matrix.android.sdk.api.session.events.model.content.EncryptedEventContent
import org.matrix.android.sdk.api.session.events.model.content.WithHeldCode
import org.matrix.android.sdk.api.session.events.model.toModel
import org.matrix.android.sdk.api.session.room.members.roomMemberQueryParams
import org.matrix.android.sdk.api.session.room.model.Membership
import org.matrix.android.sdk.api.session.room.model.RoomSummary
import org.matrix.android.sdk.api.session.room.model.message.MessageAudioContent
import org.matrix.android.sdk.api.session.room.model.message.MessageBeaconInfoContent
import org.matrix.android.sdk.api.session.room.model.message.MessageImageInfoContent
import org.matrix.android.sdk.api.session.room.model.message.MessageLocationContent
import org.matrix.android.sdk.api.session.room.model.message.MessageStickerContent
import org.matrix.android.sdk.api.session.room.model.message.MessageTextContent
import org.matrix.android.sdk.api.session.room.model.message.MessageVerificationRequestContent
import org.matrix.android.sdk.api.session.room.model.message.MessageVideoContent
import org.matrix.android.sdk.api.session.room.model.message.MessageWithAttachmentContent
import org.matrix.android.sdk.api.session.room.send.SendState
import org.matrix.android.sdk.api.session.room.timeline.Timeline
import org.matrix.android.sdk.api.session.room.timeline.TimelineEvent
import org.matrix.android.sdk.api.session.widgets.model.Widget
import org.matrix.android.sdk.api.session.widgets.model.WidgetType
import org.matrix.android.sdk.api.util.MatrixItem
import org.matrix.android.sdk.api.util.MimeTypes
import org.matrix.android.sdk.api.util.toMatrixItem
import timber.log.Timber
import java.net.URL
import java.util.UUID
import javax.inject.Inject

@AndroidEntryPoint
class TimelineFragment :
        VectorBaseFragment<FragmentTimelineBinding>(),
        TimelineEventController.Callback,
        VectorInviteView.Callback,
        GalleryOrCameraDialogHelper.Listener,
        CurrentCallsView.Callback,
        VectorMenuProvider {

    @Inject lateinit var session: Session
    @Inject lateinit var avatarRenderer: AvatarRenderer
    @Inject lateinit var timelineEventController: TimelineEventController
    @Inject lateinit var permalinkHandler: PermalinkHandler
    @Inject lateinit var notificationDrawerManager: NotificationDrawerManager
    @Inject lateinit var eventHtmlRenderer: EventHtmlRenderer
    @Inject lateinit var vectorPreferences: VectorPreferences
    @Inject lateinit var threadsManager: ThreadsManager
    @Inject lateinit var colorProvider: ColorProvider
    @Inject lateinit var dimensionConverter: DimensionConverter
    @Inject lateinit var userPreferencesProvider: UserPreferencesProvider
    @Inject lateinit var notificationUtils: NotificationUtils
    @Inject lateinit var matrixItemColorProvider: MatrixItemColorProvider
    @Inject lateinit var imageContentRenderer: ImageContentRenderer
    @Inject lateinit var roomDetailPendingActionStore: RoomDetailPendingActionStore
    @Inject lateinit var pillsPostProcessorFactory: PillsPostProcessor.Factory
    @Inject lateinit var callManager: WebRtcCallManager
    @Inject lateinit var audioMessagePlaybackTracker: AudioMessagePlaybackTracker
    @Inject lateinit var shareIntentHandler: ShareIntentHandler
    @Inject lateinit var clock: Clock
    @Inject lateinit var vectorFeatures: VectorFeatures
    @Inject lateinit var galleryOrCameraDialogHelperFactory: GalleryOrCameraDialogHelperFactory
    @Inject lateinit var permalinkFactory: PermalinkFactory

    companion object {
        const val MAX_TYPING_MESSAGE_USERS_COUNT = 4
    }

    private lateinit var galleryOrCameraDialogHelper: GalleryOrCameraDialogHelper

    private val timelineArgs: TimelineArgs by args()

    private val timelineViewModel: TimelineViewModel by fragmentViewModel()
    private val messageComposerViewModel: MessageComposerViewModel by fragmentViewModel()
    private val debouncer = Debouncer(createUIHandler())

    private lateinit var scrollOnNewMessageCallback: ScrollOnNewMessageCallback
    private lateinit var scrollOnHighlightedEventCallback: ScrollOnHighlightedEventCallback

    override fun getBinding(inflater: LayoutInflater, container: ViewGroup?): FragmentTimelineBinding {
        return FragmentTimelineBinding.inflate(inflater, container, false)
    }

    override fun getMenuRes() = R.menu.menu_timeline

    private lateinit var sharedActionViewModel: MessageSharedActionViewModel
    private lateinit var sharedActivityActionViewModel: RoomDetailSharedActionViewModel

    private lateinit var knownCallsViewModel: SharedKnownCallsViewModel

    private lateinit var layoutManager: LinearLayoutManager
    private lateinit var jumpToBottomViewVisibilityManager: JumpToBottomViewVisibilityManager
    private var modelBuildListener: OnModelBuildFinishedListener? = null

    private lateinit var keyboardStateUtils: KeyboardStateUtils
    private lateinit var callActionsHandler: StartCallActionsHandler

    private val currentCallsViewPresenter = CurrentCallsViewPresenter()

    private val lazyLoadedViews = RoomDetailLazyLoadedViews()

    override fun onCreate(savedInstanceState: Bundle?) {
        super.onCreate(savedInstanceState)
        analyticsScreenName = MobileScreen.ScreenName.Room
        galleryOrCameraDialogHelper = galleryOrCameraDialogHelperFactory.create(this)
        setFragmentResultListener(MigrateRoomBottomSheet.REQUEST_KEY) { _, bundle ->
            bundle.getString(MigrateRoomBottomSheet.BUNDLE_KEY_REPLACEMENT_ROOM)?.let { replacementRoomId ->
                timelineViewModel.handle(RoomDetailAction.RoomUpgradeSuccess(replacementRoomId))
            }
        }

        if (childFragmentManager.findFragmentById(R.id.composerContainer) == null) {
            childFragmentManager.commitTransaction {
                replace(R.id.composerContainer, MessageComposerFragment())
            }
        }

        if (childFragmentManager.findFragmentById(R.id.voiceMessageRecorderContainer) == null) {
            childFragmentManager.commitTransaction {
                replace(R.id.voiceMessageRecorderContainer, VoiceRecorderFragment())
            }
        }
    }

    override fun onViewCreated(view: View, savedInstanceState: Bundle?) {
        lifecycle.addObserver(ConferenceEventObserver(vectorBaseActivity, this::onBroadcastJitsiEvent))
        super.onViewCreated(view, savedInstanceState)
        sharedActionViewModel = activityViewModelProvider.get(MessageSharedActionViewModel::class.java)
        sharedActivityActionViewModel = activityViewModelProvider.get(RoomDetailSharedActionViewModel::class.java)
        knownCallsViewModel = activityViewModelProvider.get(SharedKnownCallsViewModel::class.java)
        callActionsHandler = StartCallActionsHandler(
                roomId = timelineArgs.roomId,
                fragment = this,
                vectorPreferences = vectorPreferences,
                timelineViewModel = timelineViewModel,
                callManager = callManager,
                startCallActivityResultLauncher = startCallActivityResultLauncher,
                showDialogWithMessage = ::showDialogWithMessage,
                onTapToReturnToCall = ::onTapToReturnToCall
        )
        keyboardStateUtils = KeyboardStateUtils(requireActivity())
        lazyLoadedViews.bind(views)
        setupToolbar(views.roomToolbar)
                .allowBack()
        setupRecyclerView()
        setupNotificationView()
        setupJumpToReadMarkerView()
        setupActiveCallView()
        setupJumpToBottomView()
        setupRemoveJitsiWidgetView()
        setupLiveLocationIndicator()
        setupBackPressHandling()

        views.includeRoomToolbar.roomToolbarContentView.debouncedClicks {
            navigator.openRoomProfile(requireActivity(), timelineArgs.roomId)
        }

        sharedActionViewModel
                .stream()
                .onEach {
                    handleActions(it)
                }
                .launchIn(viewLifecycleOwner.lifecycleScope)

        knownCallsViewModel
                .liveKnownCalls
                .observe(viewLifecycleOwner) {
                    currentCallsViewPresenter.updateCall(callManager.getCurrentCall(), it)
                    invalidateOptionsMenu()
                }

        timelineViewModel.onEach(RoomDetailViewState::canShowJumpToReadMarker, RoomDetailViewState::unreadState) { _, _ ->
            updateJumpToReadMarkerViewVisibility()
        }

        timelineViewModel.onEach(
                RoomDetailViewState::syncState,
                RoomDetailViewState::incrementalSyncRequestState,
                RoomDetailViewState::pushCounter
        ) { syncState, incrementalSyncStatus, pushCounter ->
            views.syncStateView.render(
                    syncState,
                    incrementalSyncStatus,
                    pushCounter,
                    vectorPreferences.developerShowDebugInfo()
            )
        }

        timelineViewModel.observeViewEvents {
            when (it) {
                is RoomDetailViewEvents.Failure -> displayErrorMessage(it)
                is RoomDetailViewEvents.OnNewTimelineEvents -> scrollOnNewMessageCallback.addNewTimelineEventIds(it.eventIds)
                is RoomDetailViewEvents.ActionSuccess -> displayRoomDetailActionSuccess(it)
                is RoomDetailViewEvents.ActionFailure -> displayRoomDetailActionFailure(it)
                is RoomDetailViewEvents.ShowMessage -> showSnackWithMessage(it.message)
                is RoomDetailViewEvents.NavigateToEvent -> navigateToEvent(it)
                is RoomDetailViewEvents.DownloadFileState -> handleDownloadFileState(it)
                is RoomDetailViewEvents.ShowE2EErrorMessage -> displayE2eError(it.withHeldCode)
                RoomDetailViewEvents.DisplayPromptForIntegrationManager -> displayPromptForIntegrationManager()
                is RoomDetailViewEvents.OpenStickerPicker -> openStickerPicker(it)
                is RoomDetailViewEvents.DisplayEnableIntegrationsWarning -> displayDisabledIntegrationDialog()
                is RoomDetailViewEvents.OpenIntegrationManager -> openIntegrationManager()
                is RoomDetailViewEvents.OpenFile -> startOpenFileIntent(it)
                RoomDetailViewEvents.OpenActiveWidgetBottomSheet -> onViewWidgetsClicked()
                is RoomDetailViewEvents.ShowInfoOkDialog -> showDialogWithMessage(it.message)
                is RoomDetailViewEvents.JoinJitsiConference -> joinJitsiRoom(it.widget, it.withVideo)
                RoomDetailViewEvents.LeaveJitsiConference -> leaveJitsiConference()
                is RoomDetailViewEvents.ShowWaitingView -> vectorBaseActivity.showWaitingView(it.text)
                RoomDetailViewEvents.HideWaitingView -> vectorBaseActivity.hideWaitingView()
                is RoomDetailViewEvents.RequestNativeWidgetPermission -> requestNativeWidgetPermission(it)
                is RoomDetailViewEvents.OpenRoom -> handleOpenRoom(it)
                RoomDetailViewEvents.OpenInvitePeople -> navigator.openInviteUsersToRoom(requireActivity(), timelineArgs.roomId)
                RoomDetailViewEvents.OpenSetRoomAvatarDialog -> galleryOrCameraDialogHelper.show()
                RoomDetailViewEvents.OpenRoomSettings -> handleOpenRoomSettings(RoomProfileActivity.EXTRA_DIRECT_ACCESS_ROOM_SETTINGS)
                RoomDetailViewEvents.OpenRoomProfile -> handleOpenRoomSettings()
                is RoomDetailViewEvents.ShowRoomAvatarFullScreen -> it.matrixItem?.let { item ->
                    navigator.openBigImageViewer(requireActivity(), it.view, item)
                }
                is RoomDetailViewEvents.StartChatEffect -> handleChatEffect(it.type)
                RoomDetailViewEvents.StopChatEffects -> handleStopChatEffects()
                is RoomDetailViewEvents.DisplayAndAcceptCall -> acceptIncomingCall(it)
                RoomDetailViewEvents.RoomReplacementStarted -> handleRoomReplacement()
                RoomDetailViewEvents.OpenElementCallWidget -> handleOpenElementCallWidget()
                RoomDetailViewEvents.DisplayPromptToStopVoiceBroadcast -> displayPromptToStopVoiceBroadcast()
            }
        }

        ViewCompat.setOnApplyWindowInsetsListener(views.coordinatorLayout) { _, insets ->
            val imeInsets = insets.getInsets(WindowInsetsCompat.Type.ime() or WindowInsetsCompat.Type.systemBars())
            views.appBarLayout.updatePadding(top = imeInsets.top)
            views.voiceMessageRecorderContainer.updatePadding(bottom = imeInsets.bottom)
            insets
        }
    }

    private fun setupBackPressHandling() {
        requireActivity().onBackPressedDispatcher.addCallback(viewLifecycleOwner) {
            withState(messageComposerViewModel) { state ->
                if (state.isFullScreen) {
                    messageComposerViewModel.handle(MessageComposerAction.SetFullScreen(false))
                } else {
                    remove() // Remove callback to avoid infinite loop
                    @Suppress("DEPRECATION")
                    requireActivity().onBackPressed()
                }
            }
        }
    }

    private fun setupRemoveJitsiWidgetView() {
        views.removeJitsiWidgetView.onCompleteSliding = {
            withState(timelineViewModel) {
                val jitsiWidgetId = it.jitsiState.widgetId ?: return@withState
                if (it.jitsiState.hasJoined) {
                    leaveJitsiConference()
                }
                timelineViewModel.handle(RoomDetailAction.RemoveWidget(jitsiWidgetId))
            }
        }
    }

    private fun leaveJitsiConference() {
        ConferenceEventEmitter(vectorBaseActivity).emitConferenceEnded()
    }

    private fun onBroadcastJitsiEvent(conferenceEvent: ConferenceEvent) {
        timelineViewModel.handle(RoomDetailAction.UpdateJoinJitsiCallStatus(conferenceEvent))
    }

    private fun acceptIncomingCall(event: RoomDetailViewEvents.DisplayAndAcceptCall) {
        val intent = VectorCallActivity.newIntent(
                context = vectorBaseActivity,
                call = event.call,
                mode = VectorCallActivity.INCOMING_ACCEPT
        )
        startActivity(intent)
    }

    private fun handleRoomReplacement() {
        // this will join a new room, it can take time and might fail
        // so we need to report progress and retry
        val tag = JoinReplacementRoomBottomSheet::javaClass.name
        JoinReplacementRoomBottomSheet().show(childFragmentManager, tag)
    }

    private fun handleChatEffect(chatEffect: ChatEffect) {
        if (!requireContext().isAnimationEnabled()) {
            Timber.d("Do not perform chat effect, animations are disabled.")
            return
        }
        when (chatEffect) {
            ChatEffect.CONFETTI -> {
                views.viewKonfetti.isVisible = true
                views.viewKonfetti.play()
            }
            ChatEffect.SNOWFALL -> {
                views.viewSnowFall.isVisible = true
                views.viewSnowFall.restartFalling()
            }
        }
    }

    private fun handleStopChatEffects() {
        TransitionManager.beginDelayedTransition(views.rootConstraintLayout)
        views.viewSnowFall.isVisible = false
        // when gone the effect is a bit buggy
        views.viewKonfetti.isInvisible = true
    }

    override fun onImageReady(uri: Uri?) {
        uri ?: return
        timelineViewModel.handle(
                RoomDetailAction.SetAvatarAction(
                        newAvatarUri = uri,
                        newAvatarFileName = getFilenameFromUri(requireContext(), uri) ?: UUID.randomUUID().toString()
                )
        )
    }

    private fun handleOpenRoomSettings(directAccess: Int? = null) {
        navigator.openRoomProfile(
                requireContext(),
                timelineArgs.roomId,
                directAccess
        )
    }

    private fun handleOpenRoom(openRoom: RoomDetailViewEvents.OpenRoom) {
        navigator.openRoom(requireContext(), openRoom.roomId, null)
        if (openRoom.closeCurrentRoom) {
            requireActivity().finish()
        }
    }

    private fun handleShowLocationPreview(locationContent: MessageLocationContent, senderId: String) {
        val isSelfLocation = locationContent.isSelfLocation()
        navigator
                .openLocationSharing(
                        context = requireContext(),
                        roomId = timelineArgs.roomId,
                        mode = LocationSharingMode.PREVIEW,
                        initialLocationData = locationContent.toLocationData(),
                        locationOwnerId = if (isSelfLocation) senderId else null
                )
    }

    private fun navigateToLiveLocationMap() {
        navigator.openLiveLocationMap(
                context = requireContext(),
                roomId = timelineArgs.roomId
        )
    }

    private fun displayErrorMessage(error: RoomDetailViewEvents.Failure) {
        if (error.showInDialog) displayErrorDialog(error.throwable) else showErrorInSnackbar(error.throwable)
    }

    private fun requestNativeWidgetPermission(it: RoomDetailViewEvents.RequestNativeWidgetPermission) {
        val tag = RoomWidgetPermissionBottomSheet::class.java.name
        val dFrag = childFragmentManager.findFragmentByTag(tag) as? RoomWidgetPermissionBottomSheet
        if (dFrag != null && dFrag.dialog?.isShowing == true && !dFrag.isRemoving) {
            return
        } else {
            RoomWidgetPermissionBottomSheet.newInstance(
                    WidgetArgs(
                            baseUrl = it.domain,
                            kind = WidgetKind.ROOM,
                            roomId = timelineArgs.roomId,
                            widgetId = it.widget.widgetId
                    )
            ).apply {
                directListener = { granted ->
                    if (granted) {
                        timelineViewModel.handle(
                                RoomDetailAction.EnsureNativeWidgetAllowed(
                                        widget = it.widget,
                                        userJustAccepted = true,
                                        grantedEvents = it.grantedEvents
                                )
                        )
                    }
                }
            }
                    .show(childFragmentManager, tag)
        }
    }

    private val integrationManagerActivityResultLauncher = registerStartForActivityResult {
        // Noop
    }

    private fun openIntegrationManager(screen: String? = null) {
        navigator.openIntegrationManager(
                context = requireContext(),
                activityResultLauncher = integrationManagerActivityResultLauncher,
                roomId = timelineArgs.roomId,
                integId = null,
                screen = screen
        )
    }

    private fun createFailedMessagesWarningCallback(): FailedMessagesWarningView.Callback {
        return object : FailedMessagesWarningView.Callback {
            override fun onDeleteAllClicked() {
                MaterialAlertDialogBuilder(requireContext())
                        .setTitle(R.string.event_status_delete_all_failed_dialog_title)
                        .setMessage(getString(R.string.event_status_delete_all_failed_dialog_message))
                        .setNegativeButton(R.string.no, null)
                        .setPositiveButton(R.string.yes) { _, _ ->
                            timelineViewModel.handle(RoomDetailAction.RemoveAllFailedMessages)
                        }
                        .show()
            }

            override fun onRetryClicked() {
                timelineViewModel.handle(RoomDetailAction.ResendAll)
            }
        }
    }

    private fun setupLiveLocationIndicator() {
        views.liveLocationStatusIndicator.stopButton.debouncedClicks {
            timelineViewModel.handle(RoomDetailAction.StopLiveLocationSharing)
        }
        views.liveLocationStatusIndicator.debouncedClicks {
            navigateToLiveLocationMap()
        }
    }

    private fun joinJitsiRoom(jitsiWidget: Widget, enableVideo: Boolean) {
        navigator.openRoomWidget(requireContext(), timelineArgs.roomId, jitsiWidget, mapOf(JitsiCallViewModel.ENABLE_VIDEO_OPTION to enableVideo))
    }

    private fun openStickerPicker(event: RoomDetailViewEvents.OpenStickerPicker) {
        navigator.openStickerPicker(requireContext(), stickerActivityResultLauncher, timelineArgs.roomId, event.widget)
    }

    private fun startOpenFileIntent(action: RoomDetailViewEvents.OpenFile) {
        if (action.mimeType == MimeTypes.Apk) {
            installApk(action)
        } else {
            openFile(action)
        }
    }

    private fun openFile(action: RoomDetailViewEvents.OpenFile) {
        val intent = Intent(Intent.ACTION_VIEW).apply {
            setDataAndTypeAndNormalize(action.uri, action.mimeType)
            addFlags(Intent.FLAG_GRANT_READ_URI_PERMISSION or Intent.FLAG_ACTIVITY_NEW_TASK)
        }

        requireActivity().safeStartActivity(intent)
    }

    private fun installApk(action: RoomDetailViewEvents.OpenFile) {
        val safeContext = context ?: return
        if (Build.VERSION.SDK_INT >= Build.VERSION_CODES.O) {
            if (!safeContext.packageManager.canRequestPackageInstalls()) {
                timelineViewModel.pendingEvent = action
                startInstallFromSourceIntent(safeContext, installApkActivityResultLauncher)
            } else {
                openFile(action)
            }
        } else {
            openFile(action)
        }
    }

    private val installApkActivityResultLauncher = registerStartForActivityResult { activityResult ->
        if (activityResult.resultCode == Activity.RESULT_OK) {
            timelineViewModel.pendingEvent?.let {
                if (it is RoomDetailViewEvents.OpenFile) {
                    openFile(it)
                }
            }
        } else {
            // User cancelled
        }
        timelineViewModel.pendingEvent = null
    }

    private fun displayPromptForIntegrationManager() {
        // The Sticker picker widget is not installed yet. Propose the user to install it
        val builder = MaterialAlertDialogBuilder(requireContext())
        val v: View = LayoutInflater.from(requireContext()).inflate(R.layout.dialog_no_sticker_pack, null)
        builder
                .setView(v)
                .setPositiveButton(R.string.yes) { _, _ ->
                    // Open integration manager, to the sticker installation page
                    openIntegrationManager(
                            screen = WidgetType.StickerPicker.preferred
                    )
                }
                .setNegativeButton(R.string.no, null)
                .show()
    }

    private fun handleSpaceShare() {
        timelineArgs.openShareSpaceForId?.let { spaceId ->
            ShareSpaceBottomSheet.show(childFragmentManager, spaceId, true)
            view?.post {
                handleChatEffect(ChatEffect.CONFETTI)
            }
        }
    }

    override fun onDestroyView() {
        lazyLoadedViews.unBind()
        timelineEventController.callback = null
        timelineEventController.removeModelBuildListener(modelBuildListener)
        currentCallsViewPresenter.unBind()
        modelBuildListener = null
        debouncer.cancelAll()
        views.timelineRecyclerView.cleanup()
        super.onDestroyView()
    }

    override fun onDestroy() {
        timelineViewModel.handle(RoomDetailAction.ExitTrackingUnreadMessagesState)
        super.onDestroy()
    }

    private fun setupJumpToBottomView() {
        views.jumpToBottomView.visibility = View.INVISIBLE
        views.jumpToBottomView.debouncedClicks {
            timelineViewModel.handle(RoomDetailAction.ExitTrackingUnreadMessagesState)
            views.jumpToBottomView.visibility = View.INVISIBLE
            if (timelineViewModel.timeline?.isLive == false) {
                scrollOnNewMessageCallback.forceScrollOnNextUpdate()
                timelineViewModel.timeline?.restartWithEventId(null)
            } else {
                layoutManager.scrollToPosition(0)
            }
        }

        jumpToBottomViewVisibilityManager = JumpToBottomViewVisibilityManager(
                views.jumpToBottomView,
                debouncer,
                views.timelineRecyclerView,
                layoutManager
        )
    }

    private fun setupJumpToReadMarkerView() {
        views.jumpToReadMarkerView.debouncedClicks {
            onJumpToReadMarkerClicked()
        }
        views.jumpToReadMarkerView.setOnCloseIconClickListener {
            timelineViewModel.handle(RoomDetailAction.MarkAllAsRead)
        }
    }

    private fun setupActiveCallView() {
        currentCallsViewPresenter.bind(views.currentCallsView, this)
    }

    private fun navigateToEvent(action: RoomDetailViewEvents.NavigateToEvent) {
        val scrollPosition = timelineEventController.searchPositionOfEvent(action.eventId)
        if (scrollPosition == null) {
            scrollOnHighlightedEventCallback.scheduleScrollTo(action.eventId)
        } else {
            views.timelineRecyclerView.stopScroll()
            layoutManager.scrollToPosition(scrollPosition)
        }
    }

    private fun handleDownloadFileState(action: RoomDetailViewEvents.DownloadFileState) {
        val activity = requireActivity()
        if (action.throwable != null) {
            activity.toast(errorFormatter.toHumanReadable(action.throwable))
        }
//        else if (action.file != null) {
//            addEntryToDownloadManager(activity, action.file, action.mimeType ?: "application/octet-stream")?.let {
//                // This is a temporary solution to help users find downloaded files
//                // there is a better way to do that
//                // On android Q+ this method returns the file URI, on older
//                // it returns null, and the download manager handles the notification
//                notificationUtils.buildDownloadFileNotification(
//                        it,
//                        action.file.name ?: "file",
//                        action.mimeType ?: "application/octet-stream"
//                ).let { notification ->
//                    notificationUtils.showNotificationMessage("DL", action.file.absolutePath.hashCode(), notification)
//                }
//            }
//        }
    }

    private fun setupNotificationView() {
        views.notificationAreaView.delegate = object : NotificationAreaView.Delegate {
            override fun onTombstoneEventClicked() {
                timelineViewModel.handle(RoomDetailAction.JoinAndOpenReplacementRoom)
            }

            override fun onMisconfiguredEncryptionClicked() {
                timelineViewModel.handle(RoomDetailAction.OnClickMisconfiguredEncryption)
            }
        }
    }

    @SuppressLint("RestrictedApi")
    override fun handlePostCreateMenu(menu: Menu) {
        if (isThreadTimeLine()) {
            if (menu is MenuBuilder) menu.setOptionalIconsVisible(true)
        }
        // We use a custom layout for this menu item, so we need to set a ClickListener
<<<<<<< HEAD
//        menu.findItem(R.id.open_matrix_apps)?.let { menuItem ->
//            menuItem.actionView?.debouncedClicks {
//                handleMenuItemSelected(menuItem)
//            }
//        }
=======
        menu.findItem(R.id.open_matrix_apps)?.let { menuItem ->
            menuItem.actionView?.setOnClickListener {
                handleMenuItemSelected(menuItem)
            }
        }
>>>>>>> 8a8af0b7
        val joinConfItem = menu.findItem(R.id.join_conference)
        (joinConfItem.actionView as? JoinConferenceView)?.onJoinClicked = {
            timelineViewModel.handle(RoomDetailAction.JoinJitsiCall)
        }

        // Custom thread notification menu item
        menu.findItem(R.id.menu_timeline_thread_list)?.let { menuItem ->
            menuItem.actionView?.setOnClickListener {
                handleMenuItemSelected(menuItem)
            }
        }
    }

    override fun handlePrepareMenu(menu: Menu) {
        menu.forEach {
            it.isVisible = timelineViewModel.isMenuItemVisible(it.itemId)
        }

        withState(timelineViewModel) { state ->
            // Set the visual state of the call buttons (voice/video) to enabled/disabled according to user permissions
            val hasCallInRoom = callManager.getCallsByRoomId(state.roomId).isNotEmpty() || state.jitsiState.hasJoined
            val callButtonsEnabled = !hasCallInRoom && when (state.asyncRoomSummary.invoke()?.joinedMembersCount) {
                1 -> false
                2 -> state.isAllowedToStartWebRTCCall
                else -> state.isAllowedToManageWidgets
            }
            menu.findItem(R.id.video_call).icon?.alpha = if (callButtonsEnabled) 0xFF else 0x40
            menu.findItem(R.id.voice_call).icon?.alpha = if (callButtonsEnabled || state.hasActiveElementCallWidget()) 0xFF else 0x40

            val matrixAppsMenuItem = menu.findItem(R.id.open_matrix_apps)
            val widgetsCount = state.activeRoomWidgets.invoke()?.size ?: 0
            val hasOnlyJitsiWidget = widgetsCount == 1 && state.hasActiveJitsiWidget()
            if (widgetsCount == 0 || hasOnlyJitsiWidget) {
                // icon should be default color no badge
                val actionView = matrixAppsMenuItem.actionView
                actionView
                        ?.findViewById<ImageView>(R.id.action_view_icon_image)
                        ?.setColorFilter(ThemeUtils.getColor(requireContext(), R.attr.vctr_content_secondary))
                actionView?.findViewById<TextView>(R.id.cart_badge)?.isVisible = false
                matrixAppsMenuItem.setShowAsAction(MenuItem.SHOW_AS_ACTION_NEVER)
            } else {
                val actionView = matrixAppsMenuItem.actionView
                actionView
                        ?.findViewById<ImageView>(R.id.action_view_icon_image)
                        ?.setColorFilter(colorProvider.getColorFromAttribute(R.attr.colorPrimary))
                actionView?.findViewById<TextView>(R.id.cart_badge)?.setTextOrHide("$widgetsCount")
                @Suppress("AlwaysShowAction")
                matrixAppsMenuItem.setShowAsAction(MenuItem.SHOW_AS_ACTION_ALWAYS)
            }

            // Handle custom threads badge notification
            updateMenuThreadNotificationBadge(menu, state)
        }
    }

    override fun handleMenuItemSelected(item: MenuItem): Boolean {
        return when (item.itemId) {
            R.id.invite -> {
                navigator.openInviteUsersToRoom(requireActivity(), timelineArgs.roomId)
                true
            }
            R.id.block_user -> {
                timelineViewModel.viewModelScope.launch {
                    session.userService().unIgnoreUserIds(listOf(timelineArgs.roomId))
                    session.userService().ignoreUserIds(listOf(session.roomService().getRoom(timelineArgs.roomId)?.membershipService()?.getRoomMembers(
                            roomMemberQueryParams {
                        memberships = listOf(Membership.JOIN)
                    })?.get(0)?.userId!!))
                }
                true
            }
            R.id.timeline_setting -> {
                navigator.openRoomProfile(requireActivity(), timelineArgs.roomId)
                true
            }
//            R.id.open_matrix_apps -> {
//                timelineViewModel.handle(RoomDetailAction.ManageIntegrations)
//                true
//            }
            R.id.voice_call -> {
                callActionsHandler.onVoiceCallClicked()
                true
            }
            R.id.video_call -> {
                callActionsHandler.onVideoCallClicked()
                true
            }
            R.id.menu_timeline_thread_list -> {
                navigateToThreadList()
                true
            }
            R.id.search -> {
                handleSearchAction()
                true
            }
            R.id.dev_tools -> {
                navigator.openDevTools(requireContext(), timelineArgs.roomId)
                true
            }
            R.id.menu_thread_timeline_copy_link -> {
                getRootThreadEventId()?.let {
                    val permalink = permalinkFactory.createPermalink(timelineArgs.roomId, it)
                    copyToClipboard(requireContext(), permalink, false)
                    showSnackWithMessage(getString(R.string.copied_to_clipboard))
                }
                true
            }
            R.id.menu_thread_timeline_view_in_room -> {
                handleViewInRoomAction()
                true
            }
            R.id.menu_thread_timeline_share -> {
                getRootThreadEventId()?.let {
                    val permalink = permalinkFactory.createPermalink(timelineArgs.roomId, it)
                    shareText(requireContext(), permalink)
                }
                true
            }
            else -> false
        }
    }

    /**
     * Update menu thread notification badge appropriately.
     */
    private fun updateMenuThreadNotificationBadge(menu: Menu, state: RoomDetailViewState) {
        val menuThreadList = menu.findItem(R.id.menu_timeline_thread_list).actionView
        val badgeFrameLayout = menuThreadList?.findViewById<FrameLayout>(R.id.threadNotificationBadgeFrameLayout) ?: return
        val badgeTextView = menuThreadList.findViewById<TextView>(R.id.threadNotificationBadgeTextView)

        val unreadThreadMessages = state.threadNotificationBadgeState.numberOfLocalUnreadThreads
        val userIsMentioned = state.threadNotificationBadgeState.isUserMentioned

        if (unreadThreadMessages > 0) {
            badgeFrameLayout.isVisible = true
            badgeTextView.text = unreadThreadMessages.toString()
            val badgeDrawable = DrawableCompat.wrap(badgeFrameLayout.background)
            val color = ContextCompat.getColor(requireContext(), if (userIsMentioned) R.color.palette_vermilion else R.color.palette_gray_200)
            DrawableCompat.setTint(badgeDrawable, color)
            badgeFrameLayout.background = badgeDrawable
        } else {
            badgeFrameLayout.isVisible = false
        }
    }

    /**
     * View and highlight the original root thread message in the main timeline.
     */
    private fun handleViewInRoomAction() {
        getRootThreadEventId()?.let {
            val newRoom = timelineArgs.copy(threadTimelineArgs = null, eventId = it)
            context?.let { con ->
                val intent = RoomDetailActivity.newIntent(con, newRoom, false)
                intent.flags = Intent.FLAG_ACTIVITY_CLEAR_TOP or Intent.FLAG_ACTIVITY_NEW_TASK
                con.startActivity(intent)
            }
        }
    }

    private fun handleSearchAction() = withState(timelineViewModel) { state ->
        navigator.openSearch(
                context = requireContext(),
                roomId = timelineArgs.roomId,
                roomDisplayName = state.asyncRoomSummary()?.displayName,
                roomAvatarUrl = state.asyncRoomSummary()?.avatarUrl
        )
    }

    private fun displayDisabledIntegrationDialog() {
        MaterialAlertDialogBuilder(requireActivity())
                .setTitle(R.string.disabled_integration_dialog_title)
                .setMessage(R.string.disabled_integration_dialog_content)
                .setPositiveButton(R.string.settings) { _, _ ->
                    navigator.openSettings(requireActivity(), VectorSettingsActivity.EXTRA_DIRECT_ACCESS_GENERAL)
                }
                .setNegativeButton(R.string.action_cancel, null)
                .show()
    }

    override fun onResume() {
        super.onResume()
        notificationDrawerManager.setCurrentRoom(timelineArgs.roomId)
        notificationDrawerManager.setCurrentThread(timelineArgs.threadTimelineArgs?.rootThreadEventId)
        roomDetailPendingActionStore.data?.let { handlePendingAction(it) }
        roomDetailPendingActionStore.data = null
        views.timelineRecyclerView.adapter = timelineEventController.adapter
    }

    private fun handlePendingAction(roomDetailPendingAction: RoomDetailPendingAction) {
        when (roomDetailPendingAction) {
            RoomDetailPendingAction.DoNothing -> Unit
            is RoomDetailPendingAction.JumpToReadReceipt ->
                timelineViewModel.handle(RoomDetailAction.JumpToReadReceipt(roomDetailPendingAction.userId))
            is RoomDetailPendingAction.MentionUser ->
                messageComposerViewModel.handle(MessageComposerAction.InsertUserDisplayName(roomDetailPendingAction.userId))
            is RoomDetailPendingAction.OpenRoom ->
                handleOpenRoom(RoomDetailViewEvents.OpenRoom(roomDetailPendingAction.roomId, roomDetailPendingAction.closeCurrentRoom))
        }
    }

    override fun onPause() {
        super.onPause()
        notificationDrawerManager.setCurrentRoom(null)
        notificationDrawerManager.setCurrentThread(null)
        views.timelineRecyclerView.adapter = null
    }

    private val emojiActivityResultLauncher = registerStartForActivityResult { activityResult ->
        if (activityResult.resultCode == Activity.RESULT_OK) {
            val eventId = EmojiReactionPickerActivity.getOutputEventId(activityResult.data)
            val reaction = EmojiReactionPickerActivity.getOutputReaction(activityResult.data)
            if (eventId != null && reaction != null) {
                timelineViewModel.handle(RoomDetailAction.SendReaction(eventId, reaction))
            }
        }
    }

    private val stickerActivityResultLauncher = registerStartForActivityResult { activityResult ->
        val data = activityResult.data ?: return@registerStartForActivityResult
        if (activityResult.resultCode == Activity.RESULT_OK) {
            WidgetActivity.getOutput(data).toModel<MessageStickerContent>()
                    ?.let { content ->
                        timelineViewModel.handle(RoomDetailAction.SendSticker(content))
                    }
        }
    }

    private val startCallActivityResultLauncher = registerForPermissionsResult { allGranted, deniedPermanently ->
        if (allGranted) {
            (timelineViewModel.pendingAction as? RoomDetailAction.StartCall)?.let {
                timelineViewModel.pendingAction = null
                timelineViewModel.handle(it)
            }
        } else {
            if (deniedPermanently) {
                activity?.onPermissionDeniedDialog(R.string.denied_permission_generic)
            }
            cleanUpAfterPermissionNotGranted()
        }
    }

// PRIVATE METHODS *****************************************************************************

    private fun setupRecyclerView() {
        timelineEventController.callback = this
        timelineEventController.timeline = timelineViewModel.timeline

        views.timelineRecyclerView.trackItemsVisibilityChange()
        layoutManager = object : LinearLayoutManager(requireContext(), RecyclerView.VERTICAL, true) {
            override fun onLayoutCompleted(state: RecyclerView.State) {
                super.onLayoutCompleted(state)
                updateJumpToReadMarkerViewVisibility()
                jumpToBottomViewVisibilityManager.maybeShowJumpToBottomViewVisibilityWithDelay()
            }
        }.apply {
            // For local rooms, pin the view's content to the top edge (the layout is reversed)
            stackFromEnd = isLocalRoom()
        }
        val stateRestorer = LayoutManagerStateRestorer(layoutManager).register()
        scrollOnNewMessageCallback = ScrollOnNewMessageCallback(layoutManager, timelineEventController)
        scrollOnHighlightedEventCallback = ScrollOnHighlightedEventCallback(views.timelineRecyclerView, layoutManager, timelineEventController)
        views.timelineRecyclerView.layoutManager = layoutManager
        views.timelineRecyclerView.itemAnimator = null
        views.timelineRecyclerView.setHasFixedSize(true)
        modelBuildListener = OnModelBuildFinishedListener {
            it.dispatchTo(stateRestorer)
            it.dispatchTo(scrollOnNewMessageCallback)
            it.dispatchTo(scrollOnHighlightedEventCallback)
        }
        timelineEventController.addModelBuildListener(modelBuildListener)

        if (vectorPreferences.swipeToReplyIsEnabled()) {
            val quickReplyHandler = object : RoomMessageTouchHelperCallback.QuickReplayHandler {
                override fun performQuickReplyOnHolder(model: EpoxyModel<*>) {
                    (model as? AbsMessageItem)?.attributes?.informationData?.let {
                        val eventId = it.eventId
                        messageComposerViewModel.handle(MessageComposerAction.EnterReplyMode(eventId))
                    }
                }

                override fun canSwipeModel(model: EpoxyModel<*>): Boolean {
                    val canSendMessage = withState(messageComposerViewModel) {
                        it.canSendMessage
                    }
                    if (!canSendMessage.boolean()) {
                        return false
                    }
                    return when (model) {
                        is MessageFileItem,
                        is MessageAudioItem,
                        is MessageVoiceItem,
                        is MessageImageVideoItem,
                        is MessageTextItem -> {
                            return (model as AbsMessageItem).attributes.informationData.sendState == SendState.SYNCED
                        }
                        else -> false
                    }
                }
            }
            val swipeCallback = RoomMessageTouchHelperCallback(requireContext(), R.drawable.ic_reply, quickReplyHandler, clock)
            val touchHelper = ItemTouchHelper(swipeCallback)
            touchHelper.attachToRecyclerView(views.timelineRecyclerView)
        }
        views.timelineRecyclerView.addGlidePreloader(
                epoxyController = timelineEventController,
                requestManager = GlideApp.with(this),
                preloader = glidePreloader { requestManager, epoxyModel: MessageImageVideoItem, _ ->
                    imageContentRenderer.createGlideRequest(
                            epoxyModel.mediaData,
                            ImageContentRenderer.Mode.THUMBNAIL,
                            requestManager as GlideRequests
                    )
                })
    }

    private fun updateJumpToReadMarkerViewVisibility() {
        if (isThreadTimeLine()) return
        viewLifecycleOwner.lifecycleScope.launchWhenResumed {
            val state = timelineViewModel.awaitState()
            val showJumpToUnreadBanner = when (state.unreadState) {
                UnreadState.Unknown,
                UnreadState.HasNoUnread -> false
                is UnreadState.ReadMarkerNotLoaded -> true
                is UnreadState.HasUnread -> {
                    if (state.canShowJumpToReadMarker) {
                        val lastVisibleItem = layoutManager.findLastCompletelyVisibleItemPosition()
                        val positionOfReadMarker = withContext(Dispatchers.Default) {
                            timelineEventController.getPositionOfReadMarker()
                        }
                        if (positionOfReadMarker == null) {
                            false
                        } else {
                            positionOfReadMarker > lastVisibleItem
                        }
                    } else {
                        false
                    }
                }
            }
            views.jumpToReadMarkerView.isVisible = showJumpToUnreadBanner
        }
    }

    override fun invalidate() = withState(timelineViewModel, messageComposerViewModel) { mainState, messageComposerState ->
        invalidateOptionsMenu()
        if (mainState.asyncRoomSummary is Fail) {
            handleRoomSummaryFailure(mainState.asyncRoomSummary)
            return@withState
        }
        val summary = mainState.asyncRoomSummary()
        renderToolbar(summary)
        views.removeJitsiWidgetView.render(mainState)
        if (mainState.hasFailedSending) {
            lazyLoadedViews.failedMessagesWarningView(inflateIfNeeded = true, createFailedMessagesWarningCallback())?.isVisible = true
        } else {
            lazyLoadedViews.failedMessagesWarningView(inflateIfNeeded = false)?.isVisible = false
        }
        val inviter = mainState.asyncInviter()
        if (summary?.membership == Membership.JOIN) {
            views.jumpToBottomView.count = summary.notificationCount
            views.jumpToBottomView.drawBadge = summary.hasUnreadMessages
            timelineEventController.update(mainState)
            lazyLoadedViews.inviteView(false)?.isVisible = false

            if (mainState.tombstoneEvent == null) {
                views.composerContainer.isInvisible = !messageComposerState.isComposerVisible
                views.voiceMessageRecorderContainer.isVisible = messageComposerState.isVoiceMessageRecorderVisible
                when (messageComposerState.canSendMessage) {
                    CanSendStatus.Allowed -> {
                        NotificationAreaView.State.Hidden
                    }
                    CanSendStatus.NoPermission -> {
                        NotificationAreaView.State.NoPermissionToPost
                    }
                    is CanSendStatus.UnSupportedE2eAlgorithm -> {
                        NotificationAreaView.State.UnsupportedAlgorithm(mainState.isAllowedToSetupEncryption)
                    }
                }.let {
                    views.notificationAreaView.render(it)
                }
            } else {
                views.hideComposerViews()
                views.notificationAreaView.render(NotificationAreaView.State.Tombstone(mainState.tombstoneEvent))
            }
        } else if (summary?.membership == Membership.INVITE && inviter != null) {
            views.hideComposerViews()
            lazyLoadedViews.inviteView(true)?.apply {
                callback = this@TimelineFragment
                isVisible = true
                render(inviter, VectorInviteView.Mode.LARGE, mainState.changeMembershipState)
                setOnClickListener(null)
            }
            Unit
        } else if (mainState.asyncInviter.complete) {
            vectorBaseActivity.finish()
        }
        updateLiveLocationIndicator(mainState.isSharingLiveLocation)
    }

    private fun handleRoomSummaryFailure(asyncRoomSummary: Fail<RoomSummary>) {
        views.roomNotFound.isVisible = true
        views.roomNotFoundText.text = when (asyncRoomSummary.error) {
            is RoomNotFound -> {
                getString(
                        R.string.timeline_error_room_not_found,
                        if (vectorPreferences.developerMode()) {
                            "\nDeveloper info: $timelineArgs"
                        } else {
                            ""
                        }
                )
            }
            else -> errorFormatter.toHumanReadable(asyncRoomSummary.error)
        }
    }

    private fun updateLiveLocationIndicator(isSharingLiveLocation: Boolean) {
        views.liveLocationStatusIndicator.isVisible = isSharingLiveLocation
    }

    private fun FragmentTimelineBinding.hideComposerViews() {
        composerContainer.isVisible = false
        voiceMessageRecorderContainer.isVisible = false
    }

    private fun renderToolbar(roomSummary: RoomSummary?) {
        when {
            isLocalRoom() -> {
                views.includeRoomToolbar.roomToolbarContentView.isVisible = false
                views.includeThreadToolbar.roomToolbarThreadConstraintLayout.isVisible = false
                setupToolbar(views.roomToolbar)
                        .setTitle(R.string.room_member_open_or_create_dm)
                        .allowBack(useCross = true)
            }
            isThreadTimeLine() -> {
                views.includeRoomToolbar.roomToolbarContentView.isVisible = false
                views.includeThreadToolbar.roomToolbarThreadConstraintLayout.isVisible = true
                timelineArgs.threadTimelineArgs?.let {
                    val matrixItem = MatrixItem.RoomItem(it.roomId, it.displayName, it.avatarUrl)
                    avatarRenderer.render(matrixItem, views.includeThreadToolbar.roomToolbarThreadImageView)
                    views.includeThreadToolbar.roomToolbarThreadShieldImageView.render(it.roomEncryptionTrustLevel)
                    views.includeThreadToolbar.roomToolbarThreadSubtitleTextView.text = it.displayName
                }
                views.includeThreadToolbar.roomToolbarThreadTitleTextView.text = resources.getText(R.string.thread_timeline_title)
            }
            else -> {
                views.includeRoomToolbar.roomToolbarContentView.isVisible = true
                views.includeThreadToolbar.roomToolbarThreadConstraintLayout.isVisible = false
                if (roomSummary == null) {
                    views.includeRoomToolbar.roomToolbarContentView.isClickable = false
                } else {
                    views.includeRoomToolbar.roomToolbarContentView.isClickable = roomSummary.membership == Membership.JOIN
                    views.includeRoomToolbar.roomToolbarTitleView.text = roomSummary.displayName
                    avatarRenderer.render(roomSummary.toMatrixItem(), views.includeRoomToolbar.roomToolbarAvatarImageView)
                    val showPresence = roomSummary.isDirect
                    views.includeRoomToolbar.roomToolbarPresenceImageView.render(showPresence, roomSummary.directUserPresence)
                    val shieldView = if (showPresence) views.includeRoomToolbar.roomToolbarTitleShield else views.includeRoomToolbar.roomToolbarAvatarShield
                    shieldView.render(roomSummary.roomEncryptionTrustLevel)
                    views.includeRoomToolbar.roomToolbarPublicImageView.isVisible = roomSummary.isPublic && !roomSummary.isDirect
                }
            }
        }
    }

    private fun displayE2eError(withHeldCode: WithHeldCode?) {
        val msgId = when (withHeldCode) {
            WithHeldCode.BLACKLISTED -> R.string.crypto_error_withheld_blacklisted
            WithHeldCode.UNVERIFIED -> R.string.crypto_error_withheld_unverified
            WithHeldCode.UNAUTHORISED,
            WithHeldCode.UNAVAILABLE -> R.string.crypto_error_withheld_generic
            else -> R.string.notice_crypto_unable_to_decrypt_friendly_desc
        }
        MaterialAlertDialogBuilder(requireActivity())
                .setMessage(msgId)
                .setPositiveButton(R.string.ok, null)
                .show()
    }

    private fun promptReasonToReportContent(action: EventSharedAction.ReportContentCustom) {
        val inflater = requireActivity().layoutInflater
        val layout = inflater.inflate(R.layout.dialog_report_content, null)
        val views = DialogReportContentBinding.bind(layout)

        MaterialAlertDialogBuilder(requireActivity())
                .setTitle(R.string.report_content_custom_title)
                .setView(layout)
                .setPositiveButton(R.string.report_content_custom_submit) { _, _ ->
                    val reason = views.dialogReportContentInput.text.toString()
                    timelineViewModel.handle(RoomDetailAction.ReportContent(action.eventId, action.senderId, reason))
                }
                .setNegativeButton(R.string.action_cancel, null)
                .show()
    }

    private fun promptConfirmationToRedactEvent(action: EventSharedAction.Redact) {
        ConfirmationDialogBuilder
                .show(
                        activity = requireActivity(),
                        askForReason = action.askForReason,
                        confirmationRes = action.dialogDescriptionRes,
                        positiveRes = R.string.action_remove,
                        reasonHintRes = R.string.delete_event_dialog_reason_hint,
                        titleRes = action.dialogTitleRes
                ) { reason ->
                    timelineViewModel.handle(RoomDetailAction.RedactAction(action.eventId, reason))
                }
    }

    private fun displayRoomDetailActionFailure(result: RoomDetailViewEvents.ActionFailure) {
        @StringRes val titleResId = when (result.action) {
            RoomDetailAction.VoiceBroadcastAction.Recording.Start -> R.string.error_voice_broadcast_unauthorized_title
            else -> R.string.dialog_title_error
        }
        MaterialAlertDialogBuilder(requireActivity())
                .setTitle(titleResId)
                .setMessage(errorFormatter.toHumanReadable(result.throwable))
                .setPositiveButton(R.string.ok, null)
                .show()
    }

    private fun displayRoomDetailActionSuccess(result: RoomDetailViewEvents.ActionSuccess) {
        when (val data = result.action) {
            is RoomDetailAction.ReportContent -> {
                when {
                    data.spam -> {
                        MaterialAlertDialogBuilder(requireActivity(), R.style.ThemeOverlay_Vector_MaterialAlertDialog_NegativeDestructive)
                                .setTitle(R.string.content_reported_as_spam_title)
                                .setMessage(R.string.content_reported_as_spam_content)
                                .setPositiveButton(R.string.ok, null)
                                .setNegativeButton(R.string.block_user) { _, _ ->
                                    timelineViewModel.handle(RoomDetailAction.IgnoreUser(data.senderId))
                                }
                                .show()
                    }
                    data.inappropriate -> {
                        MaterialAlertDialogBuilder(requireActivity(), R.style.ThemeOverlay_Vector_MaterialAlertDialog_NegativeDestructive)
                                .setTitle(R.string.content_reported_as_inappropriate_title)
                                .setMessage(R.string.content_reported_as_inappropriate_content)
                                .setPositiveButton(R.string.ok, null)
                                .setNegativeButton(R.string.block_user) { _, _ ->
                                    timelineViewModel.handle(RoomDetailAction.IgnoreUser(data.senderId))
                                }
                                .show()
                    }
                    else -> {
                        MaterialAlertDialogBuilder(requireActivity(), R.style.ThemeOverlay_Vector_MaterialAlertDialog_NegativeDestructive)
                                .setTitle(R.string.content_reported_title)
                                .setMessage(R.string.content_reported_content)
                                .setPositiveButton(R.string.ok, null)
                                .setNegativeButton(R.string.block_user) { _, _ ->
                                    timelineViewModel.handle(RoomDetailAction.IgnoreUser(data.senderId))
                                }
                                .show()
                    }
                }
            }
            is RoomDetailAction.RequestVerification -> {
                Timber.v("## SAS RequestVerification action")
                VerificationBottomSheet.withArgs(
                        timelineArgs.roomId,
                        data.userId
                ).show(parentFragmentManager, "REQ")
            }
            is RoomDetailAction.AcceptVerificationRequest -> {
                Timber.v("## SAS AcceptVerificationRequest action")
                VerificationBottomSheet.withArgs(
                        timelineArgs.roomId,
                        data.otherUserId,
                        data.transactionId
                ).show(parentFragmentManager, "REQ")
            }
            is RoomDetailAction.ResumeVerification -> {
                val otherUserId = data.otherUserId ?: return
                VerificationBottomSheet.withArgs(
                        roomId = timelineArgs.roomId,
                        otherUserId = otherUserId,
                        transactionId = data.transactionId,
                ).show(parentFragmentManager, "REQ")
            }
            else -> Unit
        }
    }

    // TimelineEventController.Callback ************************************************************
    override fun onUrlClicked(url: String, title: String): Boolean {
        viewLifecycleOwner.lifecycleScope.launch {
            val isManaged = permalinkHandler
                    .launch(requireActivity(), url, object : NavigationInterceptor {
                        override fun navToRoom(roomId: String?, eventId: String?, deepLink: Uri?, rootThreadEventId: String?): Boolean {
                            // Same room?
                            if (roomId != timelineArgs.roomId) return false
                            // Navigation to same room
                            if (!isThreadTimeLine()) {
                                if (rootThreadEventId != null && userPreferencesProvider.areThreadMessagesEnabled()) {
                                    // Thread link, so PermalinkHandler will handle the navigation
                                    return false
                                }
                                return if (eventId == null) {
                                    showSnackWithMessage(getString(R.string.navigate_to_room_when_already_in_the_room))
                                    true
                                } else {
                                    // Highlight and scroll to this event
                                    timelineViewModel.handle(RoomDetailAction.NavigateToEvent(eventId, true))
                                    true
                                }
                            } else {
                                return if (rootThreadEventId == getRootThreadEventId() && eventId == null) {
                                    showSnackWithMessage(getString(R.string.navigate_to_thread_when_already_in_the_thread))
                                    true
                                } else if (rootThreadEventId == getRootThreadEventId() && eventId != null) {
                                    // we are in the same thread
                                    timelineViewModel.handle(RoomDetailAction.NavigateToEvent(eventId, true))
                                    true
                                } else {
                                    false
                                }
                            }
                        }

                        override fun navToMemberProfile(userId: String, deepLink: Uri): Boolean {
                            openRoomMemberProfile(userId)
                            return true
                        }
                    })
            if (!isManaged) {
                when {
                    url.containsRtLOverride() -> {
                        displayUrlConfirmationDialog(
                                seenUrl = title.ensureEndsLeftToRight(),
                                actualUrl = url.filterDirectionOverrides(),
                                continueTo = url
                        )
                    }
                    title.isValidUrl() && url.isValidUrl() && URL(title).host != URL(url).host -> {
                        displayUrlConfirmationDialog(title, url)
                    }
                    else -> {
                        openUrlInExternalBrowser(requireContext(), url)
                    }
                }
            }
        }
        // In fact it is always managed
        return true
    }

    private fun displayUrlConfirmationDialog(seenUrl: String, actualUrl: String, continueTo: String = actualUrl) {
        MaterialAlertDialogBuilder(requireActivity(), R.style.ThemeOverlay_Vector_MaterialAlertDialog_NegativeDestructive)
                .setTitle(R.string.external_link_confirmation_title)
                .setMessage(
                        getString(R.string.external_link_confirmation_message, seenUrl, actualUrl)
                                .toSpannable()
                                .colorizeMatchingText(actualUrl, colorProvider.getColorFromAttribute(R.attr.vctr_content_tertiary))
                                .colorizeMatchingText(seenUrl, colorProvider.getColorFromAttribute(R.attr.vctr_content_tertiary))
                )
                .setPositiveButton(R.string._continue) { _, _ ->
                    openUrlInExternalBrowser(requireContext(), continueTo)
                }
                .setNegativeButton(R.string.action_cancel, null)
                .show()
    }

    override fun onUrlLongClicked(url: String): Boolean {
        if (url != getString(R.string.edited_suffix) && url.isValidUrl()) {
            // Copy the url to the clipboard
            copyToClipboard(requireContext(), url, true, R.string.link_copied_to_clipboard)
        }
        return true
    }

    override fun onEventVisible(event: TimelineEvent) {
        timelineViewModel.handle(RoomDetailAction.TimelineEventTurnsVisible(event))
    }

    override fun onEventInvisible(event: TimelineEvent) {
        timelineViewModel.handle(RoomDetailAction.TimelineEventTurnsInvisible(event))
    }

    override fun onEncryptedMessageClicked(informationData: MessageInformationData, view: View) {
        vectorBaseActivity.notImplemented("encrypted message click")
    }

    override fun onImageMessageClicked(
            messageImageContent: MessageImageInfoContent,
            mediaData: ImageContentRenderer.Data,
            view: View,
            inMemory: List<AttachmentData>
    ) {
        navigator.openMediaViewer(
                activity = requireActivity(),
                roomId = timelineArgs.roomId,
                mediaData = mediaData,
                view = view,
                inMemory = inMemory
        ) { pairs ->
            pairs.add(Pair(views.roomToolbar, ViewCompat.getTransitionName(views.roomToolbar) ?: ""))
            pairs.add(Pair(views.composerContainer, ViewCompat.getTransitionName(views.composerContainer) ?: ""))
        }
    }

    override fun onVideoMessageClicked(messageVideoContent: MessageVideoContent, mediaData: VideoContentRenderer.Data, view: View) {
        navigator.openMediaViewer(
                activity = requireActivity(),
                roomId = timelineArgs.roomId,
                mediaData = mediaData,
                view = view
        ) { pairs ->
            pairs.add(Pair(views.roomToolbar, ViewCompat.getTransitionName(views.roomToolbar) ?: ""))
            pairs.add(Pair(views.composerContainer, ViewCompat.getTransitionName(views.composerContainer) ?: ""))
        }
    }

    override fun onLoadMore(direction: Timeline.Direction) {
        timelineViewModel.handle(RoomDetailAction.LoadMoreTimelineEvents(direction))
    }

    override fun onAddMoreReaction(event: TimelineEvent) {
        openEmojiReactionPicker(event.eventId)
    }

    override fun onEventCellClicked(informationData: MessageInformationData, messageContent: Any?, view: View, isRootThreadEvent: Boolean) {
        when (messageContent) {
            is MessageVerificationRequestContent -> {
                timelineViewModel.handle(RoomDetailAction.ResumeVerification(informationData.eventId, null))
            }
            is MessageWithAttachmentContent -> {
                val action = RoomDetailAction.DownloadOrOpen(informationData.eventId, informationData.senderId, messageContent)
                timelineViewModel.handle(action)
            }
            is EncryptedEventContent -> {
                timelineViewModel.handle(RoomDetailAction.TapOnFailedToDecrypt(informationData.eventId))
            }
            is MessageLocationContent -> {
                handleShowLocationPreview(messageContent, informationData.senderId)
            }
            is MessageBeaconInfoContent -> {
                navigateToLiveLocationMap()
            }
            else -> {
                val handled = onThreadSummaryClicked(informationData.eventId, isRootThreadEvent)
                if (!handled) {
                    Timber.d("No click action defined for this message content")
                }
            }
        }
    }

    override fun onEventLongClicked(informationData: MessageInformationData, messageContent: Any?, view: View): Boolean {
        view.performHapticFeedback(HapticFeedbackConstants.LONG_PRESS)
        val roomId = timelineArgs.roomId
        this.view?.hideKeyboard()

        MessageActionsBottomSheet
                .newInstance(roomId, informationData, isThreadTimeLine())
                .show(requireActivity().supportFragmentManager, "MESSAGE_CONTEXTUAL_ACTIONS")

        return true
    }

    private fun handleCancelSend(action: EventSharedAction.Cancel) {
        if (action.force) {
            timelineViewModel.handle(RoomDetailAction.CancelSend(action.eventId, true))
        } else {
            MaterialAlertDialogBuilder(requireContext())
                    .setTitle(R.string.dialog_title_confirmation)
                    .setMessage(getString(R.string.event_status_cancel_sending_dialog_message))
                    .setNegativeButton(R.string.no, null)
                    .setPositiveButton(R.string.yes) { _, _ ->
                        timelineViewModel.handle(RoomDetailAction.CancelSend(action.eventId, false))
                    }
                    .show()
        }
    }

    override fun onThreadSummaryClicked(eventId: String, isRootThreadEvent: Boolean): Boolean {
        return if (vectorPreferences.areThreadMessagesEnabled() && isRootThreadEvent && !isThreadTimeLine()) {
            navigateToThreadTimeline(eventId)
            true
        } else {
            false
        }
    }

    override fun onAvatarClicked(informationData: MessageInformationData) {
        // roomDetailViewModel.handle(RoomDetailAction.RequestVerification(informationData.userId))
        openRoomMemberProfile(informationData.senderId)
    }

    private fun openRoomMemberProfile(userId: String) {
        navigator.openRoomMemberProfile(userId = userId, roomId = timelineArgs.roomId, context = requireActivity())
    }

    override fun onMemberNameClicked(informationData: MessageInformationData) {
        messageComposerViewModel.handle(MessageComposerAction.InsertUserDisplayName(informationData.senderId))
    }

    override fun onClickOnReactionPill(informationData: MessageInformationData, reaction: String, on: Boolean) {
        if (on) {
            // we should test the current real state of reaction on this event
            timelineViewModel.handle(RoomDetailAction.SendReaction(informationData.eventId, reaction))
        } else {
            // I need to redact a reaction
            timelineViewModel.handle(RoomDetailAction.UndoReaction(informationData.eventId, reaction))
        }
    }

    override fun onLongClickOnReactionPill(informationData: MessageInformationData, reaction: String) {
        ViewReactionsBottomSheet.newInstance(timelineArgs.roomId, informationData)
                .show(requireActivity().supportFragmentManager, "DISPLAY_REACTIONS")
    }

    override fun onEditedDecorationClicked(informationData: MessageInformationData) {
        ViewEditHistoryBottomSheet.newInstance(timelineArgs.roomId, informationData)
                .show(requireActivity().supportFragmentManager, "DISPLAY_EDITS")
    }

    override fun onTimelineItemAction(itemAction: RoomDetailAction) {
        timelineViewModel.handle(itemAction)
    }

    override fun getPreviewUrlRetriever(): PreviewUrlRetriever {
        return timelineViewModel.previewUrlRetriever
    }

    override fun onRoomCreateLinkClicked(url: String) {
        viewLifecycleOwner.lifecycleScope.launchWhenResumed {
            permalinkHandler
                    .launch(requireActivity(), url, object : NavigationInterceptor {
                        override fun navToRoom(roomId: String?, eventId: String?, deepLink: Uri?, rootThreadEventId: String?): Boolean {
                            requireActivity().finish()
                            return false
                        }
                    })
        }
    }

    override fun onReadReceiptsClicked(readReceipts: List<ReadReceiptData>) {
        DisplayReadReceiptsBottomSheet.newInstance(readReceipts)
                .show(requireActivity().supportFragmentManager, "DISPLAY_READ_RECEIPTS")
    }

    override fun onReadMarkerVisible() {
        timelineViewModel.handle(RoomDetailAction.EnterTrackingUnreadMessagesState)
    }

    override fun onPreviewUrlClicked(url: String) {
        onUrlClicked(url, url)
    }

    override fun onPreviewUrlCloseClicked(eventId: String, url: String) {
        timelineViewModel.handle(RoomDetailAction.DoNotShowPreviewUrlFor(eventId, url))
    }

    override fun onPreviewUrlImageClicked(sharedView: View?, mxcUrl: String?, title: String?) {
        navigator.openBigImageViewer(requireActivity(), sharedView, mxcUrl, title)
    }

    override fun onVoiceControlButtonClicked(eventId: String, messageAudioContent: MessageAudioContent) {
        messageComposerViewModel.handle(MessageComposerAction.PlayOrPauseVoicePlayback(eventId, messageAudioContent))
    }

    override fun onVoiceWaveformTouchedUp(eventId: String, duration: Int, percentage: Float) {
        messageComposerViewModel.handle(MessageComposerAction.VoiceWaveformTouchedUp(eventId, duration, percentage))
    }

    override fun onVoiceWaveformMovedTo(eventId: String, duration: Int, percentage: Float) {
        messageComposerViewModel.handle(MessageComposerAction.VoiceWaveformMovedTo(eventId, duration, percentage))
    }

    override fun onAudioSeekBarMovedTo(eventId: String, duration: Int, percentage: Float) {
        messageComposerViewModel.handle(MessageComposerAction.AudioSeekBarMovedTo(eventId, duration, percentage))
    }

    private fun onShareActionClicked(action: EventSharedAction.Share) {
        when (action.messageContent) {
            is MessageTextContent -> shareText(requireContext(), action.messageContent.body)
            is MessageLocationContent -> {
                action.messageContent.toLocationData()?.let {
                    openLocation(requireActivity(), it.latitude, it.longitude)
                }
            }
            is MessageWithAttachmentContent -> {
                lifecycleScope.launch {
                    val result = runCatching { session.fileService().downloadFile(messageContent = action.messageContent) }
                    if (!isAdded) return@launch
                    result.fold(
                            { shareMedia(requireContext(), it, getMimeTypeFromUri(requireContext(), it.toUri())) },
                            { showErrorInSnackbar(it) }
                    )
                }
            }
        }
    }

    private val saveActionActivityResultLauncher = registerForPermissionsResult { allGranted, deniedPermanently ->
        if (allGranted) {
            sharedActionViewModel.pendingAction?.let {
                handleActions(it)
                sharedActionViewModel.pendingAction = null
            }
        } else {
            if (deniedPermanently) {
                activity?.onPermissionDeniedDialog(R.string.denied_permission_generic)
            }
            cleanUpAfterPermissionNotGranted()
        }
    }

    private fun cleanUpAfterPermissionNotGranted() {
        // Reset all pending data
        timelineViewModel.pendingAction = null
    }

    private fun onSaveActionClicked(action: EventSharedAction.Save) {
        if (Build.VERSION.SDK_INT < Build.VERSION_CODES.Q &&
                !checkPermissions(PERMISSIONS_FOR_WRITING_FILES, requireActivity(), saveActionActivityResultLauncher)) {
            sharedActionViewModel.pendingAction = action
            return
        }
        session.coroutineScope.launch {
            val result = runCatching { session.fileService().downloadFile(messageContent = action.messageContent) }
            if (!isAdded) return@launch
            result.mapCatching {
                saveMedia(
                        context = requireContext(),
                        file = it,
                        title = action.messageContent.body,
                        mediaMimeType = action.messageContent.mimeType ?: getMimeTypeFromUri(requireContext(), it.toUri()),
                        notificationUtils = notificationUtils,
                        currentTimeMillis = clock.epochMillis()
                )
            }
                    .onFailure {
                        if (!isAdded) return@onFailure
                        showErrorInSnackbar(it)
                    }
        }
    }

    private fun handleActions(action: EventSharedAction) {
        when (action) {
            is EventSharedAction.OpenUserProfile -> {
                openRoomMemberProfile(action.userId)
            }
            is EventSharedAction.AddReaction -> {
                openEmojiReactionPicker(action.eventId)
            }
            is EventSharedAction.ViewReactions -> {
                ViewReactionsBottomSheet.newInstance(timelineArgs.roomId, action.messageInformationData)
                        .show(requireActivity().supportFragmentManager, "DISPLAY_REACTIONS")
            }
            is EventSharedAction.Copy -> {
                // I need info about the current selected message :/
                copyToClipboard(requireContext(), action.content, false)
                showSnackWithMessage(getString(R.string.copied_to_clipboard))
            }
            is EventSharedAction.Redact -> {
                promptConfirmationToRedactEvent(action)
            }
            is EventSharedAction.Share -> {
                onShareActionClicked(action)
            }
            is EventSharedAction.Save -> {
                onSaveActionClicked(action)
            }
            is EventSharedAction.ViewEditHistory -> {
                onEditedDecorationClicked(action.messageInformationData)
            }
            is EventSharedAction.ViewSource -> {
                JSonViewerDialog.newInstance(
                        action.content,
                        -1,
                        createJSonViewerStyleProvider(colorProvider)
                ).show(childFragmentManager, "JSON_VIEWER")
            }
            is EventSharedAction.ViewDecryptedSource -> {
                JSonViewerDialog.newInstance(
                        action.content,
                        -1,
                        createJSonViewerStyleProvider(colorProvider)
                ).show(childFragmentManager, "JSON_VIEWER")
            }
            is EventSharedAction.QuickReact -> {
                // eventId,ClickedOn,Add
                timelineViewModel.handle(RoomDetailAction.UpdateQuickReactAction(action.eventId, action.clickedOn, action.add))
            }
            is EventSharedAction.Edit -> {
                if (action.eventType in EventType.POLL_START.values) {
                    navigator.openCreatePoll(requireContext(), timelineArgs.roomId, action.eventId, PollMode.EDIT)
                } else if (withState(messageComposerViewModel) { it.isVoiceMessageIdle }) {
                    messageComposerViewModel.handle(MessageComposerAction.EnterEditMode(action.eventId))
                } else {
                    requireActivity().toast(R.string.error_voice_message_cannot_reply_or_edit)
                }
            }
            is EventSharedAction.Quote -> {
                messageComposerViewModel.handle(MessageComposerAction.EnterQuoteMode(action.eventId))
            }
            is EventSharedAction.Reply -> {
                if (withState(messageComposerViewModel) { it.isVoiceMessageIdle }) {
                    messageComposerViewModel.handle(MessageComposerAction.EnterReplyMode(action.eventId))
                } else {
                    requireActivity().toast(R.string.error_voice_message_cannot_reply_or_edit)
                }
            }
            is EventSharedAction.ReplyInThread -> {
                if (withState(messageComposerViewModel) { it.isVoiceMessageIdle }) {
                    onReplyInThreadClicked(action)
                } else {
                    requireActivity().toast(R.string.error_voice_message_cannot_reply_or_edit)
                }
            }
            is EventSharedAction.ViewInRoom -> {
                if (withState(messageComposerViewModel) { it.isVoiceMessageIdle }) {
                    handleViewInRoomAction()
                } else {
                    requireActivity().toast(R.string.error_voice_message_cannot_reply_or_edit)
                }
            }
            is EventSharedAction.CopyPermalink -> {
                val permalink = permalinkFactory.createPermalink(timelineArgs.roomId, action.eventId)
                copyToClipboard(requireContext(), permalink, false)
                showSnackWithMessage(getString(R.string.copied_to_clipboard))
            }
            is EventSharedAction.Resend -> {
                timelineViewModel.handle(RoomDetailAction.ResendMessage(action.eventId))
            }
            is EventSharedAction.Remove -> {
                timelineViewModel.handle(RoomDetailAction.RemoveFailedEcho(action.eventId))
            }
            is EventSharedAction.Cancel -> {
                handleCancelSend(action)
            }
            is EventSharedAction.ReportContentSpam -> {
                timelineViewModel.handle(
                        RoomDetailAction.ReportContent(
                                action.eventId, action.senderId, "This message is spam", spam = true
                        )
                )
            }
            is EventSharedAction.ReportContentInappropriate -> {
                timelineViewModel.handle(
                        RoomDetailAction.ReportContent(
                                action.eventId, action.senderId, "This message is inappropriate", inappropriate = true
                        )
                )
            }
            is EventSharedAction.ReportContentCustom -> {
                promptReasonToReportContent(action)
            }
            is EventSharedAction.IgnoreUser -> {
                action.senderId?.let { askConfirmationToIgnoreUser(it) }
            }
            is EventSharedAction.OnUrlClicked -> {
                onUrlClicked(action.url, action.title)
            }
            is EventSharedAction.OnUrlLongClicked -> {
                onUrlLongClicked(action.url)
            }
            is EventSharedAction.ReRequestKey -> {
                timelineViewModel.handle(RoomDetailAction.ReRequestKeys(action.eventId))
            }
            is EventSharedAction.UseKeyBackup -> {
                context?.let {
                    startActivity(KeysBackupRestoreActivity.intent(it))
                }
            }
            is EventSharedAction.EndPoll -> {
                askConfirmationToEndPoll(action.eventId)
            }
            is EventSharedAction.ReportContent -> Unit /* Not clickable */
            EventSharedAction.Separator -> Unit /* Not clickable */
        }
    }

    private fun openEmojiReactionPicker(eventId: String) {
        emojiActivityResultLauncher.launch(EmojiReactionPickerActivity.intent(requireContext(), eventId))
    }

    private fun askConfirmationToEndPoll(eventId: String) {
        MaterialAlertDialogBuilder(requireContext(), R.style.ThemeOverlay_Vector_MaterialAlertDialog)
                .setTitle(R.string.end_poll_confirmation_title)
                .setMessage(R.string.end_poll_confirmation_description)
                .setNegativeButton(R.string.action_cancel, null)
                .setPositiveButton(R.string.end_poll_confirmation_approve_button) { _, _ ->
                    timelineViewModel.handle(RoomDetailAction.EndPoll(eventId))
                }
                .show()
    }

    private fun askConfirmationToIgnoreUser(senderId: String) {
        MaterialAlertDialogBuilder(requireContext(), R.style.ThemeOverlay_Vector_MaterialAlertDialog_Destructive)
                .setTitle(R.string.room_participants_action_ignore_title)
                .setMessage(R.string.room_participants_action_ignore_prompt_msg)
                .setNegativeButton(R.string.action_cancel, null)
                .setPositiveButton(R.string.room_participants_action_ignore) { _, _ ->
                    timelineViewModel.handle(RoomDetailAction.IgnoreUser(senderId))
                }
                .show()
    }

    private fun showSnackWithMessage(message: String) {
        view?.showOptimizedSnackbar(message)
    }

    private fun showDialogWithMessage(message: String) {
        MaterialAlertDialogBuilder(requireContext())
                .setMessage(message)
                .setPositiveButton(getString(R.string.ok), null)
                .show()
    }

    private fun onReplyInThreadClicked(action: EventSharedAction.ReplyInThread) {
        if (vectorPreferences.areThreadMessagesEnabled()) {
            navigateToThreadTimeline(
                    rootThreadEventId = action.eventId,
                    startsThread = action.startsThread,
                    showKeyboard = true
            )
        } else {
            displayThreadsBetaOptInDialog()
        }
    }

    /**
     * Navigate to Threads timeline for the specified rootThreadEventId
     * using the ThreadsActivity.
     */
    private fun navigateToThreadTimeline(
            rootThreadEventId: String,
            startsThread: Boolean = false,
            showKeyboard: Boolean = false,
    ) = withState(timelineViewModel) { state ->
        analyticsTracker.capture(Interaction.Name.MobileRoomThreadSummaryItem.toAnalyticsInteraction())
        context?.let {
            val roomThreadDetailArgs = ThreadTimelineArgs(
                    startsThread = startsThread,
                    roomId = timelineArgs.roomId,
                    displayName = state.asyncRoomSummary()?.displayName,
                    avatarUrl = state.asyncRoomSummary()?.avatarUrl,
                    roomEncryptionTrustLevel = state.asyncRoomSummary()?.roomEncryptionTrustLevel,
                    rootThreadEventId = rootThreadEventId,
                    showKeyboard = showKeyboard
            )
            navigator.openThread(it, roomThreadDetailArgs)
        }
    }

    private fun displayThreadsBetaOptInDialog() {
        activity?.let {
            MaterialAlertDialogBuilder(it)
                    .setTitle(R.string.threads_beta_enable_notice_title)
                    .setMessage(threadsManager.getBetaEnableThreadsMessage())
                    .setCancelable(true)
                    .setNegativeButton(R.string.action_not_now) { _, _ -> }
                    .setPositiveButton(R.string.action_try_it_out) { _, _ ->
                        threadsManager.enableThreadsAndRestart(it)
                    }
                    .show()
                    ?.findViewById<TextView>(android.R.id.message)
                    ?.apply {
                        linksClickable = true
                        movementMethod = LinkMovementMethod.getInstance()
                    }
        }
    }

    /**
     * Navigate to Threads list for the current room
     * using the ThreadsActivity.
     */
    private fun navigateToThreadList() = withState(timelineViewModel) { state ->
        analyticsTracker.capture(Interaction.Name.MobileRoomThreadListButton.toAnalyticsInteraction())
        context?.let {
            val roomThreadDetailArgs = ThreadTimelineArgs(
                    roomId = timelineArgs.roomId,
                    displayName = state.asyncRoomSummary()?.displayName,
                    roomEncryptionTrustLevel = state.asyncRoomSummary()?.roomEncryptionTrustLevel,
                    avatarUrl = state.asyncRoomSummary()?.avatarUrl
            )
            navigator.openThreadList(it, roomThreadDetailArgs)
        }
    }

    // VectorInviteView.Callback
    override fun onAcceptInvite() {
        timelineViewModel.handle(RoomDetailAction.AcceptInvite)
    }

    override fun onRejectInvite() {
        timelineViewModel.handle(RoomDetailAction.RejectInvite)
    }

    private fun onJumpToReadMarkerClicked() = withState(timelineViewModel) {
        if (it.unreadState is UnreadState.HasUnread) {
            timelineViewModel.handle(RoomDetailAction.NavigateToEvent(it.unreadState.firstUnreadEventId, false))
        }
        if (it.unreadState is UnreadState.ReadMarkerNotLoaded) {
            timelineViewModel.handle(RoomDetailAction.NavigateToEvent(it.unreadState.readMarkerId, false))
        }
    }

    private fun onViewWidgetsClicked() {
        RoomWidgetsBottomSheet.newInstance()
                .show(childFragmentManager, "ROOM_WIDGETS_BOTTOM_SHEET")
    }

    private fun handleOpenElementCallWidget() = withState(timelineViewModel) { state ->
        state
                .activeRoomWidgets()
                ?.find { it.type == WidgetType.ElementCall }
                ?.also { widget ->
                    navigator.openRoomWidget(requireContext(), state.roomId, widget)
                }
    }

    private fun displayPromptToStopVoiceBroadcast() {
        ConfirmationDialogBuilder
                .show(
                        activity = requireActivity(),
                        askForReason = false,
                        confirmationRes = R.string.stop_voice_broadcast_content,
                        positiveRes = R.string.action_stop,
                        reasonHintRes = 0,
                        titleRes = R.string.stop_voice_broadcast_dialog_title
                ) {
                    timelineViewModel.handle(RoomDetailAction.VoiceBroadcastAction.Recording.StopConfirmed)
                }
    }

    override fun onTapToReturnToCall() {
        callManager.getCurrentCall()?.let { call ->
            VectorCallActivity.newIntent(
                    context = requireContext(),
                    callId = call.callId,
                    signalingRoomId = call.signalingRoomId,
                    otherUserId = call.mxCall.opponentUserId,
                    isIncomingCall = !call.mxCall.isOutgoing,
                    isVideoCall = call.mxCall.isVideoCall,
                    mode = null
            ).let {
                startActivity(it)
            }
        }
    }

    /**
     * Returns true if the current room is a Thread room, false otherwise.
     */
    private fun isThreadTimeLine(): Boolean = withState(timelineViewModel) { it.isThreadTimeline() }

    /**
     * Returns true if the current room is a local room, false otherwise.
     */
    private fun isLocalRoom(): Boolean = withState(timelineViewModel) { it.isLocalRoom() }

    /**
     * Returns the root thread event if we are in a thread room, otherwise returns null.
     */
    fun getRootThreadEventId(): String? = withState(timelineViewModel) { it.rootThreadEventId }
}<|MERGE_RESOLUTION|>--- conflicted
+++ resolved
@@ -797,19 +797,11 @@
             if (menu is MenuBuilder) menu.setOptionalIconsVisible(true)
         }
         // We use a custom layout for this menu item, so we need to set a ClickListener
-<<<<<<< HEAD
 //        menu.findItem(R.id.open_matrix_apps)?.let { menuItem ->
 //            menuItem.actionView?.debouncedClicks {
 //                handleMenuItemSelected(menuItem)
 //            }
 //        }
-=======
-        menu.findItem(R.id.open_matrix_apps)?.let { menuItem ->
-            menuItem.actionView?.setOnClickListener {
-                handleMenuItemSelected(menuItem)
-            }
-        }
->>>>>>> 8a8af0b7
         val joinConfItem = menu.findItem(R.id.join_conference)
         (joinConfItem.actionView as? JoinConferenceView)?.onJoinClicked = {
             timelineViewModel.handle(RoomDetailAction.JoinJitsiCall)
@@ -876,8 +868,8 @@
                     session.userService().unIgnoreUserIds(listOf(timelineArgs.roomId))
                     session.userService().ignoreUserIds(listOf(session.roomService().getRoom(timelineArgs.roomId)?.membershipService()?.getRoomMembers(
                             roomMemberQueryParams {
-                        memberships = listOf(Membership.JOIN)
-                    })?.get(0)?.userId!!))
+                                memberships = listOf(Membership.JOIN)
+                            })?.get(0)?.userId!!))
                 }
                 true
             }
