/*
 * Copyright 2019 New Vector Ltd
 *
 * Licensed under the Apache License, Version 2.0 (the "License");
 * you may not use this file except in compliance with the License.
 * You may obtain a copy of the License at
 *
 * http://www.apache.org/licenses/LICENSE-2.0
 *
 * Unless required by applicable law or agreed to in writing, software
 * distributed under the License is distributed on an "AS IS" BASIS,
 * WITHOUT WARRANTIES OR CONDITIONS OF ANY KIND, either express or implied.
 * See the License for the specific language governing permissions and
 * limitations under the License.
 */

package im.vector.app.features.home.room.detail

import android.annotation.SuppressLint
import android.app.Activity
import android.content.Intent
import android.content.res.Configuration
import android.net.Uri
import android.os.Build
import android.os.Bundle
import android.text.Spannable
import android.text.format.DateUtils
import android.text.method.LinkMovementMethod
import android.view.HapticFeedbackConstants
import android.view.KeyEvent
import android.view.LayoutInflater
import android.view.Menu
import android.view.MenuInflater
import android.view.MenuItem
import android.view.View
import android.view.ViewGroup
import android.view.inputmethod.EditorInfo
import android.widget.FrameLayout
import android.widget.ImageView
import android.widget.TextView
import android.widget.Toast
import androidx.annotation.DrawableRes
import androidx.annotation.StringRes
import androidx.appcompat.view.menu.MenuBuilder
import androidx.core.content.ContextCompat
import androidx.core.graphics.drawable.DrawableCompat
import androidx.core.net.toUri
import androidx.core.text.buildSpannedString
import androidx.core.text.toSpannable
import androidx.core.util.Pair
import androidx.core.view.ViewCompat
import androidx.core.view.forEach
import androidx.core.view.isInvisible
import androidx.core.view.isVisible
import androidx.fragment.app.setFragmentResultListener
import androidx.lifecycle.Lifecycle
import androidx.lifecycle.lifecycleScope
import androidx.recyclerview.widget.ItemTouchHelper
import androidx.recyclerview.widget.LinearLayoutManager
import androidx.recyclerview.widget.RecyclerView
import androidx.transition.TransitionManager
import com.airbnb.epoxy.EpoxyModel
import com.airbnb.epoxy.OnModelBuildFinishedListener
import com.airbnb.epoxy.addGlidePreloader
import com.airbnb.epoxy.glidePreloader
import com.airbnb.mvrx.args
import com.airbnb.mvrx.fragmentViewModel
import com.airbnb.mvrx.withState
import com.google.android.material.dialog.MaterialAlertDialogBuilder
import com.vanniktech.emoji.EmojiPopup
import im.vector.app.R
import im.vector.app.core.animations.play
import im.vector.app.core.dialogs.ConfirmationDialogBuilder
import im.vector.app.core.dialogs.GalleryOrCameraDialogHelper
import im.vector.app.core.epoxy.LayoutManagerStateRestorer
import im.vector.app.core.extensions.cleanup
import im.vector.app.core.extensions.hideKeyboard
import im.vector.app.core.extensions.registerStartForActivityResult
import im.vector.app.core.extensions.setTextOrHide
import im.vector.app.core.extensions.showKeyboard
import im.vector.app.core.extensions.trackItemsVisibilityChange
import im.vector.app.core.glide.GlideApp
import im.vector.app.core.glide.GlideRequests
import im.vector.app.core.hardware.vibrate
import im.vector.app.core.intent.getFilenameFromUri
import im.vector.app.core.intent.getMimeTypeFromUri
import im.vector.app.core.platform.VectorBaseFragment
import im.vector.app.core.platform.lifecycleAwareLazy
import im.vector.app.core.platform.showOptimizedSnackbar
import im.vector.app.core.resources.ColorProvider
import im.vector.app.core.resources.UserPreferencesProvider
import im.vector.app.core.time.Clock
import im.vector.app.core.ui.views.CurrentCallsView
import im.vector.app.core.ui.views.CurrentCallsViewPresenter
import im.vector.app.core.ui.views.FailedMessagesWarningView
import im.vector.app.core.ui.views.JoinConferenceView
import im.vector.app.core.ui.views.NotificationAreaView
import im.vector.app.core.utils.Debouncer
import im.vector.app.core.utils.DimensionConverter
import im.vector.app.core.utils.KeyboardStateUtils
import im.vector.app.core.utils.PERMISSIONS_FOR_VOICE_MESSAGE
import im.vector.app.core.utils.PERMISSIONS_FOR_WRITING_FILES
import im.vector.app.core.utils.checkPermissions
import im.vector.app.core.utils.colorizeMatchingText
import im.vector.app.core.utils.copyToClipboard
import im.vector.app.core.utils.createJSonViewerStyleProvider
import im.vector.app.core.utils.createUIHandler
import im.vector.app.core.utils.isValidUrl
import im.vector.app.core.utils.onPermissionDeniedDialog
import im.vector.app.core.utils.onPermissionDeniedSnackbar
import im.vector.app.core.utils.openLocation
import im.vector.app.core.utils.openUrlInExternalBrowser
import im.vector.app.core.utils.registerForPermissionsResult
import im.vector.app.core.utils.safeStartActivity
import im.vector.app.core.utils.saveMedia
import im.vector.app.core.utils.shareMedia
import im.vector.app.core.utils.shareText
import im.vector.app.core.utils.startInstallFromSourceIntent
import im.vector.app.core.utils.toast
import im.vector.app.databinding.DialogReportContentBinding
import im.vector.app.databinding.FragmentTimelineBinding
import im.vector.app.features.analytics.extensions.toAnalyticsInteraction
import im.vector.app.features.analytics.plan.Interaction
import im.vector.app.features.analytics.plan.MobileScreen
import im.vector.app.features.attachments.AttachmentTypeSelectorView
import im.vector.app.features.attachments.AttachmentsHelper
import im.vector.app.features.attachments.ContactAttachment
import im.vector.app.features.attachments.preview.AttachmentsPreviewActivity
import im.vector.app.features.attachments.preview.AttachmentsPreviewArgs
import im.vector.app.features.attachments.toGroupedContentAttachmentData
import im.vector.app.features.call.SharedKnownCallsViewModel
import im.vector.app.features.call.VectorCallActivity
import im.vector.app.features.call.conference.ConferenceEvent
import im.vector.app.features.call.conference.ConferenceEventEmitter
import im.vector.app.features.call.conference.ConferenceEventObserver
import im.vector.app.features.call.conference.JitsiCallViewModel
import im.vector.app.features.call.webrtc.WebRtcCallManager
import im.vector.app.features.command.Command
import im.vector.app.features.crypto.keysbackup.restore.KeysBackupRestoreActivity
import im.vector.app.features.crypto.verification.VerificationBottomSheet
import im.vector.app.features.home.AvatarRenderer
import im.vector.app.features.home.room.detail.arguments.TimelineArgs
import im.vector.app.features.home.room.detail.composer.CanSendStatus
import im.vector.app.features.home.room.detail.composer.MessageComposerAction
import im.vector.app.features.home.room.detail.composer.MessageComposerView
import im.vector.app.features.home.room.detail.composer.MessageComposerViewEvents
import im.vector.app.features.home.room.detail.composer.MessageComposerViewModel
import im.vector.app.features.home.room.detail.composer.MessageComposerViewState
import im.vector.app.features.home.room.detail.composer.SendMode
import im.vector.app.features.home.room.detail.composer.boolean
import im.vector.app.features.home.room.detail.composer.voice.VoiceMessageRecorderView
import im.vector.app.features.home.room.detail.composer.voice.VoiceMessageRecorderView.RecordingUiState
import im.vector.app.features.home.room.detail.readreceipts.DisplayReadReceiptsBottomSheet
import im.vector.app.features.home.room.detail.timeline.TimelineEventController
import im.vector.app.features.home.room.detail.timeline.action.EventSharedAction
import im.vector.app.features.home.room.detail.timeline.action.MessageActionsBottomSheet
import im.vector.app.features.home.room.detail.timeline.action.MessageSharedActionViewModel
import im.vector.app.features.home.room.detail.timeline.edithistory.ViewEditHistoryBottomSheet
import im.vector.app.features.home.room.detail.timeline.helper.AudioMessagePlaybackTracker
import im.vector.app.features.home.room.detail.timeline.helper.MatrixItemColorProvider
import im.vector.app.features.home.room.detail.timeline.image.buildImageContentRendererData
import im.vector.app.features.home.room.detail.timeline.item.AbsMessageItem
import im.vector.app.features.home.room.detail.timeline.item.MessageAudioItem
import im.vector.app.features.home.room.detail.timeline.item.MessageFileItem
import im.vector.app.features.home.room.detail.timeline.item.MessageImageVideoItem
import im.vector.app.features.home.room.detail.timeline.item.MessageInformationData
import im.vector.app.features.home.room.detail.timeline.item.MessageTextItem
import im.vector.app.features.home.room.detail.timeline.item.MessageVoiceItem
import im.vector.app.features.home.room.detail.timeline.item.ReadReceiptData
import im.vector.app.features.home.room.detail.timeline.reactions.ViewReactionsBottomSheet
import im.vector.app.features.home.room.detail.timeline.url.PreviewUrlRetriever
import im.vector.app.features.home.room.detail.upgrade.MigrateRoomBottomSheet
import im.vector.app.features.home.room.detail.views.RoomDetailLazyLoadedViews
import im.vector.app.features.home.room.detail.widget.RoomWidgetsBottomSheet
import im.vector.app.features.home.room.threads.ThreadsManager
import im.vector.app.features.home.room.threads.arguments.ThreadTimelineArgs
import im.vector.app.features.html.EventHtmlRenderer
import im.vector.app.features.html.PillImageSpan
import im.vector.app.features.html.PillsPostProcessor
import im.vector.app.features.invite.VectorInviteView
import im.vector.app.features.location.LocationSharingMode
import im.vector.app.features.location.toLocationData
import im.vector.app.features.media.AttachmentData
import im.vector.app.features.media.ImageContentRenderer
import im.vector.app.features.media.VideoContentRenderer
import im.vector.app.features.notifications.NotificationDrawerManager
import im.vector.app.features.notifications.NotificationUtils
import im.vector.app.features.permalink.NavigationInterceptor
import im.vector.app.features.permalink.PermalinkHandler
import im.vector.app.features.poll.PollMode
import im.vector.app.features.reactions.EmojiReactionPickerActivity
import im.vector.app.features.roomprofile.RoomProfileActivity
import im.vector.app.features.session.coroutineScope
import im.vector.app.features.settings.VectorPreferences
import im.vector.app.features.settings.VectorSettingsActivity
import im.vector.app.features.share.SharedData
import im.vector.app.features.spaces.share.ShareSpaceBottomSheet
import im.vector.app.features.themes.ThemeUtils
import im.vector.app.features.voice.VoiceFailure
import im.vector.app.features.widgets.WidgetActivity
import im.vector.app.features.widgets.WidgetArgs
import im.vector.app.features.widgets.WidgetKind
import im.vector.app.features.widgets.permissions.RoomWidgetPermissionBottomSheet
import kotlinx.coroutines.Dispatchers
import kotlinx.coroutines.flow.debounce
import kotlinx.coroutines.flow.launchIn
import kotlinx.coroutines.flow.map
import kotlinx.coroutines.flow.onEach
import kotlinx.coroutines.launch
import kotlinx.coroutines.withContext
import org.billcarsonfr.jsonviewer.JSonViewerDialog
import org.commonmark.parser.Parser
import org.matrix.android.sdk.api.session.Session
import org.matrix.android.sdk.api.session.content.ContentAttachmentData
import org.matrix.android.sdk.api.session.events.model.EventType
import org.matrix.android.sdk.api.session.events.model.toModel
import org.matrix.android.sdk.api.session.room.model.Membership
import org.matrix.android.sdk.api.session.room.model.RoomSummary
import org.matrix.android.sdk.api.session.room.model.message.MessageAudioContent
import org.matrix.android.sdk.api.session.room.model.message.MessageContent
import org.matrix.android.sdk.api.session.room.model.message.MessageFormat
import org.matrix.android.sdk.api.session.room.model.message.MessageImageInfoContent
import org.matrix.android.sdk.api.session.room.model.message.MessageLocationContent
import org.matrix.android.sdk.api.session.room.model.message.MessagePollContent
import org.matrix.android.sdk.api.session.room.model.message.MessageStickerContent
import org.matrix.android.sdk.api.session.room.model.message.MessageTextContent
import org.matrix.android.sdk.api.session.room.model.message.MessageVerificationRequestContent
import org.matrix.android.sdk.api.session.room.model.message.MessageVideoContent
import org.matrix.android.sdk.api.session.room.model.message.MessageWithAttachmentContent
import org.matrix.android.sdk.api.session.room.send.SendState
import org.matrix.android.sdk.api.session.room.timeline.Timeline
import org.matrix.android.sdk.api.session.room.timeline.TimelineEvent
import org.matrix.android.sdk.api.session.room.timeline.getLastMessageContent
import org.matrix.android.sdk.api.session.widgets.model.Widget
import org.matrix.android.sdk.api.session.widgets.model.WidgetType
import org.matrix.android.sdk.api.util.MatrixItem
import org.matrix.android.sdk.api.util.MimeTypes
import org.matrix.android.sdk.api.util.toMatrixItem
import org.matrix.android.sdk.internal.crypto.model.event.EncryptedEventContent
import org.matrix.android.sdk.internal.crypto.model.event.WithHeldCode
import reactivecircus.flowbinding.android.view.focusChanges
import reactivecircus.flowbinding.android.widget.textChanges
import timber.log.Timber
import java.net.URL
import java.util.UUID
import javax.inject.Inject

class TimelineFragment @Inject constructor(
        private val session: Session,
        private val avatarRenderer: AvatarRenderer,
        private val timelineEventController: TimelineEventController,
        autoCompleterFactory: AutoCompleter.Factory,
        private val permalinkHandler: PermalinkHandler,
        private val notificationDrawerManager: NotificationDrawerManager,
        private val eventHtmlRenderer: EventHtmlRenderer,
        private val vectorPreferences: VectorPreferences,
        private val threadsManager: ThreadsManager,
        private val colorProvider: ColorProvider,
        private val dimensionConverter: DimensionConverter,
        private val userPreferencesProvider: UserPreferencesProvider,
        private val notificationUtils: NotificationUtils,
        private val matrixItemColorProvider: MatrixItemColorProvider,
        private val imageContentRenderer: ImageContentRenderer,
        private val roomDetailPendingActionStore: RoomDetailPendingActionStore,
        private val pillsPostProcessorFactory: PillsPostProcessor.Factory,
        private val callManager: WebRtcCallManager,
<<<<<<< HEAD
        private val voiceMessagePlaybackTracker: VoiceMessagePlaybackTracker,
        private val clock: Clock
=======
        private val audioMessagePlaybackTracker: AudioMessagePlaybackTracker,
        private val clock: Clock,
        private val matrixConfiguration: MatrixConfiguration
>>>>>>> bd3e9807
) :
        VectorBaseFragment<FragmentTimelineBinding>(),
        TimelineEventController.Callback,
        VectorInviteView.Callback,
        AttachmentTypeSelectorView.Callback,
        AttachmentsHelper.Callback,
        GalleryOrCameraDialogHelper.Listener,
        CurrentCallsView.Callback {

    companion object {

        /**
         * Sanitize the display name.
         *
         * @param displayName the display name to sanitize
         * @return the sanitized display name
         */
        private fun sanitizeDisplayName(displayName: String): String {
            if (displayName.endsWith(ircPattern)) {
                return displayName.substring(0, displayName.length - ircPattern.length)
            }

            return displayName
        }

        const val MAX_TYPING_MESSAGE_USERS_COUNT = 4
        private const val ircPattern = " (IRC)"
    }

    private val galleryOrCameraDialogHelper = GalleryOrCameraDialogHelper(this, colorProvider)

    private val timelineArgs: TimelineArgs by args()
    private val glideRequests by lazy {
        GlideApp.with(this)
    }
    private val pillsPostProcessor by lazy {
        pillsPostProcessorFactory.create(timelineArgs.roomId)
    }

    private val autoCompleter: AutoCompleter by lazy {
        autoCompleterFactory.create(timelineArgs.roomId, isThreadTimeLine())
    }

    private val timelineViewModel: TimelineViewModel by fragmentViewModel()
    private val messageComposerViewModel: MessageComposerViewModel by fragmentViewModel()
    private val debouncer = Debouncer(createUIHandler())

    private lateinit var scrollOnNewMessageCallback: ScrollOnNewMessageCallback
    private lateinit var scrollOnHighlightedEventCallback: ScrollOnHighlightedEventCallback

    override fun getBinding(inflater: LayoutInflater, container: ViewGroup?): FragmentTimelineBinding {
        return FragmentTimelineBinding.inflate(inflater, container, false)
    }

    override fun getMenuRes() = R.menu.menu_timeline

    private lateinit var sharedActionViewModel: MessageSharedActionViewModel
    private lateinit var sharedActivityActionViewModel: RoomDetailSharedActionViewModel

    private lateinit var knownCallsViewModel: SharedKnownCallsViewModel

    private lateinit var layoutManager: LinearLayoutManager
    private lateinit var jumpToBottomViewVisibilityManager: JumpToBottomViewVisibilityManager
    private var modelBuildListener: OnModelBuildFinishedListener? = null

    private lateinit var attachmentsHelper: AttachmentsHelper
    private lateinit var keyboardStateUtils: KeyboardStateUtils
    private lateinit var callActionsHandler: StartCallActionsHandler

    private lateinit var attachmentTypeSelector: AttachmentTypeSelectorView

    private var lockSendButton = false
    private val currentCallsViewPresenter = CurrentCallsViewPresenter()

    private val lazyLoadedViews = RoomDetailLazyLoadedViews()
    private val emojiPopup: EmojiPopup by lifecycleAwareLazy {
        createEmojiPopup()
    }

    override fun onCreate(savedInstanceState: Bundle?) {
        super.onCreate(savedInstanceState)
        analyticsScreenName = MobileScreen.ScreenName.Room
        setFragmentResultListener(MigrateRoomBottomSheet.REQUEST_KEY) { _, bundle ->
            bundle.getString(MigrateRoomBottomSheet.BUNDLE_KEY_REPLACEMENT_ROOM)?.let { replacementRoomId ->
                timelineViewModel.handle(RoomDetailAction.RoomUpgradeSuccess(replacementRoomId))
            }
        }
    }

    override fun onViewCreated(view: View, savedInstanceState: Bundle?) {
        lifecycle.addObserver(ConferenceEventObserver(vectorBaseActivity, this::onBroadcastJitsiEvent))
        super.onViewCreated(view, savedInstanceState)
        sharedActionViewModel = activityViewModelProvider.get(MessageSharedActionViewModel::class.java)
        sharedActivityActionViewModel = activityViewModelProvider.get(RoomDetailSharedActionViewModel::class.java)
        knownCallsViewModel = activityViewModelProvider.get(SharedKnownCallsViewModel::class.java)
        attachmentsHelper = AttachmentsHelper(requireContext(), this).register()
        callActionsHandler = StartCallActionsHandler(
                roomId = timelineArgs.roomId,
                fragment = this,
                vectorPreferences = vectorPreferences,
                timelineViewModel = timelineViewModel,
                callManager = callManager,
                startCallActivityResultLauncher = startCallActivityResultLauncher,
                showDialogWithMessage = ::showDialogWithMessage,
                onTapToReturnToCall = ::onTapToReturnToCall
        )
        keyboardStateUtils = KeyboardStateUtils(requireActivity())
        lazyLoadedViews.bind(views)
        setupToolbar(views.roomToolbar)
                .allowBack()
        setupRecyclerView()
        setupComposer()
        setupNotificationView()
        setupJumpToReadMarkerView()
        setupActiveCallView()
        setupJumpToBottomView()
        setupEmojiButton()
        setupRemoveJitsiWidgetView()
        setupVoiceMessageView()

        views.includeRoomToolbar.roomToolbarContentView.debouncedClicks {
            navigator.openRoomProfile(requireActivity(), timelineArgs.roomId)
        }

        sharedActionViewModel
                .stream()
                .onEach {
                    handleActions(it)
                }
                .launchIn(viewLifecycleOwner.lifecycleScope)

        knownCallsViewModel
                .liveKnownCalls
                .observe(viewLifecycleOwner) {
                    currentCallsViewPresenter.updateCall(callManager.getCurrentCall(), it)
                    invalidateOptionsMenu()
                }

        timelineViewModel.onEach(RoomDetailViewState::canShowJumpToReadMarker, RoomDetailViewState::unreadState) { _, _ ->
            updateJumpToReadMarkerViewVisibility()
        }

        messageComposerViewModel.onEach(MessageComposerViewState::sendMode, MessageComposerViewState::canSendMessage) { mode, canSend ->
            if (!canSend.boolean()) {
                return@onEach
            }
            when (mode) {
                is SendMode.Regular -> renderRegularMode(mode.text)
                is SendMode.Edit    -> renderSpecialMode(mode.timelineEvent, R.drawable.ic_edit, R.string.edit, mode.text)
                is SendMode.Quote   -> renderSpecialMode(mode.timelineEvent, R.drawable.ic_quote, R.string.action_quote, mode.text)
                is SendMode.Reply   -> renderSpecialMode(mode.timelineEvent, R.drawable.ic_reply, R.string.reply, mode.text)
                is SendMode.Voice   -> renderVoiceMessageMode(mode.text)
            }
        }

        timelineViewModel.onEach(
                RoomDetailViewState::syncState,
                RoomDetailViewState::incrementalSyncStatus,
                RoomDetailViewState::pushCounter
        ) { syncState, incrementalSyncStatus, pushCounter ->
            views.syncStateView.render(
                    syncState,
                    incrementalSyncStatus,
                    pushCounter,
                    vectorPreferences.developerShowDebugInfo()
            )
        }

        messageComposerViewModel.observeViewEvents {
            when (it) {
                is MessageComposerViewEvents.JoinRoomCommandSuccess          -> handleJoinedToAnotherRoom(it)
                is MessageComposerViewEvents.SendMessageResult               -> renderSendMessageResult(it)
                is MessageComposerViewEvents.ShowMessage                     -> showSnackWithMessage(it.message)
                is MessageComposerViewEvents.ShowRoomUpgradeDialog           -> handleShowRoomUpgradeDialog(it)
                is MessageComposerViewEvents.AnimateSendButtonVisibility     -> handleSendButtonVisibilityChanged(it)
                is MessageComposerViewEvents.OpenRoomMemberProfile           -> openRoomMemberProfile(it.userId)
                is MessageComposerViewEvents.VoicePlaybackOrRecordingFailure -> {
                    if (it.throwable is VoiceFailure.UnableToRecord) {
                        onCannotRecord()
                    }
                    showErrorInSnackbar(it.throwable)
                }
            }
        }

        timelineViewModel.observeViewEvents {
            when (it) {
                is RoomDetailViewEvents.Failure                          -> displayErrorMessage(it)
                is RoomDetailViewEvents.OnNewTimelineEvents              -> scrollOnNewMessageCallback.addNewTimelineEventIds(it.eventIds)
                is RoomDetailViewEvents.ActionSuccess                    -> displayRoomDetailActionSuccess(it)
                is RoomDetailViewEvents.ActionFailure                    -> displayRoomDetailActionFailure(it)
                is RoomDetailViewEvents.ShowMessage                      -> showSnackWithMessage(it.message)
                is RoomDetailViewEvents.NavigateToEvent                  -> navigateToEvent(it)
                is RoomDetailViewEvents.DownloadFileState                -> handleDownloadFileState(it)
                is RoomDetailViewEvents.ShowE2EErrorMessage              -> displayE2eError(it.withHeldCode)
                RoomDetailViewEvents.DisplayPromptForIntegrationManager  -> displayPromptForIntegrationManager()
                is RoomDetailViewEvents.OpenStickerPicker                -> openStickerPicker(it)
                is RoomDetailViewEvents.DisplayEnableIntegrationsWarning -> displayDisabledIntegrationDialog()
                is RoomDetailViewEvents.OpenIntegrationManager           -> openIntegrationManager()
                is RoomDetailViewEvents.OpenFile                         -> startOpenFileIntent(it)
                RoomDetailViewEvents.OpenActiveWidgetBottomSheet         -> onViewWidgetsClicked()
                is RoomDetailViewEvents.ShowInfoOkDialog                 -> showDialogWithMessage(it.message)
                is RoomDetailViewEvents.JoinJitsiConference              -> joinJitsiRoom(it.widget, it.withVideo)
                RoomDetailViewEvents.LeaveJitsiConference                -> leaveJitsiConference()
                RoomDetailViewEvents.ShowWaitingView                     -> vectorBaseActivity.showWaitingView()
                RoomDetailViewEvents.HideWaitingView                     -> vectorBaseActivity.hideWaitingView()
                is RoomDetailViewEvents.RequestNativeWidgetPermission    -> requestNativeWidgetPermission(it)
                is RoomDetailViewEvents.OpenRoom                         -> handleOpenRoom(it)
                RoomDetailViewEvents.OpenInvitePeople                    -> navigator.openInviteUsersToRoom(requireContext(), timelineArgs.roomId)
                RoomDetailViewEvents.OpenSetRoomAvatarDialog             -> galleryOrCameraDialogHelper.show()
                RoomDetailViewEvents.OpenRoomSettings                    -> handleOpenRoomSettings(RoomProfileActivity.EXTRA_DIRECT_ACCESS_ROOM_SETTINGS)
                RoomDetailViewEvents.OpenRoomProfile                     -> handleOpenRoomSettings()
                is RoomDetailViewEvents.ShowRoomAvatarFullScreen         -> it.matrixItem?.let { item ->
                    navigator.openBigImageViewer(requireActivity(), it.view, item)
                }
                is RoomDetailViewEvents.StartChatEffect                  -> handleChatEffect(it.type)
                RoomDetailViewEvents.StopChatEffects                     -> handleStopChatEffects()
                is RoomDetailViewEvents.DisplayAndAcceptCall             -> acceptIncomingCall(it)
                RoomDetailViewEvents.RoomReplacementStarted              -> handleRoomReplacement()
                is RoomDetailViewEvents.ChangeLocationIndicator          -> handleChangeLocationIndicator(it)
            }
        }

        if (savedInstanceState == null) {
            handleShareData()
            handleSpaceShare()
        }
    }

    private fun renderVoiceMessageMode(content: String) {
        ContentAttachmentData.fromJsonString(content)?.let { audioAttachmentData ->
            views.voiceMessageRecorderView.isVisible = true
            messageComposerViewModel.handle(MessageComposerAction.InitializeVoiceRecorder(audioAttachmentData))
        }
    }

    private fun handleSendButtonVisibilityChanged(event: MessageComposerViewEvents.AnimateSendButtonVisibility) {
        if (event.isVisible) {
            views.voiceMessageRecorderView.isVisible = false
            views.composerLayout.views.sendButton.alpha = 0f
            views.composerLayout.views.sendButton.isVisible = true
            views.composerLayout.views.sendButton.animate().alpha(1f).setDuration(150).start()
        } else {
            views.composerLayout.views.sendButton.isInvisible = true
            views.voiceMessageRecorderView.alpha = 0f
            views.voiceMessageRecorderView.isVisible = true
            views.voiceMessageRecorderView.animate().alpha(1f).setDuration(150).start()
        }
    }

    private fun setupRemoveJitsiWidgetView() {
        views.removeJitsiWidgetView.onCompleteSliding = {
            withState(timelineViewModel) {
                val jitsiWidgetId = it.jitsiState.widgetId ?: return@withState
                if (it.jitsiState.hasJoined) {
                    leaveJitsiConference()
                }
                timelineViewModel.handle(RoomDetailAction.RemoveWidget(jitsiWidgetId))
            }
        }
    }

    private fun leaveJitsiConference() {
        ConferenceEventEmitter(vectorBaseActivity).emitConferenceEnded()
    }

    private fun onBroadcastJitsiEvent(conferenceEvent: ConferenceEvent) {
        timelineViewModel.handle(RoomDetailAction.UpdateJoinJitsiCallStatus(conferenceEvent))
    }

    private fun onCannotRecord() {
        // Update the UI, cancel the animation
        messageComposerViewModel.handle(MessageComposerAction.OnVoiceRecordingUiStateChanged(RecordingUiState.Idle))
    }

    private fun acceptIncomingCall(event: RoomDetailViewEvents.DisplayAndAcceptCall) {
        val intent = VectorCallActivity.newIntent(
                context = vectorBaseActivity,
                call = event.call,
                mode = VectorCallActivity.INCOMING_ACCEPT
        )
        startActivity(intent)
    }

    private fun handleRoomReplacement() {
        // this will join a new room, it can take time and might fail
        // so we need to report progress and retry
        val tag = JoinReplacementRoomBottomSheet::javaClass.name
        JoinReplacementRoomBottomSheet().show(childFragmentManager, tag)
    }

    private fun handleShowRoomUpgradeDialog(roomDetailViewEvents: MessageComposerViewEvents.ShowRoomUpgradeDialog) {
        val tag = MigrateRoomBottomSheet::javaClass.name
        MigrateRoomBottomSheet.newInstance(timelineArgs.roomId, roomDetailViewEvents.newVersion)
                .show(parentFragmentManager, tag)
    }

    private fun handleChatEffect(chatEffect: ChatEffect) {
        when (chatEffect) {
            ChatEffect.CONFETTI -> {
                views.viewKonfetti.isVisible = true
                views.viewKonfetti.play()
            }
            ChatEffect.SNOWFALL -> {
                views.viewSnowFall.isVisible = true
                views.viewSnowFall.restartFalling()
            }
        }
    }

    private fun handleStopChatEffects() {
        TransitionManager.beginDelayedTransition(views.rootConstraintLayout)
        views.viewSnowFall.isVisible = false
        // when gone the effect is a bit buggy
        views.viewKonfetti.isInvisible = true
    }

    override fun onImageReady(uri: Uri?) {
        uri ?: return
        timelineViewModel.handle(
                RoomDetailAction.SetAvatarAction(
                        newAvatarUri = uri,
                        newAvatarFileName = getFilenameFromUri(requireContext(), uri) ?: UUID.randomUUID().toString()
                )
        )
    }

    private fun handleOpenRoomSettings(directAccess: Int? = null) {
        navigator.openRoomProfile(
                requireContext(),
                timelineArgs.roomId,
                directAccess
        )
    }

    private fun handleOpenRoom(openRoom: RoomDetailViewEvents.OpenRoom) {
        navigator.openRoom(requireContext(), openRoom.roomId, null)
        if (openRoom.closeCurrentRoom) {
            requireActivity().finish()
        }
    }

    private fun handleShowLocationPreview(locationContent: MessageLocationContent, senderId: String) {
        val isSelfLocation = locationContent.isSelfLocation()
        navigator
                .openLocationSharing(
                        context = requireContext(),
                        roomId = timelineArgs.roomId,
                        mode = LocationSharingMode.PREVIEW,
                        initialLocationData = locationContent.toLocationData(),
                        locationOwnerId = if (isSelfLocation) senderId else null
                )
    }

    private fun handleChangeLocationIndicator(event: RoomDetailViewEvents.ChangeLocationIndicator) {
        views.locationLiveStatusIndicator.isVisible = event.isVisible
    }

    private fun displayErrorMessage(error: RoomDetailViewEvents.Failure) {
        if (error.showInDialog) displayErrorDialog(error.throwable) else showErrorInSnackbar(error.throwable)
    }

    private fun requestNativeWidgetPermission(it: RoomDetailViewEvents.RequestNativeWidgetPermission) {
        val tag = RoomWidgetPermissionBottomSheet::class.java.name
        val dFrag = childFragmentManager.findFragmentByTag(tag) as? RoomWidgetPermissionBottomSheet
        if (dFrag != null && dFrag.dialog?.isShowing == true && !dFrag.isRemoving) {
            return
        } else {
            RoomWidgetPermissionBottomSheet.newInstance(
                    WidgetArgs(
                            baseUrl = it.domain,
                            kind = WidgetKind.ROOM,
                            roomId = timelineArgs.roomId,
                            widgetId = it.widget.widgetId
                    )
            ).apply {
                directListener = { granted ->
                    if (granted) {
                        timelineViewModel.handle(RoomDetailAction.EnsureNativeWidgetAllowed(
                                widget = it.widget,
                                userJustAccepted = true,
                                grantedEvents = it.grantedEvents
                        ))
                    }
                }
            }
                    .show(childFragmentManager, tag)
        }
    }

    private val integrationManagerActivityResultLauncher = registerStartForActivityResult {
        // Noop
    }

    private fun openIntegrationManager(screen: String? = null) {
        navigator.openIntegrationManager(
                context = requireContext(),
                activityResultLauncher = integrationManagerActivityResultLauncher,
                roomId = timelineArgs.roomId,
                integId = null,
                screen = screen
        )
    }

    private fun setupEmojiButton() {
        views.composerLayout.views.composerEmojiButton.debouncedClicks {
            emojiPopup.toggle()
        }
    }

    private fun createEmojiPopup(): EmojiPopup {
        return EmojiPopup
                .Builder
                .fromRootView(views.rootConstraintLayout)
                .setKeyboardAnimationStyle(R.style.emoji_fade_animation_style)
                .setOnEmojiPopupShownListener {
                    views.composerLayout.views.composerEmojiButton.apply {
                        contentDescription = getString(R.string.a11y_close_emoji_picker)
                        setImageResource(R.drawable.ic_keyboard)
                    }
                }
                .setOnEmojiPopupDismissListenerLifecycleAware {
                    views.composerLayout.views.composerEmojiButton.apply {
                        contentDescription = getString(R.string.a11y_open_emoji_picker)
                        setImageResource(R.drawable.ic_insert_emoji)
                    }
                }
                .build(views.composerLayout.views.composerEditText)
    }

    /**
     *  Ensure dismiss actions only trigger when the fragment is in the started state
     *  EmojiPopup by default dismisses onViewDetachedFromWindow, this can cause race conditions with onDestroyView
     */
    private fun EmojiPopup.Builder.setOnEmojiPopupDismissListenerLifecycleAware(action: () -> Unit): EmojiPopup.Builder {
        return setOnEmojiPopupDismissListener {
            if (lifecycle.currentState.isAtLeast(Lifecycle.State.STARTED)) {
                action()
            }
        }
    }

    private val permissionVoiceMessageLauncher = registerForPermissionsResult { allGranted, deniedPermanently ->
        if (allGranted) {
            // In this case, let the user start again the gesture
        } else if (deniedPermanently) {
            vectorBaseActivity.onPermissionDeniedSnackbar(R.string.denied_permission_voice_message)
        }
    }

    private fun createFailedMessagesWarningCallback(): FailedMessagesWarningView.Callback {
        return object : FailedMessagesWarningView.Callback {
            override fun onDeleteAllClicked() {
                MaterialAlertDialogBuilder(requireContext())
                        .setTitle(R.string.event_status_delete_all_failed_dialog_title)
                        .setMessage(getString(R.string.event_status_delete_all_failed_dialog_message))
                        .setNegativeButton(R.string.no, null)
                        .setPositiveButton(R.string.yes) { _, _ ->
                            timelineViewModel.handle(RoomDetailAction.RemoveAllFailedMessages)
                        }
                        .show()
            }

            override fun onRetryClicked() {
                timelineViewModel.handle(RoomDetailAction.ResendAll)
            }
        }
    }

    private fun setupVoiceMessageView() {
        audioMessagePlaybackTracker.track(AudioMessagePlaybackTracker.RECORDING_ID, views.voiceMessageRecorderView)
        views.voiceMessageRecorderView.callback = object : VoiceMessageRecorderView.Callback {

            override fun onVoiceRecordingStarted() {
                if (checkPermissions(PERMISSIONS_FOR_VOICE_MESSAGE, requireActivity(), permissionVoiceMessageLauncher)) {
                    messageComposerViewModel.handle(MessageComposerAction.StartRecordingVoiceMessage)
                    vibrate(requireContext())
                    updateRecordingUiState(RecordingUiState.Recording(clock.epochMillis()))
                }
            }

            override fun onVoicePlaybackButtonClicked() {
                messageComposerViewModel.handle(MessageComposerAction.PlayOrPauseRecordingPlayback)
            }

            override fun onVoiceRecordingCancelled() {
                messageComposerViewModel.handle(MessageComposerAction.EndRecordingVoiceMessage(isCancelled = true, rootThreadEventId = getRootThreadEventId()))
                vibrate(requireContext())
                updateRecordingUiState(RecordingUiState.Idle)
            }

            override fun onVoiceRecordingLocked() {
                val startedState = withState(messageComposerViewModel) { it.voiceRecordingUiState as? RecordingUiState.Recording }
                val startTime = startedState?.recordingStartTimestamp ?: clock.epochMillis()
                updateRecordingUiState(RecordingUiState.Locked(startTime))
            }

            override fun onVoiceRecordingEnded() {
                onSendVoiceMessage()
            }

            override fun onSendVoiceMessage() {
                messageComposerViewModel.handle(
                        MessageComposerAction.EndRecordingVoiceMessage(isCancelled = false, rootThreadEventId = getRootThreadEventId()))
                updateRecordingUiState(RecordingUiState.Idle)
            }

            override fun onDeleteVoiceMessage() {
                messageComposerViewModel.handle(
                        MessageComposerAction.EndRecordingVoiceMessage(isCancelled = true, rootThreadEventId = getRootThreadEventId()))
                updateRecordingUiState(RecordingUiState.Idle)
            }

            override fun onRecordingLimitReached() {
                messageComposerViewModel.handle(
                        MessageComposerAction.PauseRecordingVoiceMessage)
                updateRecordingUiState(RecordingUiState.Draft)
            }

            override fun onRecordingWaveformClicked() {
                messageComposerViewModel.handle(
                        MessageComposerAction.PauseRecordingVoiceMessage)
                updateRecordingUiState(RecordingUiState.Draft)
            }

            override fun onVoiceWaveformTouchedUp(percentage: Float, duration: Int) {
                messageComposerViewModel.handle(
                        MessageComposerAction.VoiceWaveformTouchedUp(AudioMessagePlaybackTracker.RECORDING_ID, duration, percentage)
                )
            }

            override fun onVoiceWaveformMoved(percentage: Float, duration: Int) {
                messageComposerViewModel.handle(
                        MessageComposerAction.VoiceWaveformTouchedUp(AudioMessagePlaybackTracker.RECORDING_ID, duration, percentage)
                )
            }

            private fun updateRecordingUiState(state: RecordingUiState) {
                messageComposerViewModel.handle(
                        MessageComposerAction.OnVoiceRecordingUiStateChanged(state))
            }
        }
    }

    private fun joinJitsiRoom(jitsiWidget: Widget, enableVideo: Boolean) {
        navigator.openRoomWidget(requireContext(), timelineArgs.roomId, jitsiWidget, mapOf(JitsiCallViewModel.ENABLE_VIDEO_OPTION to enableVideo))
    }

    private fun openStickerPicker(event: RoomDetailViewEvents.OpenStickerPicker) {
        navigator.openStickerPicker(requireContext(), stickerActivityResultLauncher, timelineArgs.roomId, event.widget)
    }

    private fun startOpenFileIntent(action: RoomDetailViewEvents.OpenFile) {
        if (action.mimeType == MimeTypes.Apk) {
            installApk(action)
        } else {
            openFile(action)
        }
    }

    private fun openFile(action: RoomDetailViewEvents.OpenFile) {
        val intent = Intent(Intent.ACTION_VIEW).apply {
            setDataAndTypeAndNormalize(action.uri, action.mimeType)
            addFlags(Intent.FLAG_GRANT_READ_URI_PERMISSION or Intent.FLAG_ACTIVITY_NEW_TASK)
        }

        requireActivity().safeStartActivity(intent)
    }

    private fun installApk(action: RoomDetailViewEvents.OpenFile) {
        val safeContext = context ?: return
        if (Build.VERSION.SDK_INT >= Build.VERSION_CODES.O) {
            if (!safeContext.packageManager.canRequestPackageInstalls()) {
                timelineViewModel.pendingEvent = action
                startInstallFromSourceIntent(safeContext, installApkActivityResultLauncher)
            } else {
                openFile(action)
            }
        } else {
            openFile(action)
        }
    }

    private val installApkActivityResultLauncher = registerStartForActivityResult { activityResult ->
        if (activityResult.resultCode == Activity.RESULT_OK) {
            timelineViewModel.pendingEvent?.let {
                if (it is RoomDetailViewEvents.OpenFile) {
                    openFile(it)
                }
            }
        } else {
            // User cancelled
        }
        timelineViewModel.pendingEvent = null
    }

    private fun displayPromptForIntegrationManager() {
        // The Sticker picker widget is not installed yet. Propose the user to install it
        val builder = MaterialAlertDialogBuilder(requireContext())
        val v: View = LayoutInflater.from(requireContext()).inflate(R.layout.dialog_no_sticker_pack, null)
        builder
                .setView(v)
                .setPositiveButton(R.string.yes) { _, _ ->
                    // Open integration manager, to the sticker installation page
                    openIntegrationManager(
                            screen = WidgetType.StickerPicker.preferred
                    )
                }
                .setNegativeButton(R.string.no, null)
                .show()
    }

    private fun handleJoinedToAnotherRoom(action: MessageComposerViewEvents.JoinRoomCommandSuccess) {
        views.composerLayout.setTextIfDifferent("")
        lockSendButton = false
        navigator.openRoom(vectorBaseActivity, action.roomId)
    }

    private fun handleShareData() {
        when (val sharedData = timelineArgs.sharedData) {
            is SharedData.Text        -> {
                messageComposerViewModel.handle(MessageComposerAction.EnterRegularMode(sharedData.text, fromSharing = true))
            }
            is SharedData.Attachments -> {
                // open share edition
                onContentAttachmentsReady(sharedData.attachmentData)
            }
            null                      -> Timber.v("No share data to process")
        }
    }

    private fun handleSpaceShare() {
        timelineArgs.openShareSpaceForId?.let { spaceId ->
            ShareSpaceBottomSheet.show(childFragmentManager, spaceId, true)
            view?.post {
                handleChatEffect(ChatEffect.CONFETTI)
            }
        }
    }

    override fun onDestroyView() {
        audioMessagePlaybackTracker.makeAllPlaybacksIdle()
        lazyLoadedViews.unBind()
        timelineEventController.callback = null
        timelineEventController.removeModelBuildListener(modelBuildListener)
        currentCallsViewPresenter.unBind()
        modelBuildListener = null
        autoCompleter.clear()
        debouncer.cancelAll()
        views.timelineRecyclerView.cleanup()
        super.onDestroyView()
    }

    override fun onDestroy() {
        timelineViewModel.handle(RoomDetailAction.ExitTrackingUnreadMessagesState)
        super.onDestroy()
    }

    private fun setupJumpToBottomView() {
        views.jumpToBottomView.visibility = View.INVISIBLE
        views.jumpToBottomView.debouncedClicks {
            timelineViewModel.handle(RoomDetailAction.ExitTrackingUnreadMessagesState)
            views.jumpToBottomView.visibility = View.INVISIBLE
            if (!timelineViewModel.timeline.isLive) {
                scrollOnNewMessageCallback.forceScrollOnNextUpdate()
                timelineViewModel.timeline.restartWithEventId(null)
            } else {
                layoutManager.scrollToPosition(0)
            }
        }

        jumpToBottomViewVisibilityManager = JumpToBottomViewVisibilityManager(
                views.jumpToBottomView,
                debouncer,
                views.timelineRecyclerView,
                layoutManager
        )
    }

    private fun setupJumpToReadMarkerView() {
        views.jumpToReadMarkerView.debouncedClicks {
            onJumpToReadMarkerClicked()
        }
        views.jumpToReadMarkerView.setOnCloseIconClickListener {
            timelineViewModel.handle(RoomDetailAction.MarkAllAsRead)
        }
    }

    private fun setupActiveCallView() {
        currentCallsViewPresenter.bind(views.currentCallsView, this)
    }

    private fun navigateToEvent(action: RoomDetailViewEvents.NavigateToEvent) {
        val scrollPosition = timelineEventController.searchPositionOfEvent(action.eventId)
        if (scrollPosition == null) {
            scrollOnHighlightedEventCallback.scheduleScrollTo(action.eventId)
        } else {
            views.timelineRecyclerView.stopScroll()
            layoutManager.scrollToPosition(scrollPosition)
        }
    }

    private fun handleDownloadFileState(action: RoomDetailViewEvents.DownloadFileState) {
        val activity = requireActivity()
        if (action.throwable != null) {
            activity.toast(errorFormatter.toHumanReadable(action.throwable))
        }
//        else if (action.file != null) {
//            addEntryToDownloadManager(activity, action.file, action.mimeType ?: "application/octet-stream")?.let {
//                // This is a temporary solution to help users find downloaded files
//                // there is a better way to do that
//                // On android Q+ this method returns the file URI, on older
//                // it returns null, and the download manager handles the notification
//                notificationUtils.buildDownloadFileNotification(
//                        it,
//                        action.file.name ?: "file",
//                        action.mimeType ?: "application/octet-stream"
//                ).let { notification ->
//                    notificationUtils.showNotificationMessage("DL", action.file.absolutePath.hashCode(), notification)
//                }
//            }
//        }
    }

    private fun setupNotificationView() {
        views.notificationAreaView.delegate = object : NotificationAreaView.Delegate {
            override fun onTombstoneEventClicked() {
                timelineViewModel.handle(RoomDetailAction.JoinAndOpenReplacementRoom)
            }

            override fun onMisconfiguredEncryptionClicked() {
                timelineViewModel.handle(RoomDetailAction.OnClickMisconfiguredEncryption)
            }
        }
    }

    @SuppressLint("RestrictedApi")
    override fun onCreateOptionsMenu(menu: Menu, inflater: MenuInflater) {
        if (isThreadTimeLine()) {
            if (menu is MenuBuilder) menu.setOptionalIconsVisible(true)
        }
        super.onCreateOptionsMenu(menu, inflater)
        // We use a custom layout for this menu item, so we need to set a ClickListener
        menu.findItem(R.id.open_matrix_apps)?.let { menuItem ->
            menuItem.actionView.debouncedClicks {
                onOptionsItemSelected(menuItem)
            }
        }
        val joinConfItem = menu.findItem(R.id.join_conference)
        (joinConfItem.actionView as? JoinConferenceView)?.onJoinClicked = {
            timelineViewModel.handle(RoomDetailAction.JoinJitsiCall)
        }

        // Custom thread notification menu item
        menu.findItem(R.id.menu_timeline_thread_list)?.let { menuItem ->
            menuItem.actionView.setOnClickListener {
                onOptionsItemSelected(menuItem)
            }
        }
    }

    override fun onPrepareOptionsMenu(menu: Menu) {
        menu.forEach {
            it.isVisible = timelineViewModel.isMenuItemVisible(it.itemId)
        }

        withState(timelineViewModel) { state ->
            // Set the visual state of the call buttons (voice/video) to enabled/disabled according to user permissions
            val hasCallInRoom = callManager.getCallsByRoomId(state.roomId).isNotEmpty() || state.jitsiState.hasJoined
            val callButtonsEnabled = !hasCallInRoom && when (state.asyncRoomSummary.invoke()?.joinedMembersCount) {
                1    -> false
                2    -> state.isAllowedToStartWebRTCCall
                else -> state.isAllowedToManageWidgets
            }
            setOf(R.id.voice_call, R.id.video_call).forEach {
                menu.findItem(it).icon?.alpha = if (callButtonsEnabled) 0xFF else 0x40
            }

            val matrixAppsMenuItem = menu.findItem(R.id.open_matrix_apps)
            val widgetsCount = state.activeRoomWidgets.invoke()?.size ?: 0
            val hasOnlyJitsiWidget = widgetsCount == 1 && state.hasActiveJitsiWidget()
            if (widgetsCount == 0 || hasOnlyJitsiWidget) {
                // icon should be default color no badge
                val actionView = matrixAppsMenuItem.actionView
                actionView
                        .findViewById<ImageView>(R.id.action_view_icon_image)
                        .setColorFilter(ThemeUtils.getColor(requireContext(), R.attr.vctr_content_secondary))
                actionView.findViewById<TextView>(R.id.cart_badge).isVisible = false
                matrixAppsMenuItem.setShowAsAction(MenuItem.SHOW_AS_ACTION_NEVER)
            } else {
                val actionView = matrixAppsMenuItem.actionView
                actionView
                        .findViewById<ImageView>(R.id.action_view_icon_image)
                        .setColorFilter(colorProvider.getColorFromAttribute(R.attr.colorPrimary))
                actionView.findViewById<TextView>(R.id.cart_badge).setTextOrHide("$widgetsCount")
                matrixAppsMenuItem.setShowAsAction(MenuItem.SHOW_AS_ACTION_ALWAYS)
            }

            // Handle custom threads badge notification
            updateMenuThreadNotificationBadge(menu, state)
        }
    }

    override fun onOptionsItemSelected(item: MenuItem): Boolean {
        return when (item.itemId) {
            R.id.invite                            -> {
                navigator.openInviteUsersToRoom(requireActivity(), timelineArgs.roomId)
                true
            }
            R.id.timeline_setting                  -> {
                navigator.openRoomProfile(requireActivity(), timelineArgs.roomId)
                true
            }
            R.id.open_matrix_apps                  -> {
                timelineViewModel.handle(RoomDetailAction.ManageIntegrations)
                true
            }
            R.id.voice_call                        -> {
                callActionsHandler.onVoiceCallClicked()
                true
            }
            R.id.video_call                        -> {
                callActionsHandler.onVideoCallClicked()
                true
            }
            R.id.menu_timeline_thread_list         -> {
                navigateToThreadList()
                true
            }
            R.id.search                            -> {
                handleSearchAction()
                true
            }
            R.id.dev_tools                         -> {
                navigator.openDevTools(requireContext(), timelineArgs.roomId)
                true
            }
            R.id.menu_thread_timeline_copy_link    -> {
                getRootThreadEventId()?.let {
                    val permalink = session.permalinkService().createPermalink(timelineArgs.roomId, it)
                    copyToClipboard(requireContext(), permalink, false)
                    showSnackWithMessage(getString(R.string.copied_to_clipboard))
                }
                true
            }
            R.id.menu_thread_timeline_view_in_room -> {
                handleViewInRoomAction()
                true
            }
            R.id.menu_thread_timeline_share        -> {
                getRootThreadEventId()?.let {
                    val permalink = session.permalinkService().createPermalink(timelineArgs.roomId, it)
                    shareText(requireContext(), permalink)
                }
                true
            }
            else                                   -> super.onOptionsItemSelected(item)
        }
    }

    /**
     * Update menu thread notification badge appropriately
     */
    private fun updateMenuThreadNotificationBadge(menu: Menu, state: RoomDetailViewState) {
        val menuThreadList = menu.findItem(R.id.menu_timeline_thread_list).actionView
        val badgeFrameLayout = menuThreadList.findViewById<FrameLayout>(R.id.threadNotificationBadgeFrameLayout)
        val badgeTextView = menuThreadList.findViewById<TextView>(R.id.threadNotificationBadgeTextView)

        val unreadThreadMessages = state.threadNotificationBadgeState.numberOfLocalUnreadThreads
        val userIsMentioned = state.threadNotificationBadgeState.isUserMentioned

        if (unreadThreadMessages > 0) {
            badgeFrameLayout.isVisible = true
            badgeTextView.text = unreadThreadMessages.toString()
            val badgeDrawable = DrawableCompat.wrap(badgeFrameLayout.background)
            val color = ContextCompat.getColor(requireContext(), if (userIsMentioned) R.color.palette_vermilion else R.color.palette_gray_200)
            DrawableCompat.setTint(badgeDrawable, color)
            badgeFrameLayout.background = badgeDrawable
        } else {
            badgeFrameLayout.isVisible = false
        }
    }

    /**
     * View and highlight the original root thread message in the main timeline
     */
    private fun handleViewInRoomAction() {
        getRootThreadEventId()?.let {
            val newRoom = timelineArgs.copy(threadTimelineArgs = null, eventId = it)
            context?.let { con ->
                val int = RoomDetailActivity.newIntent(con, newRoom)
                int.flags = Intent.FLAG_ACTIVITY_CLEAR_TOP or Intent.FLAG_ACTIVITY_NEW_TASK
                con.startActivity(int)
            }
        }
    }

    private fun handleSearchAction() {
        navigator.openSearch(
                context = requireContext(),
                roomId = timelineArgs.roomId,
                roomDisplayName = timelineViewModel.getRoomSummary()?.displayName,
                roomAvatarUrl = timelineViewModel.getRoomSummary()?.avatarUrl
        )
    }

    private fun displayDisabledIntegrationDialog() {
        MaterialAlertDialogBuilder(requireActivity())
                .setTitle(R.string.disabled_integration_dialog_title)
                .setMessage(R.string.disabled_integration_dialog_content)
                .setPositiveButton(R.string.settings) { _, _ ->
                    navigator.openSettings(requireActivity(), VectorSettingsActivity.EXTRA_DIRECT_ACCESS_GENERAL)
                }
                .setNegativeButton(R.string.action_cancel, null)
                .show()
    }

    private fun renderRegularMode(content: String) {
        autoCompleter.exitSpecialMode()
        views.composerLayout.collapse()
        views.composerLayout.setTextIfDifferent(content)
        views.composerLayout.views.sendButton.contentDescription = getString(R.string.action_send)
    }

    private fun renderSpecialMode(event: TimelineEvent,
                                  @DrawableRes iconRes: Int,
                                  @StringRes descriptionRes: Int,
                                  defaultContent: String) {
        autoCompleter.enterSpecialMode()
        // switch to expanded bar
        views.composerLayout.views.composerRelatedMessageTitle.apply {
            text = event.senderInfo.disambiguatedDisplayName
            setTextColor(matrixItemColorProvider.getColor(MatrixItem.UserItem(event.root.senderId ?: "@")))
        }

        val messageContent: MessageContent? = event.getLastMessageContent()
        val nonFormattedBody = when (messageContent) {
            is MessageAudioContent -> getAudioContentBodyText(messageContent)
            is MessagePollContent  -> messageContent.getBestPollCreationInfo()?.question?.getBestQuestion()
            else                   -> messageContent?.body.orEmpty()
        }
        var formattedBody: CharSequence? = null
        if (messageContent is MessageTextContent && messageContent.format == MessageFormat.FORMAT_MATRIX_HTML) {
            val parser = Parser.builder().build()
            val document = parser.parse(messageContent.formattedBody ?: messageContent.body)
            formattedBody = eventHtmlRenderer.render(document, pillsPostProcessor)
        }
        views.composerLayout.views.composerRelatedMessageContent.text = (formattedBody ?: nonFormattedBody)

        // Image Event
        val data = event.buildImageContentRendererData(dimensionConverter.dpToPx(66))
        val isImageVisible = if (data != null) {
            imageContentRenderer.render(data, ImageContentRenderer.Mode.THUMBNAIL, views.composerLayout.views.composerRelatedMessageImage)
            true
        } else {
            imageContentRenderer.clear(views.composerLayout.views.composerRelatedMessageImage)
            false
        }

        views.composerLayout.views.composerRelatedMessageImage.isVisible = isImageVisible

        views.composerLayout.setTextIfDifferent(defaultContent)

        views.composerLayout.views.composerRelatedMessageActionIcon.setImageDrawable(ContextCompat.getDrawable(requireContext(), iconRes))
        views.composerLayout.views.sendButton.contentDescription = getString(descriptionRes)

        avatarRenderer.render(event.senderInfo.toMatrixItem(), views.composerLayout.views.composerRelatedMessageAvatar)

        views.composerLayout.expand {
            if (isAdded) {
                // need to do it here also when not using quick reply
                focusComposerAndShowKeyboard()
                views.composerLayout.views.composerRelatedMessageImage.isVisible = isImageVisible
            }
        }
        focusComposerAndShowKeyboard()
    }

    private fun getAudioContentBodyText(messageContent: MessageAudioContent): String {
        val formattedDuration = DateUtils.formatElapsedTime(((messageContent.audioInfo?.duration ?: 0) / 1000).toLong())
        return if (messageContent.voiceMessageIndicator != null) {
            getString(R.string.voice_message_reply_content, formattedDuration)
        } else {
            getString(R.string.audio_message_reply_content, messageContent.body, formattedDuration)
        }
    }

    override fun onResume() {
        super.onResume()
        notificationDrawerManager.setCurrentRoom(timelineArgs.roomId)
        roomDetailPendingActionStore.data?.let { handlePendingAction(it) }
        roomDetailPendingActionStore.data = null

        // Removed listeners should be set again
        setupVoiceMessageView()
    }

    private fun handlePendingAction(roomDetailPendingAction: RoomDetailPendingAction) {
        when (roomDetailPendingAction) {
            is RoomDetailPendingAction.JumpToReadReceipt ->
                timelineViewModel.handle(RoomDetailAction.JumpToReadReceipt(roomDetailPendingAction.userId))
            is RoomDetailPendingAction.MentionUser       ->
                insertUserDisplayNameInTextEditor(roomDetailPendingAction.userId)
            is RoomDetailPendingAction.OpenRoom          ->
                handleOpenRoom(RoomDetailViewEvents.OpenRoom(roomDetailPendingAction.roomId, roomDetailPendingAction.closeCurrentRoom))
        }
    }

    override fun onPause() {
        super.onPause()
        notificationDrawerManager.setCurrentRoom(null)
        audioMessagePlaybackTracker.pauseAllPlaybacks()

        if (withState(messageComposerViewModel) { it.isVoiceRecording } && requireActivity().isChangingConfigurations) {
            // we're rotating, maintain any active recordings
        } else {
            messageComposerViewModel.handle(MessageComposerAction.OnEntersBackground(views.composerLayout.text.toString()))
        }
    }

    private val attachmentFileActivityResultLauncher = registerStartForActivityResult {
        if (it.resultCode == Activity.RESULT_OK) {
            attachmentsHelper.onFileResult(it.data)
        }
    }

    private val attachmentContactActivityResultLauncher = registerStartForActivityResult {
        if (it.resultCode == Activity.RESULT_OK) {
            attachmentsHelper.onContactResult(it.data)
        }
    }

    private val attachmentMediaActivityResultLauncher = registerStartForActivityResult {
        if (it.resultCode == Activity.RESULT_OK) {
            attachmentsHelper.onMediaResult(it.data)
        }
    }

    private val attachmentCameraActivityResultLauncher = registerStartForActivityResult {
        if (it.resultCode == Activity.RESULT_OK) {
            attachmentsHelper.onCameraResult()
        }
    }

    private val attachmentCameraVideoActivityResultLauncher = registerStartForActivityResult {
        if (it.resultCode == Activity.RESULT_OK) {
            attachmentsHelper.onCameraVideoResult()
        }
    }

    private val contentAttachmentActivityResultLauncher = registerStartForActivityResult { activityResult ->
        val data = activityResult.data ?: return@registerStartForActivityResult
        if (activityResult.resultCode == Activity.RESULT_OK) {
            val sendData = AttachmentsPreviewActivity.getOutput(data)
            val keepOriginalSize = AttachmentsPreviewActivity.getKeepOriginalSize(data)
            timelineViewModel.handle(RoomDetailAction.SendMedia(sendData, !keepOriginalSize))
        }
    }

    private val emojiActivityResultLauncher = registerStartForActivityResult { activityResult ->
        if (activityResult.resultCode == Activity.RESULT_OK) {
            val eventId = EmojiReactionPickerActivity.getOutputEventId(activityResult.data)
            val reaction = EmojiReactionPickerActivity.getOutputReaction(activityResult.data)
            if (eventId != null && reaction != null) {
                timelineViewModel.handle(RoomDetailAction.SendReaction(eventId, reaction))
            }
        }
    }

    private val stickerActivityResultLauncher = registerStartForActivityResult { activityResult ->
        val data = activityResult.data ?: return@registerStartForActivityResult
        if (activityResult.resultCode == Activity.RESULT_OK) {
            WidgetActivity.getOutput(data).toModel<MessageStickerContent>()
                    ?.let { content ->
                        timelineViewModel.handle(RoomDetailAction.SendSticker(content))
                    }
        }
    }

    private val startCallActivityResultLauncher = registerForPermissionsResult { allGranted, deniedPermanently ->
        if (allGranted) {
            (timelineViewModel.pendingAction as? RoomDetailAction.StartCall)?.let {
                timelineViewModel.pendingAction = null
                timelineViewModel.handle(it)
            }
        } else {
            if (deniedPermanently) {
                activity?.onPermissionDeniedDialog(R.string.denied_permission_generic)
            }
            cleanUpAfterPermissionNotGranted()
        }
    }

// PRIVATE METHODS *****************************************************************************

    private fun setupRecyclerView() {
        timelineEventController.callback = this
        timelineEventController.timeline = timelineViewModel.timeline

        views.timelineRecyclerView.trackItemsVisibilityChange()
        layoutManager = object : LinearLayoutManager(context, RecyclerView.VERTICAL, true) {
            override fun onLayoutCompleted(state: RecyclerView.State?) {
                super.onLayoutCompleted(state)
                updateJumpToReadMarkerViewVisibility()
                jumpToBottomViewVisibilityManager.maybeShowJumpToBottomViewVisibilityWithDelay()
            }
        }
        val stateRestorer = LayoutManagerStateRestorer(layoutManager).register()
        scrollOnNewMessageCallback = ScrollOnNewMessageCallback(layoutManager, timelineEventController)
        scrollOnHighlightedEventCallback = ScrollOnHighlightedEventCallback(views.timelineRecyclerView, layoutManager, timelineEventController)
        views.timelineRecyclerView.layoutManager = layoutManager
        views.timelineRecyclerView.itemAnimator = null
        views.timelineRecyclerView.setHasFixedSize(true)
        modelBuildListener = OnModelBuildFinishedListener {
            it.dispatchTo(stateRestorer)
            it.dispatchTo(scrollOnNewMessageCallback)
            it.dispatchTo(scrollOnHighlightedEventCallback)
        }
        timelineEventController.addModelBuildListener(modelBuildListener)
        views.timelineRecyclerView.adapter = timelineEventController.adapter

        if (vectorPreferences.swipeToReplyIsEnabled()) {
            val quickReplyHandler = object : RoomMessageTouchHelperCallback.QuickReplayHandler {
                override fun performQuickReplyOnHolder(model: EpoxyModel<*>) {
                    (model as? AbsMessageItem)?.attributes?.informationData?.let {
                        val eventId = it.eventId
                        messageComposerViewModel.handle(MessageComposerAction.EnterReplyMode(eventId, views.composerLayout.text.toString()))
                    }
                }

                override fun canSwipeModel(model: EpoxyModel<*>): Boolean {
                    val canSendMessage = withState(messageComposerViewModel) {
                        it.canSendMessage
                    }
                    if (!canSendMessage.boolean()) {
                        return false
                    }
                    return when (model) {
                        is MessageFileItem,
                        is MessageAudioItem,
                        is MessageVoiceItem,
                        is MessageImageVideoItem,
                        is MessageTextItem -> {
                            return (model as AbsMessageItem).attributes.informationData.sendState == SendState.SYNCED
                        }
                        else               -> false
                    }
                }
            }
            val swipeCallback = RoomMessageTouchHelperCallback(requireContext(), R.drawable.ic_reply, quickReplyHandler)
            val touchHelper = ItemTouchHelper(swipeCallback)
            touchHelper.attachToRecyclerView(views.timelineRecyclerView)
        }
        views.timelineRecyclerView.addGlidePreloader(
                epoxyController = timelineEventController,
                requestManager = GlideApp.with(this),
                preloader = glidePreloader { requestManager, epoxyModel: MessageImageVideoItem, _ ->
                    imageContentRenderer.createGlideRequest(
                            epoxyModel.mediaData,
                            ImageContentRenderer.Mode.THUMBNAIL,
                            requestManager as GlideRequests
                    )
                })
    }

    private fun updateJumpToReadMarkerViewVisibility() {
        if (isThreadTimeLine()) return
        viewLifecycleOwner.lifecycleScope.launchWhenResumed {
            val state = timelineViewModel.awaitState()
            val showJumpToUnreadBanner = when (state.unreadState) {
                UnreadState.Unknown,
                UnreadState.HasNoUnread            -> false
                is UnreadState.ReadMarkerNotLoaded -> true
                is UnreadState.HasUnread           -> {
                    if (state.canShowJumpToReadMarker) {
                        val lastVisibleItem = layoutManager.findLastCompletelyVisibleItemPosition()
                        val positionOfReadMarker = withContext(Dispatchers.Default) {
                            timelineEventController.getPositionOfReadMarker()
                        }
                        if (positionOfReadMarker == null) {
                            false
                        } else {
                            positionOfReadMarker > lastVisibleItem
                        }
                    } else {
                        false
                    }
                }
            }
            views.jumpToReadMarkerView.isVisible = showJumpToUnreadBanner
        }
    }

    private fun setupComposer() {
        val composerEditText = views.composerLayout.views.composerEditText
        autoCompleter.setup(composerEditText)

        observerUserTyping()

        if (vectorPreferences.sendMessageWithEnter()) {
            // imeOptions="actionSend" only works with single line, so we remove multiline inputType
            composerEditText.inputType = composerEditText.inputType and EditorInfo.TYPE_TEXT_FLAG_MULTI_LINE.inv()
            composerEditText.imeOptions = EditorInfo.IME_ACTION_SEND
        }

        composerEditText.setOnEditorActionListener { v, actionId, keyEvent ->
            val imeActionId = actionId and EditorInfo.IME_MASK_ACTION
            if (EditorInfo.IME_ACTION_DONE == imeActionId || EditorInfo.IME_ACTION_SEND == imeActionId) {
                sendTextMessage(v.text)
                true
            }
            // Add external keyboard functionality (to send messages)
            else if (null != keyEvent &&
                    !keyEvent.isShiftPressed &&
                    keyEvent.keyCode == KeyEvent.KEYCODE_ENTER &&
                    resources.configuration.keyboard != Configuration.KEYBOARD_NOKEYS) {
                sendTextMessage(v.text)
                true
            } else false
        }

        views.composerLayout.views.composerEmojiButton.isVisible = vectorPreferences.showEmojiKeyboard()

        if (isThreadTimeLine() && timelineArgs.threadTimelineArgs?.startsThread == true) {
            // Show keyboard when the user started a thread
            views.composerLayout.views.composerEditText.showKeyboard(andRequestFocus = true)
        }
        views.composerLayout.callback = object : MessageComposerView.Callback {
            override fun onAddAttachment() {
                if (!::attachmentTypeSelector.isInitialized) {
                    attachmentTypeSelector = AttachmentTypeSelectorView(vectorBaseActivity, vectorBaseActivity.layoutInflater, this@TimelineFragment)
                    attachmentTypeSelector.setAttachmentVisibility(
                            AttachmentTypeSelectorView.Type.LOCATION,
                            vectorPreferences.isLocationSharingEnabled())
                    attachmentTypeSelector.setAttachmentVisibility(
                            AttachmentTypeSelectorView.Type.POLL, !isThreadTimeLine())
                }
                attachmentTypeSelector.show(views.composerLayout.views.attachmentButton)
            }

            override fun onSendMessage(text: CharSequence) {
                sendTextMessage(text)
            }

            override fun onCloseRelatedMessage() {
                messageComposerViewModel.handle(MessageComposerAction.EnterRegularMode(views.composerLayout.text.toString(), false))
            }

            override fun onRichContentSelected(contentUri: Uri): Boolean {
                return sendUri(contentUri)
            }

            override fun onTextChanged(text: CharSequence) {
                messageComposerViewModel.handle(MessageComposerAction.OnTextChanged(text))
            }
        }
    }

    private fun sendTextMessage(text: CharSequence) {
        if (lockSendButton) {
            Timber.w("Send button is locked")
            return
        }
        if (text.isNotBlank()) {
            // We collapse ASAP, if not there will be a slight annoying delay
            views.composerLayout.collapse(true)
            lockSendButton = true
            messageComposerViewModel.handle(MessageComposerAction.SendMessage(text, vectorPreferences.isMarkdownEnabled()))
            emojiPopup.dismiss()
        }
    }

    private fun observerUserTyping() {
        if (isThreadTimeLine()) return
        views.composerLayout.views.composerEditText.textChanges()
                .skipInitialValue()
                .debounce(300)
                .map { it.isNotEmpty() }
                .onEach {
                    Timber.d("Typing: User is typing: $it")
                    messageComposerViewModel.handle(MessageComposerAction.UserIsTyping(it))
                }
                .launchIn(viewLifecycleOwner.lifecycleScope)

        views.composerLayout.views.composerEditText.focusChanges()
                .onEach {
                    timelineViewModel.handle(RoomDetailAction.ComposerFocusChange(it))
                }
                .launchIn(viewLifecycleOwner.lifecycleScope)
    }

    private fun sendUri(uri: Uri): Boolean {
        val shareIntent = Intent(Intent.ACTION_SEND, uri)
        val isHandled = attachmentsHelper.handleShareIntent(requireContext(), shareIntent)
        if (!isHandled) {
            Toast.makeText(requireContext(), R.string.error_handling_incoming_share, Toast.LENGTH_SHORT).show()
        }
        return isHandled
    }

    override fun invalidate() = withState(timelineViewModel, messageComposerViewModel) { mainState, messageComposerState ->
        invalidateOptionsMenu()
        val summary = mainState.asyncRoomSummary()
        renderToolbar(summary)
        renderTypingMessageNotification(summary, mainState)
        views.removeJitsiWidgetView.render(mainState)
        if (mainState.hasFailedSending) {
            lazyLoadedViews.failedMessagesWarningView(inflateIfNeeded = true, createFailedMessagesWarningCallback())?.isVisible = true
        } else {
            lazyLoadedViews.failedMessagesWarningView(inflateIfNeeded = false)?.isVisible = false
        }
        val inviter = mainState.asyncInviter()
        if (summary?.membership == Membership.JOIN) {
            views.jumpToBottomView.count = summary.notificationCount
            views.jumpToBottomView.drawBadge = summary.hasUnreadMessages
            timelineEventController.update(mainState)
            lazyLoadedViews.inviteView(false)?.isVisible = false

            if (mainState.tombstoneEvent == null) {
                views.composerLayout.isInvisible = !messageComposerState.isComposerVisible
                views.voiceMessageRecorderView.isVisible = messageComposerState.isVoiceMessageRecorderVisible
                views.composerLayout.views.sendButton.isInvisible = !messageComposerState.isSendButtonVisible
                views.voiceMessageRecorderView.render(messageComposerState.voiceRecordingUiState)
                views.composerLayout.setRoomEncrypted(summary.isEncrypted)
                // views.composerLayout.alwaysShowSendButton = false
                when (messageComposerState.canSendMessage) {
                    CanSendStatus.Allowed                    -> {
                        NotificationAreaView.State.Hidden
                    }
                    CanSendStatus.NoPermission               -> {
                        NotificationAreaView.State.NoPermissionToPost
                    }
                    is CanSendStatus.UnSupportedE2eAlgorithm -> {
                        NotificationAreaView.State.UnsupportedAlgorithm(mainState.isAllowedToSetupEncryption)
                    }
                }.let {
                    views.notificationAreaView.render(it)
                }
            } else {
                views.hideComposerViews()
                views.notificationAreaView.render(NotificationAreaView.State.Tombstone(mainState.tombstoneEvent))
            }
        } else if (summary?.membership == Membership.INVITE && inviter != null) {
            views.hideComposerViews()
            lazyLoadedViews.inviteView(true)?.apply {
                callback = this@TimelineFragment
                isVisible = true
                render(inviter, VectorInviteView.Mode.LARGE, mainState.changeMembershipState)
                setOnClickListener(null)
            }
            Unit
        } else if (mainState.asyncInviter.complete) {
            vectorBaseActivity.finish()
        }
    }

    private fun FragmentTimelineBinding.hideComposerViews() {
        composerLayout.isVisible = false
        voiceMessageRecorderView.isVisible = false
    }

    private fun renderTypingMessageNotification(roomSummary: RoomSummary?, state: RoomDetailViewState) {
        if (!isThreadTimeLine() && roomSummary != null) {
            views.typingMessageView.isInvisible = state.typingUsers.isNullOrEmpty()
            state.typingUsers
                    ?.take(MAX_TYPING_MESSAGE_USERS_COUNT)
                    ?.let { senders -> views.typingMessageView.render(senders, avatarRenderer) }
        } else {
            views.typingMessageView.isInvisible = true
        }
    }

    private fun renderToolbar(roomSummary: RoomSummary?) {
        if (!isThreadTimeLine()) {
            views.includeRoomToolbar.roomToolbarContentView.isVisible = true
            views.includeThreadToolbar.roomToolbarThreadConstraintLayout.isVisible = false
            if (roomSummary == null) {
                views.includeRoomToolbar.roomToolbarContentView.isClickable = false
            } else {
                views.includeRoomToolbar.roomToolbarContentView.isClickable = roomSummary.membership == Membership.JOIN
                views.includeRoomToolbar.roomToolbarTitleView.text = roomSummary.displayName
                avatarRenderer.render(roomSummary.toMatrixItem(), views.includeRoomToolbar.roomToolbarAvatarImageView)
                val showPresence = roomSummary.isDirect
                views.includeRoomToolbar.roomToolbarPresenceImageView.render(showPresence, roomSummary.directUserPresence)
                val shieldView = if (showPresence) views.includeRoomToolbar.roomToolbarTitleShield else views.includeRoomToolbar.roomToolbarAvatarShield
                shieldView.render(roomSummary.roomEncryptionTrustLevel)
                views.includeRoomToolbar.roomToolbarPublicImageView.isVisible = roomSummary.isPublic && !roomSummary.isDirect
            }
        } else {
            views.includeRoomToolbar.roomToolbarContentView.isVisible = false
            views.includeThreadToolbar.roomToolbarThreadConstraintLayout.isVisible = true
            timelineArgs.threadTimelineArgs?.let {
                val matrixItem = MatrixItem.RoomItem(it.roomId, it.displayName, it.avatarUrl)
                avatarRenderer.render(matrixItem, views.includeThreadToolbar.roomToolbarThreadImageView)
                views.includeThreadToolbar.roomToolbarThreadShieldImageView.render(it.roomEncryptionTrustLevel)
                views.includeThreadToolbar.roomToolbarThreadSubtitleTextView.text = it.displayName
            }
            views.includeThreadToolbar.roomToolbarThreadTitleTextView.text = resources.getText(R.string.thread_timeline_title)
        }
    }

    private fun renderSendMessageResult(sendMessageResult: MessageComposerViewEvents.SendMessageResult) {
        when (sendMessageResult) {
            is MessageComposerViewEvents.SlashCommandLoading               -> {
                showLoading(null)
            }
            is MessageComposerViewEvents.SlashCommandError                 -> {
                displayCommandError(getString(R.string.command_problem_with_parameters, sendMessageResult.command.command))
            }
            is MessageComposerViewEvents.SlashCommandUnknown               -> {
                displayCommandError(getString(R.string.unrecognized_command, sendMessageResult.command))
            }
            is MessageComposerViewEvents.SlashCommandResultOk              -> {
                dismissLoadingDialog()
                views.composerLayout.setTextIfDifferent("")
                sendMessageResult.messageRes?.let { showSnackWithMessage(getString(it)) }
            }
            is MessageComposerViewEvents.SlashCommandResultError           -> {
                dismissLoadingDialog()
                displayCommandError(errorFormatter.toHumanReadable(sendMessageResult.throwable))
            }
            is MessageComposerViewEvents.SlashCommandNotImplemented        -> {
                displayCommandError(getString(R.string.not_implemented))
            }
            is MessageComposerViewEvents.SlashCommandNotSupportedInThreads -> {
                displayCommandError(getString(R.string.command_not_supported_in_threads, sendMessageResult.command.command))
            }
        }

        lockSendButton = false
    }

    private fun displayCommandError(message: String) {
        MaterialAlertDialogBuilder(requireActivity())
                .setTitle(R.string.command_error)
                .setMessage(message)
                .setPositiveButton(R.string.ok, null)
                .show()
    }

    private fun displayE2eError(withHeldCode: WithHeldCode?) {
        val msgId = when (withHeldCode) {
            WithHeldCode.BLACKLISTED -> R.string.crypto_error_withheld_blacklisted
            WithHeldCode.UNVERIFIED  -> R.string.crypto_error_withheld_unverified
            WithHeldCode.UNAUTHORISED,
            WithHeldCode.UNAVAILABLE -> R.string.crypto_error_withheld_generic
            else                     -> R.string.notice_crypto_unable_to_decrypt_friendly_desc
        }
        MaterialAlertDialogBuilder(requireActivity())
                .setMessage(msgId)
                .setPositiveButton(R.string.ok, null)
                .show()
    }

    private fun promptReasonToReportContent(action: EventSharedAction.ReportContentCustom) {
        val inflater = requireActivity().layoutInflater
        val layout = inflater.inflate(R.layout.dialog_report_content, null)
        val views = DialogReportContentBinding.bind(layout)

        MaterialAlertDialogBuilder(requireActivity())
                .setTitle(R.string.report_content_custom_title)
                .setView(layout)
                .setPositiveButton(R.string.report_content_custom_submit) { _, _ ->
                    val reason = views.dialogReportContentInput.text.toString()
                    timelineViewModel.handle(RoomDetailAction.ReportContent(action.eventId, action.senderId, reason))
                }
                .setNegativeButton(R.string.action_cancel, null)
                .show()
    }

    private fun promptConfirmationToRedactEvent(action: EventSharedAction.Redact) {
        ConfirmationDialogBuilder
                .show(
                        activity = requireActivity(),
                        askForReason = action.askForReason,
                        confirmationRes = action.dialogDescriptionRes,
                        positiveRes = R.string.action_remove,
                        reasonHintRes = R.string.delete_event_dialog_reason_hint,
                        titleRes = action.dialogTitleRes
                ) { reason ->
                    timelineViewModel.handle(RoomDetailAction.RedactAction(action.eventId, reason))
                }
    }

    private fun displayRoomDetailActionFailure(result: RoomDetailViewEvents.ActionFailure) {
        MaterialAlertDialogBuilder(requireActivity())
                .setTitle(R.string.dialog_title_error)
                .setMessage(errorFormatter.toHumanReadable(result.throwable))
                .setPositiveButton(R.string.ok, null)
                .show()
    }

    private fun displayRoomDetailActionSuccess(result: RoomDetailViewEvents.ActionSuccess) {
        when (val data = result.action) {
            is RoomDetailAction.ReportContent             -> {
                when {
                    data.spam          -> {
                        MaterialAlertDialogBuilder(requireActivity(), R.style.ThemeOverlay_Vector_MaterialAlertDialog_NegativeDestructive)
                                .setTitle(R.string.content_reported_as_spam_title)
                                .setMessage(R.string.content_reported_as_spam_content)
                                .setPositiveButton(R.string.ok, null)
                                .setNegativeButton(R.string.block_user) { _, _ ->
                                    timelineViewModel.handle(RoomDetailAction.IgnoreUser(data.senderId))
                                }
                                .show()
                    }
                    data.inappropriate -> {
                        MaterialAlertDialogBuilder(requireActivity(), R.style.ThemeOverlay_Vector_MaterialAlertDialog_NegativeDestructive)
                                .setTitle(R.string.content_reported_as_inappropriate_title)
                                .setMessage(R.string.content_reported_as_inappropriate_content)
                                .setPositiveButton(R.string.ok, null)
                                .setNegativeButton(R.string.block_user) { _, _ ->
                                    timelineViewModel.handle(RoomDetailAction.IgnoreUser(data.senderId))
                                }
                                .show()
                    }
                    else               -> {
                        MaterialAlertDialogBuilder(requireActivity(), R.style.ThemeOverlay_Vector_MaterialAlertDialog_NegativeDestructive)
                                .setTitle(R.string.content_reported_title)
                                .setMessage(R.string.content_reported_content)
                                .setPositiveButton(R.string.ok, null)
                                .setNegativeButton(R.string.block_user) { _, _ ->
                                    timelineViewModel.handle(RoomDetailAction.IgnoreUser(data.senderId))
                                }
                                .show()
                    }
                }
            }
            is RoomDetailAction.RequestVerification       -> {
                Timber.v("## SAS RequestVerification action")
                VerificationBottomSheet.withArgs(
                        timelineArgs.roomId,
                        data.userId
                ).show(parentFragmentManager, "REQ")
            }
            is RoomDetailAction.AcceptVerificationRequest -> {
                Timber.v("## SAS AcceptVerificationRequest action")
                VerificationBottomSheet.withArgs(
                        timelineArgs.roomId,
                        data.otherUserId,
                        data.transactionId
                ).show(parentFragmentManager, "REQ")
            }
            is RoomDetailAction.ResumeVerification        -> {
                val otherUserId = data.otherUserId ?: return
                VerificationBottomSheet.withArgs(
                        roomId = timelineArgs.roomId,
                        otherUserId = otherUserId,
                        transactionId = data.transactionId,
                ).show(parentFragmentManager, "REQ")
            }
            else                                          -> Unit
        }
    }

    // TimelineEventController.Callback ************************************************************
    override fun onUrlClicked(url: String, title: String): Boolean {
        viewLifecycleOwner.lifecycleScope.launch {
            val isManaged = permalinkHandler
                    .launch(requireActivity(), url, object : NavigationInterceptor {
                        override fun navToRoom(roomId: String?, eventId: String?, deepLink: Uri?, rootThreadEventId: String?): Boolean {
                            // Same room?
                            if (roomId != timelineArgs.roomId) return false
                            // Navigation to same room
                            if (!isThreadTimeLine()) {
                                if (rootThreadEventId != null && userPreferencesProvider.areThreadMessagesEnabled()) {
                                    // Thread link, so PermalinkHandler will handle the navigation
                                    return false
                                }
                                return if (eventId == null) {
                                    showSnackWithMessage(getString(R.string.navigate_to_room_when_already_in_the_room))
                                    true
                                } else {
                                    // Highlight and scroll to this event
                                    timelineViewModel.handle(RoomDetailAction.NavigateToEvent(eventId, true))
                                    true
                                }
                            } else {
                                return if (rootThreadEventId == getRootThreadEventId() && eventId == null) {
                                    showSnackWithMessage(getString(R.string.navigate_to_thread_when_already_in_the_thread))
                                    true
                                } else if (rootThreadEventId == getRootThreadEventId() && eventId != null) {
                                    // we are in the same thread
                                    timelineViewModel.handle(RoomDetailAction.NavigateToEvent(eventId, true))
                                    true
                                } else {
                                    false
                                }
                            }
                        }

                        override fun navToMemberProfile(userId: String, deepLink: Uri): Boolean {
                            openRoomMemberProfile(userId)
                            return true
                        }
                    })
            if (!isManaged) {
                if (title.isValidUrl() && url.isValidUrl() && URL(title).host != URL(url).host) {
                    MaterialAlertDialogBuilder(requireActivity(), R.style.ThemeOverlay_Vector_MaterialAlertDialog_NegativeDestructive)
                            .setTitle(R.string.external_link_confirmation_title)
                            .setMessage(
                                    getString(R.string.external_link_confirmation_message, title, url)
                                            .toSpannable()
                                            .colorizeMatchingText(url, colorProvider.getColorFromAttribute(R.attr.vctr_content_tertiary))
                                            .colorizeMatchingText(title, colorProvider.getColorFromAttribute(R.attr.vctr_content_tertiary))
                            )
                            .setPositiveButton(R.string._continue) { _, _ ->
                                openUrlInExternalBrowser(requireContext(), url)
                            }
                            .setNegativeButton(R.string.action_cancel, null)
                            .show()
                } else {
                    // Open in external browser, in a new Tab
                    openUrlInExternalBrowser(requireContext(), url)
                }
            }
        }
        // In fact it is always managed
        return true
    }

    override fun onUrlLongClicked(url: String): Boolean {
        if (url != getString(R.string.edited_suffix) && url.isValidUrl()) {
            // Copy the url to the clipboard
            copyToClipboard(requireContext(), url, true, R.string.link_copied_to_clipboard)
        }
        return true
    }

    override fun onEventVisible(event: TimelineEvent) {
        timelineViewModel.handle(RoomDetailAction.TimelineEventTurnsVisible(event))
    }

    override fun onEventInvisible(event: TimelineEvent) {
        timelineViewModel.handle(RoomDetailAction.TimelineEventTurnsInvisible(event))
    }

    override fun onEncryptedMessageClicked(informationData: MessageInformationData, view: View) {
        vectorBaseActivity.notImplemented("encrypted message click")
    }

    override fun onImageMessageClicked(messageImageContent: MessageImageInfoContent,
                                       mediaData: ImageContentRenderer.Data,
                                       view: View,
                                       inMemory: List<AttachmentData>) {
        navigator.openMediaViewer(
                activity = requireActivity(),
                roomId = timelineArgs.roomId,
                mediaData = mediaData,
                view = view,
                inMemory = inMemory
        ) { pairs ->
            pairs.add(Pair(views.roomToolbar, ViewCompat.getTransitionName(views.roomToolbar) ?: ""))
            pairs.add(Pair(views.composerLayout, ViewCompat.getTransitionName(views.composerLayout) ?: ""))
        }
    }

    override fun onVideoMessageClicked(messageVideoContent: MessageVideoContent, mediaData: VideoContentRenderer.Data, view: View) {
        navigator.openMediaViewer(
                activity = requireActivity(),
                roomId = timelineArgs.roomId,
                mediaData = mediaData,
                view = view
        ) { pairs ->
            pairs.add(Pair(views.roomToolbar, ViewCompat.getTransitionName(views.roomToolbar) ?: ""))
            pairs.add(Pair(views.composerLayout, ViewCompat.getTransitionName(views.composerLayout) ?: ""))
        }
    }

    private fun cleanUpAfterPermissionNotGranted() {
        // Reset all pending data
        timelineViewModel.pendingAction = null
        attachmentsHelper.pendingType = null
    }

    override fun onLoadMore(direction: Timeline.Direction) {
        timelineViewModel.handle(RoomDetailAction.LoadMoreTimelineEvents(direction))
    }

    override fun onAddMoreReaction(event: TimelineEvent) {
        openEmojiReactionPicker(event.eventId)
    }

    override fun onEventCellClicked(informationData: MessageInformationData, messageContent: Any?, view: View, isRootThreadEvent: Boolean) {
        when (messageContent) {
            is MessageVerificationRequestContent -> {
                timelineViewModel.handle(RoomDetailAction.ResumeVerification(informationData.eventId, null))
            }
            is MessageWithAttachmentContent      -> {
                val action = RoomDetailAction.DownloadOrOpen(informationData.eventId, informationData.senderId, messageContent)
                timelineViewModel.handle(action)
            }
            is EncryptedEventContent             -> {
                timelineViewModel.handle(RoomDetailAction.TapOnFailedToDecrypt(informationData.eventId))
            }
            is MessageLocationContent            -> {
                handleShowLocationPreview(messageContent, informationData.senderId)
            }
            else                                 -> {
                val handled = onThreadSummaryClicked(informationData.eventId, isRootThreadEvent)
                if (!handled) {
                    Timber.d("No click action defined for this message content")
                }
            }
        }
    }

    override fun onEventLongClicked(informationData: MessageInformationData, messageContent: Any?, view: View): Boolean {
        view.performHapticFeedback(HapticFeedbackConstants.LONG_PRESS)
        val roomId = timelineArgs.roomId
        this.view?.hideKeyboard()

        MessageActionsBottomSheet
                .newInstance(roomId, informationData, isThreadTimeLine())
                .show(requireActivity().supportFragmentManager, "MESSAGE_CONTEXTUAL_ACTIONS")

        return true
    }

    private fun handleCancelSend(action: EventSharedAction.Cancel) {
        if (action.force) {
            timelineViewModel.handle(RoomDetailAction.CancelSend(action.eventId, true))
        } else {
            MaterialAlertDialogBuilder(requireContext())
                    .setTitle(R.string.dialog_title_confirmation)
                    .setMessage(getString(R.string.event_status_cancel_sending_dialog_message))
                    .setNegativeButton(R.string.no, null)
                    .setPositiveButton(R.string.yes) { _, _ ->
                        timelineViewModel.handle(RoomDetailAction.CancelSend(action.eventId, false))
                    }
                    .show()
        }
    }

    override fun onThreadSummaryClicked(eventId: String, isRootThreadEvent: Boolean): Boolean {
        return if (vectorPreferences.areThreadMessagesEnabled() && isRootThreadEvent && !isThreadTimeLine()) {
            navigateToThreadTimeline(eventId)
            true
        } else {
            false
        }
    }

    override fun onAvatarClicked(informationData: MessageInformationData) {
        // roomDetailViewModel.handle(RoomDetailAction.RequestVerification(informationData.userId))
        openRoomMemberProfile(informationData.senderId)
    }

    private fun openRoomMemberProfile(userId: String) {
        navigator.openRoomMemberProfile(userId = userId, roomId = timelineArgs.roomId, context = requireActivity())
    }

    override fun onMemberNameClicked(informationData: MessageInformationData) {
        insertUserDisplayNameInTextEditor(informationData.senderId)
    }

    override fun onClickOnReactionPill(informationData: MessageInformationData, reaction: String, on: Boolean) {
        if (on) {
            // we should test the current real state of reaction on this event
            timelineViewModel.handle(RoomDetailAction.SendReaction(informationData.eventId, reaction))
        } else {
            // I need to redact a reaction
            timelineViewModel.handle(RoomDetailAction.UndoReaction(informationData.eventId, reaction))
        }
    }

    override fun onLongClickOnReactionPill(informationData: MessageInformationData, reaction: String) {
        ViewReactionsBottomSheet.newInstance(timelineArgs.roomId, informationData)
                .show(requireActivity().supportFragmentManager, "DISPLAY_REACTIONS")
    }

    override fun onEditedDecorationClicked(informationData: MessageInformationData) {
        ViewEditHistoryBottomSheet.newInstance(timelineArgs.roomId, informationData)
                .show(requireActivity().supportFragmentManager, "DISPLAY_EDITS")
    }

    override fun onTimelineItemAction(itemAction: RoomDetailAction) {
        timelineViewModel.handle(itemAction)
    }

    override fun getPreviewUrlRetriever(): PreviewUrlRetriever {
        return timelineViewModel.previewUrlRetriever
    }

    override fun onRoomCreateLinkClicked(url: String) {
        viewLifecycleOwner.lifecycleScope.launchWhenResumed {
            permalinkHandler
                    .launch(requireContext(), url, object : NavigationInterceptor {
                        override fun navToRoom(roomId: String?, eventId: String?, deepLink: Uri?, rootThreadEventId: String?): Boolean {
                            requireActivity().finish()
                            return false
                        }
                    })
        }
    }

    override fun onReadReceiptsClicked(readReceipts: List<ReadReceiptData>) {
        DisplayReadReceiptsBottomSheet.newInstance(readReceipts)
                .show(requireActivity().supportFragmentManager, "DISPLAY_READ_RECEIPTS")
    }

    override fun onReadMarkerVisible() {
        timelineViewModel.handle(RoomDetailAction.EnterTrackingUnreadMessagesState)
    }

    override fun onPreviewUrlClicked(url: String) {
        onUrlClicked(url, url)
    }

    override fun onPreviewUrlCloseClicked(eventId: String, url: String) {
        timelineViewModel.handle(RoomDetailAction.DoNotShowPreviewUrlFor(eventId, url))
    }

    override fun onPreviewUrlImageClicked(sharedView: View?, mxcUrl: String?, title: String?) {
        navigator.openBigImageViewer(requireActivity(), sharedView, mxcUrl, title)
    }

    override fun onVoiceControlButtonClicked(eventId: String, messageAudioContent: MessageAudioContent) {
        messageComposerViewModel.handle(MessageComposerAction.PlayOrPauseVoicePlayback(eventId, messageAudioContent))
    }

    override fun onVoiceWaveformTouchedUp(eventId: String, duration: Int, percentage: Float) {
        messageComposerViewModel.handle(MessageComposerAction.VoiceWaveformTouchedUp(eventId, duration, percentage))
    }

    override fun onVoiceWaveformMovedTo(eventId: String, duration: Int, percentage: Float) {
        messageComposerViewModel.handle(MessageComposerAction.VoiceWaveformMovedTo(eventId, duration, percentage))
    }

    override fun onAudioSeekBarMovedTo(eventId: String, duration: Int, percentage: Float) {
        messageComposerViewModel.handle(MessageComposerAction.AudioSeekBarMovedTo(eventId, duration, percentage))
    }

    private fun onShareActionClicked(action: EventSharedAction.Share) {
        when (action.messageContent) {
            is MessageTextContent           -> shareText(requireContext(), action.messageContent.body)
            is MessageLocationContent       -> {
                action.messageContent.toLocationData()?.let {
                    openLocation(requireActivity(), it.latitude, it.longitude)
                }
            }
            is MessageWithAttachmentContent -> {
                lifecycleScope.launch {
                    val result = runCatching { session.fileService().downloadFile(messageContent = action.messageContent) }
                    if (!isAdded) return@launch
                    result.fold(
                            { shareMedia(requireContext(), it, getMimeTypeFromUri(requireContext(), it.toUri())) },
                            { showErrorInSnackbar(it) }
                    )
                }
            }
        }
    }

    private val saveActionActivityResultLauncher = registerForPermissionsResult { allGranted, deniedPermanently ->
        if (allGranted) {
            sharedActionViewModel.pendingAction?.let {
                handleActions(it)
                sharedActionViewModel.pendingAction = null
            }
        } else {
            if (deniedPermanently) {
                activity?.onPermissionDeniedDialog(R.string.denied_permission_generic)
            }
            cleanUpAfterPermissionNotGranted()
        }
    }

    private fun onSaveActionClicked(action: EventSharedAction.Save) {
        if (Build.VERSION.SDK_INT < Build.VERSION_CODES.Q &&
                !checkPermissions(PERMISSIONS_FOR_WRITING_FILES, requireActivity(), saveActionActivityResultLauncher)) {
            sharedActionViewModel.pendingAction = action
            return
        }
        session.coroutineScope.launch {
            val result = runCatching { session.fileService().downloadFile(messageContent = action.messageContent) }
            if (!isAdded) return@launch
            result.mapCatching {
                saveMedia(
                        context = requireContext(),
                        file = it,
                        title = action.messageContent.body,
                        mediaMimeType = action.messageContent.mimeType ?: getMimeTypeFromUri(requireContext(), it.toUri()),
                        notificationUtils = notificationUtils
                )
            }
                    .onFailure {
                        if (!isAdded) return@onFailure
                        showErrorInSnackbar(it)
                    }
        }
    }

    private fun handleActions(action: EventSharedAction) {
        when (action) {
            is EventSharedAction.OpenUserProfile            -> {
                openRoomMemberProfile(action.userId)
            }
            is EventSharedAction.AddReaction                -> {
                openEmojiReactionPicker(action.eventId)
            }
            is EventSharedAction.ViewReactions              -> {
                ViewReactionsBottomSheet.newInstance(timelineArgs.roomId, action.messageInformationData)
                        .show(requireActivity().supportFragmentManager, "DISPLAY_REACTIONS")
            }
            is EventSharedAction.Copy                       -> {
                // I need info about the current selected message :/
                copyToClipboard(requireContext(), action.content, false)
                showSnackWithMessage(getString(R.string.copied_to_clipboard))
            }
            is EventSharedAction.Redact                     -> {
                promptConfirmationToRedactEvent(action)
            }
            is EventSharedAction.Share                      -> {
                onShareActionClicked(action)
            }
            is EventSharedAction.Save                       -> {
                onSaveActionClicked(action)
            }
            is EventSharedAction.ViewEditHistory            -> {
                onEditedDecorationClicked(action.messageInformationData)
            }
            is EventSharedAction.ViewSource                 -> {
                JSonViewerDialog.newInstance(
                        action.content,
                        -1,
                        createJSonViewerStyleProvider(colorProvider)
                ).show(childFragmentManager, "JSON_VIEWER")
            }
            is EventSharedAction.ViewDecryptedSource        -> {
                JSonViewerDialog.newInstance(
                        action.content,
                        -1,
                        createJSonViewerStyleProvider(colorProvider)
                ).show(childFragmentManager, "JSON_VIEWER")
            }
            is EventSharedAction.QuickReact                 -> {
                // eventId,ClickedOn,Add
                timelineViewModel.handle(RoomDetailAction.UpdateQuickReactAction(action.eventId, action.clickedOn, action.add))
            }
            is EventSharedAction.Edit                       -> {
                if (action.eventType in EventType.POLL_START) {
                    navigator.openCreatePoll(requireContext(), timelineArgs.roomId, action.eventId, PollMode.EDIT)
                } else if (withState(messageComposerViewModel) { it.isVoiceMessageIdle }) {
                    messageComposerViewModel.handle(MessageComposerAction.EnterEditMode(action.eventId, views.composerLayout.text.toString()))
                } else {
                    requireActivity().toast(R.string.error_voice_message_cannot_reply_or_edit)
                }
            }
            is EventSharedAction.Quote                      -> {
                messageComposerViewModel.handle(MessageComposerAction.EnterQuoteMode(action.eventId, views.composerLayout.text.toString()))
            }
            is EventSharedAction.Reply                      -> {
                if (withState(messageComposerViewModel) { it.isVoiceMessageIdle }) {
                    messageComposerViewModel.handle(MessageComposerAction.EnterReplyMode(action.eventId, views.composerLayout.text.toString()))
                } else {
                    requireActivity().toast(R.string.error_voice_message_cannot_reply_or_edit)
                }
            }
            is EventSharedAction.ReplyInThread              -> {
                if (withState(messageComposerViewModel) { it.isVoiceMessageIdle }) {
                    onReplyInThreadClicked(action)
                } else {
                    requireActivity().toast(R.string.error_voice_message_cannot_reply_or_edit)
                }
            }
            is EventSharedAction.ViewInRoom                 -> {
                if (withState(messageComposerViewModel) { it.isVoiceMessageIdle }) {
                    handleViewInRoomAction()
                } else {
                    requireActivity().toast(R.string.error_voice_message_cannot_reply_or_edit)
                }
            }
            is EventSharedAction.CopyPermalink              -> {
                val permalink = session.permalinkService().createPermalink(timelineArgs.roomId, action.eventId)
                copyToClipboard(requireContext(), permalink, false)
                showSnackWithMessage(getString(R.string.copied_to_clipboard))
            }
            is EventSharedAction.Resend                     -> {
                timelineViewModel.handle(RoomDetailAction.ResendMessage(action.eventId))
            }
            is EventSharedAction.Remove                     -> {
                timelineViewModel.handle(RoomDetailAction.RemoveFailedEcho(action.eventId))
            }
            is EventSharedAction.Cancel                     -> {
                handleCancelSend(action)
            }
            is EventSharedAction.ReportContentSpam          -> {
                timelineViewModel.handle(RoomDetailAction.ReportContent(
                        action.eventId, action.senderId, "This message is spam", spam = true))
            }
            is EventSharedAction.ReportContentInappropriate -> {
                timelineViewModel.handle(RoomDetailAction.ReportContent(
                        action.eventId, action.senderId, "This message is inappropriate", inappropriate = true))
            }
            is EventSharedAction.ReportContentCustom        -> {
                promptReasonToReportContent(action)
            }
            is EventSharedAction.IgnoreUser                 -> {
                action.senderId?.let { askConfirmationToIgnoreUser(it) }
            }
            is EventSharedAction.OnUrlClicked               -> {
                onUrlClicked(action.url, action.title)
            }
            is EventSharedAction.OnUrlLongClicked           -> {
                onUrlLongClicked(action.url)
            }
            is EventSharedAction.ReRequestKey               -> {
                timelineViewModel.handle(RoomDetailAction.ReRequestKeys(action.eventId))
            }
            is EventSharedAction.UseKeyBackup               -> {
                context?.let {
                    startActivity(KeysBackupRestoreActivity.intent(it))
                }
            }
            is EventSharedAction.EndPoll                    -> {
                askConfirmationToEndPoll(action.eventId)
            }
            is EventSharedAction.ReportContent              -> Unit /* Not clickable */
            EventSharedAction.Separator                     -> Unit /* Not clickable */
        }
    }

    private fun openEmojiReactionPicker(eventId: String) {
        emojiActivityResultLauncher.launch(EmojiReactionPickerActivity.intent(requireContext(), eventId))
    }

    private fun askConfirmationToEndPoll(eventId: String) {
        MaterialAlertDialogBuilder(requireContext(), R.style.ThemeOverlay_Vector_MaterialAlertDialog)
                .setTitle(R.string.end_poll_confirmation_title)
                .setMessage(R.string.end_poll_confirmation_description)
                .setNegativeButton(R.string.action_cancel, null)
                .setPositiveButton(R.string.end_poll_confirmation_approve_button) { _, _ ->
                    timelineViewModel.handle(RoomDetailAction.EndPoll(eventId))
                }
                .show()
    }

    private fun askConfirmationToIgnoreUser(senderId: String) {
        MaterialAlertDialogBuilder(requireContext(), R.style.ThemeOverlay_Vector_MaterialAlertDialog_Destructive)
                .setTitle(R.string.room_participants_action_ignore_title)
                .setMessage(R.string.room_participants_action_ignore_prompt_msg)
                .setNegativeButton(R.string.action_cancel, null)
                .setPositiveButton(R.string.room_participants_action_ignore) { _, _ ->
                    timelineViewModel.handle(RoomDetailAction.IgnoreUser(senderId))
                }
                .show()
    }

    /**
     * Insert a user displayName in the message editor.
     *
     * @param userId the userId.
     */
    @SuppressLint("SetTextI18n")
    private fun insertUserDisplayNameInTextEditor(userId: String) {
        val startToCompose = views.composerLayout.text.isNullOrBlank()

        if (startToCompose &&
                userId == session.myUserId) {
            // Empty composer, current user: start an emote
            views.composerLayout.views.composerEditText.setText(Command.EMOTE.command + " ")
            views.composerLayout.views.composerEditText.setSelection(Command.EMOTE.command.length + 1)
        } else {
            val roomMember = timelineViewModel.getMember(userId)
            // TODO move logic outside of fragment
            (roomMember?.displayName ?: userId)
                    .let { sanitizeDisplayName(it) }
                    .let { displayName ->
                        buildSpannedString {
                            append(displayName)
                            setSpan(
                                    PillImageSpan(
                                            glideRequests,
                                            avatarRenderer,
                                            requireContext(),
                                            MatrixItem.UserItem(userId, displayName, roomMember?.avatarUrl)
                                    )
                                            .also { it.bind(views.composerLayout.views.composerEditText) },
                                    0,
                                    displayName.length,
                                    Spannable.SPAN_EXCLUSIVE_EXCLUSIVE
                            )
                            append(if (startToCompose) ": " else " ")
                        }.let { pill ->
                            if (startToCompose) {
                                if (displayName.startsWith("/")) {
                                    // Ensure displayName will not be interpreted as a Slash command
                                    views.composerLayout.views.composerEditText.append("\\")
                                }
                                views.composerLayout.views.composerEditText.append(pill)
                            } else {
                                views.composerLayout.views.composerEditText.text?.insert(views.composerLayout.views.composerEditText.selectionStart, pill)
                            }
                        }
                    }
        }
        focusComposerAndShowKeyboard()
    }

    private fun focusComposerAndShowKeyboard() {
        if (views.composerLayout.isVisible) {
            views.composerLayout.views.composerEditText.showKeyboard(andRequestFocus = true)
        }
    }

    private fun showSnackWithMessage(message: String) {
        view?.showOptimizedSnackbar(message)
    }

    private fun showDialogWithMessage(message: String) {
        MaterialAlertDialogBuilder(requireContext())
                .setMessage(message)
                .setPositiveButton(getString(R.string.ok), null)
                .show()
    }

    private fun onReplyInThreadClicked(action: EventSharedAction.ReplyInThread) {
        if (vectorPreferences.areThreadMessagesEnabled()) {
            navigateToThreadTimeline(action.eventId, action.startsThread)
        } else {
            displayThreadsBetaOptInDialog()
        }
    }

    /**
     * Navigate to Threads timeline for the specified rootThreadEventId
     * using the ThreadsActivity
     */

    private fun navigateToThreadTimeline(rootThreadEventId: String, startsThread: Boolean = false) {
        analyticsTracker.capture(Interaction.Name.MobileRoomThreadSummaryItem.toAnalyticsInteraction())
        context?.let {
            val roomThreadDetailArgs = ThreadTimelineArgs(
                    startsThread = startsThread,
                    roomId = timelineArgs.roomId,
                    displayName = timelineViewModel.getRoomSummary()?.displayName,
                    avatarUrl = timelineViewModel.getRoomSummary()?.avatarUrl,
                    roomEncryptionTrustLevel = timelineViewModel.getRoomSummary()?.roomEncryptionTrustLevel,
                    rootThreadEventId = rootThreadEventId)
            navigator.openThread(it, roomThreadDetailArgs)
        }
    }

    private fun displayThreadsBetaOptInDialog() {
            activity?.let {
                MaterialAlertDialogBuilder(it)
                        .setTitle(R.string.threads_beta_enable_notice_title)
                        .setMessage(threadsManager.getBetaEnableThreadsMessage())
                        .setCancelable(true)
                        .setNegativeButton(R.string.action_not_now) { _, _ -> }
                        .setPositiveButton(R.string.action_try_it_out) { _, _ ->
                            threadsManager.enableThreadsAndRestart(it)
                        }
                        .show()
                        ?.findViewById<TextView>(android.R.id.message)
                        ?.apply {
                            linksClickable = true
                            movementMethod = LinkMovementMethod.getInstance()
                        }
            }
        }

    /**
     * Navigate to Threads list for the current room
     * using the ThreadsActivity
     */

    private fun navigateToThreadList() {
        analyticsTracker.capture(Interaction.Name.MobileRoomThreadListButton.toAnalyticsInteraction())
        context?.let {
            val roomThreadDetailArgs = ThreadTimelineArgs(
                    roomId = timelineArgs.roomId,
                    displayName = timelineViewModel.getRoomSummary()?.displayName,
                    roomEncryptionTrustLevel = timelineViewModel.getRoomSummary()?.roomEncryptionTrustLevel,
                    avatarUrl = timelineViewModel.getRoomSummary()?.avatarUrl)
            navigator.openThreadList(it, roomThreadDetailArgs)
        }
    }

    // VectorInviteView.Callback
    override fun onAcceptInvite() {
        timelineViewModel.handle(RoomDetailAction.AcceptInvite)
    }

    override fun onRejectInvite() {
        timelineViewModel.handle(RoomDetailAction.RejectInvite)
    }

    private fun onJumpToReadMarkerClicked() = withState(timelineViewModel) {
        if (it.unreadState is UnreadState.HasUnread) {
            timelineViewModel.handle(RoomDetailAction.NavigateToEvent(it.unreadState.firstUnreadEventId, false))
        }
        if (it.unreadState is UnreadState.ReadMarkerNotLoaded) {
            timelineViewModel.handle(RoomDetailAction.NavigateToEvent(it.unreadState.readMarkerId, false))
        }
    }

    // AttachmentTypeSelectorView.Callback
    private val typeSelectedActivityResultLauncher = registerForPermissionsResult { allGranted, deniedPermanently ->
        if (allGranted) {
            val pendingType = attachmentsHelper.pendingType
            if (pendingType != null) {
                attachmentsHelper.pendingType = null
                launchAttachmentProcess(pendingType)
            }
        } else {
            if (deniedPermanently) {
                activity?.onPermissionDeniedDialog(R.string.denied_permission_generic)
            }
            cleanUpAfterPermissionNotGranted()
        }
    }

    override fun onTypeSelected(type: AttachmentTypeSelectorView.Type) {
        if (checkPermissions(type.permissions, requireActivity(), typeSelectedActivityResultLauncher)) {
            launchAttachmentProcess(type)
        } else {
            attachmentsHelper.pendingType = type
        }
    }

    private fun launchAttachmentProcess(type: AttachmentTypeSelectorView.Type) {
        when (type) {
            AttachmentTypeSelectorView.Type.CAMERA   -> attachmentsHelper.openCamera(
                    activity = requireActivity(),
                    vectorPreferences = vectorPreferences,
                    cameraActivityResultLauncher = attachmentCameraActivityResultLauncher,
                    cameraVideoActivityResultLauncher = attachmentCameraVideoActivityResultLauncher
            )
            AttachmentTypeSelectorView.Type.FILE     -> attachmentsHelper.selectFile(attachmentFileActivityResultLauncher)
            AttachmentTypeSelectorView.Type.GALLERY  -> attachmentsHelper.selectGallery(attachmentMediaActivityResultLauncher)
            AttachmentTypeSelectorView.Type.CONTACT  -> attachmentsHelper.selectContact(attachmentContactActivityResultLauncher)
            AttachmentTypeSelectorView.Type.STICKER  -> timelineViewModel.handle(RoomDetailAction.SelectStickerAttachment)
            AttachmentTypeSelectorView.Type.POLL     -> navigator.openCreatePoll(requireContext(), timelineArgs.roomId, null, PollMode.CREATE)
            AttachmentTypeSelectorView.Type.LOCATION -> {
                navigator
                        .openLocationSharing(
                                context = requireContext(),
                                roomId = timelineArgs.roomId,
                                mode = LocationSharingMode.STATIC_SHARING,
                                initialLocationData = null,
                                locationOwnerId = session.myUserId
                        )
            }
        }
    }

    // AttachmentsHelper.Callback
    override fun onContentAttachmentsReady(attachments: List<ContentAttachmentData>) {
        val grouped = attachments.toGroupedContentAttachmentData()
        if (grouped.notPreviewables.isNotEmpty()) {
            // Send the not previewable attachments right now (?)
            timelineViewModel.handle(RoomDetailAction.SendMedia(grouped.notPreviewables, false))
        }
        if (grouped.previewables.isNotEmpty()) {
            val intent = AttachmentsPreviewActivity.newIntent(requireContext(), AttachmentsPreviewArgs(grouped.previewables))
            contentAttachmentActivityResultLauncher.launch(intent)
        }
    }

    override fun onAttachmentsProcessFailed() {
        Toast.makeText(requireContext(), R.string.error_attachment, Toast.LENGTH_SHORT).show()
    }

    override fun onContactAttachmentReady(contactAttachment: ContactAttachment) {
        super.onContactAttachmentReady(contactAttachment)
        val formattedContact = contactAttachment.toHumanReadable()
        messageComposerViewModel.handle(MessageComposerAction.SendMessage(formattedContact, false))
    }

    private fun onViewWidgetsClicked() {
        RoomWidgetsBottomSheet.newInstance()
                .show(childFragmentManager, "ROOM_WIDGETS_BOTTOM_SHEET")
    }

    override fun onTapToReturnToCall() {
        callManager.getCurrentCall()?.let { call ->
            VectorCallActivity.newIntent(
                    context = requireContext(),
                    callId = call.callId,
                    signalingRoomId = call.signalingRoomId,
                    otherUserId = call.mxCall.opponentUserId,
                    isIncomingCall = !call.mxCall.isOutgoing,
                    isVideoCall = call.mxCall.isVideoCall,
                    mode = null
            ).let {
                startActivity(it)
            }
        }
    }

    /**
     * Returns true if the current room is a Thread room, false otherwise
     */
    private fun isThreadTimeLine(): Boolean = timelineArgs.threadTimelineArgs?.rootThreadEventId != null

    /**
     * Returns the root thread event if we are in a thread room, otherwise returns null
     */
    fun getRootThreadEventId(): String? = timelineArgs.threadTimelineArgs?.rootThreadEventId
}<|MERGE_RESOLUTION|>--- conflicted
+++ resolved
@@ -264,14 +264,8 @@
         private val roomDetailPendingActionStore: RoomDetailPendingActionStore,
         private val pillsPostProcessorFactory: PillsPostProcessor.Factory,
         private val callManager: WebRtcCallManager,
-<<<<<<< HEAD
-        private val voiceMessagePlaybackTracker: VoiceMessagePlaybackTracker,
+        private val audioMessagePlaybackTracker: AudioMessagePlaybackTracker,
         private val clock: Clock
-=======
-        private val audioMessagePlaybackTracker: AudioMessagePlaybackTracker,
-        private val clock: Clock,
-        private val matrixConfiguration: MatrixConfiguration
->>>>>>> bd3e9807
 ) :
         VectorBaseFragment<FragmentTimelineBinding>(),
         TimelineEventController.Callback,
