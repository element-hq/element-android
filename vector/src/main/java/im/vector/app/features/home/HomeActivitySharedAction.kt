/*
 * Copyright 2019 New Vector Ltd
 *
 * Licensed under the Apache License, Version 2.0 (the "License");
 * you may not use this file except in compliance with the License.
 * You may obtain a copy of the License at
 *
 *     http://www.apache.org/licenses/LICENSE-2.0
 *
 * Unless required by applicable law or agreed to in writing, software
 * distributed under the License is distributed on an "AS IS" BASIS,
 * WITHOUT WARRANTIES OR CONDITIONS OF ANY KIND, either express or implied.
 * See the License for the specific language governing permissions and
 * limitations under the License.
 */

package im.vector.app.features.home

import im.vector.app.core.platform.VectorSharedAction

/**
 * Supported navigation actions for [HomeActivity]
 */
sealed class HomeActivitySharedAction : VectorSharedAction {
    object OpenDrawer : HomeActivitySharedAction()
    object CloseDrawer : HomeActivitySharedAction()
    data class OpenGroup(val clearFragment: Boolean) : HomeActivitySharedAction()
    object AddSpace : HomeActivitySharedAction()
    data class OpenSpacePreview(val spaceId: String) : HomeActivitySharedAction()
    data class OpenSpaceInvite(val spaceId: String) : HomeActivitySharedAction()
    data class ShowSpaceSettings(val spaceId: String) : HomeActivitySharedAction()
<<<<<<< HEAD
=======
    object SendSpaceFeedBack : HomeActivitySharedAction()
>>>>>>> 7f96749d
}<|MERGE_RESOLUTION|>--- conflicted
+++ resolved
@@ -29,8 +29,5 @@
     data class OpenSpacePreview(val spaceId: String) : HomeActivitySharedAction()
     data class OpenSpaceInvite(val spaceId: String) : HomeActivitySharedAction()
     data class ShowSpaceSettings(val spaceId: String) : HomeActivitySharedAction()
-<<<<<<< HEAD
-=======
     object SendSpaceFeedBack : HomeActivitySharedAction()
->>>>>>> 7f96749d
 }