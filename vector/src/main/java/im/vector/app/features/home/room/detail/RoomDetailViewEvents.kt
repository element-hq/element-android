/*
 * Copyright 2019 New Vector Ltd
 *
 * Licensed under the Apache License, Version 2.0 (the "License");
 * you may not use this file except in compliance with the License.
 * You may obtain a copy of the License at
 *
 * http://www.apache.org/licenses/LICENSE-2.0
 *
 * Unless required by applicable law or agreed to in writing, software
 * distributed under the License is distributed on an "AS IS" BASIS,
 * WITHOUT WARRANTIES OR CONDITIONS OF ANY KIND, either express or implied.
 * See the License for the specific language governing permissions and
 * limitations under the License.
 */

package im.vector.app.features.home.room.detail

import android.net.Uri
import android.view.View
import im.vector.app.core.platform.VectorViewEvents
import im.vector.app.features.call.webrtc.WebRtcCall
import org.matrix.android.sdk.api.session.events.model.content.WithHeldCode
import org.matrix.android.sdk.api.session.widgets.model.Widget
import org.matrix.android.sdk.api.util.MatrixItem
import java.io.File

/**
 * Transient events for RoomDetail.
 */
sealed class RoomDetailViewEvents : VectorViewEvents {
    data class Failure(val throwable: Throwable, val showInDialog: Boolean = false) : RoomDetailViewEvents()
    data class OnNewTimelineEvents(val eventIds: List<String>) : RoomDetailViewEvents()

    data class ActionSuccess(val action: RoomDetailAction) : RoomDetailViewEvents()
    data class ActionFailure(val action: RoomDetailAction, val throwable: Throwable) : RoomDetailViewEvents()

    data class ShowMessage(val message: String) : RoomDetailViewEvents()
    data class ShowInfoOkDialog(val message: String) : RoomDetailViewEvents()
    data class ShowE2EErrorMessage(val withHeldCode: WithHeldCode?) : RoomDetailViewEvents()

    data class OpenRoom(val roomId: String, val closeCurrentRoom: Boolean = false) : RoomDetailViewEvents()

    data class NavigateToEvent(val eventId: String) : RoomDetailViewEvents()
    data class JoinJitsiConference(val widget: Widget, val withVideo: Boolean) : RoomDetailViewEvents()
    object LeaveJitsiConference : RoomDetailViewEvents()

    object OpenInvitePeople : RoomDetailViewEvents()
    object OpenSetRoomAvatarDialog : RoomDetailViewEvents()
    object OpenRoomSettings : RoomDetailViewEvents()
    object OpenRoomProfile : RoomDetailViewEvents()
    data class ShowRoomAvatarFullScreen(val matrixItem: MatrixItem?, val view: View?) : RoomDetailViewEvents()

    data class ShowWaitingView(val text: String? = null) : RoomDetailViewEvents()
    object HideWaitingView : RoomDetailViewEvents()

    data class DownloadFileState(
            val mimeType: String?,
            val file: File?,
            val throwable: Throwable?
    ) : RoomDetailViewEvents()

    data class OpenFile(
            val uri: Uri,
            val mimeType: String?
    ) : RoomDetailViewEvents()

    data class DisplayAndAcceptCall(val call: WebRtcCall) : RoomDetailViewEvents()

    object DisplayPromptForIntegrationManager : RoomDetailViewEvents()

    object DisplayEnableIntegrationsWarning : RoomDetailViewEvents()

    data class OpenStickerPicker(val widget: Widget) : RoomDetailViewEvents()

    object OpenIntegrationManager : RoomDetailViewEvents()
    object OpenActiveWidgetBottomSheet : RoomDetailViewEvents()
    data class RequestNativeWidgetPermission(
            val widget: Widget,
            val domain: String,
            val grantedEvents: RoomDetailViewEvents
    ) : RoomDetailViewEvents()

    data class StartChatEffect(val type: ChatEffect) : RoomDetailViewEvents()
    object StopChatEffects : RoomDetailViewEvents()
    object RoomReplacementStarted : RoomDetailViewEvents()
<<<<<<< HEAD

    data class ChangeLocationIndicator(val isVisible: Boolean) : RoomDetailViewEvents()

=======
>>>>>>> 59cf20be
    object OpenElementCallWidget : RoomDetailViewEvents()
}<|MERGE_RESOLUTION|>--- conflicted
+++ resolved
@@ -84,11 +84,5 @@
     data class StartChatEffect(val type: ChatEffect) : RoomDetailViewEvents()
     object StopChatEffects : RoomDetailViewEvents()
     object RoomReplacementStarted : RoomDetailViewEvents()
-<<<<<<< HEAD
-
-    data class ChangeLocationIndicator(val isVisible: Boolean) : RoomDetailViewEvents()
-
-=======
->>>>>>> 59cf20be
     object OpenElementCallWidget : RoomDetailViewEvents()
 }