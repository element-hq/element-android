--- conflicted
+++ resolved
@@ -110,20 +110,13 @@
     }
 
     private fun buildKnownUsers(currentState: UserListViewState, selectedUsers: List<String>) {
-<<<<<<< HEAD
-=======
-        val host = this
->>>>>>> 7f96749d
+        val host = this
         currentState.knownUsers()
                 ?.filter { it.userId != session.myUserId }
                 ?.let { userList ->
                     userListHeaderItem {
                         id("known_header")
-<<<<<<< HEAD
-                        header(stringProvider.getString(R.string.direct_room_user_list_known_title))
-=======
                         header(host.stringProvider.getString(R.string.direct_room_user_list_known_title))
->>>>>>> 7f96749d
                     }
 
                     if (userList.isEmpty()) {
@@ -136,15 +129,9 @@
                             id(item.userId)
                             selected(isSelected)
                             matrixItem(item.toMatrixItem())
-<<<<<<< HEAD
-                            avatarRenderer(avatarRenderer)
-                            clickListener { _ ->
-                                callback?.onItemClick(item)
-=======
                             avatarRenderer(host.avatarRenderer)
                             clickListener { _ ->
                                 host.callback?.onItemClick(item)
->>>>>>> 7f96749d
                             }
                         }
                     }
@@ -152,10 +139,7 @@
     }
 
     private fun buildDirectoryUsers(directoryUsers: List<User>, selectedUsers: List<String>, searchTerms: String, ignoreIds: List<String>) {
-<<<<<<< HEAD
-=======
-        val host = this
->>>>>>> 7f96749d
+        val host = this
         val toDisplay = directoryUsers
                 .filter { !ignoreIds.contains(it.userId) && it.userId != session.myUserId }
 
@@ -175,15 +159,9 @@
                     id(user.userId)
                     selected(isSelected)
                     matrixItem(user.toMatrixItem())
-<<<<<<< HEAD
-                    avatarRenderer(avatarRenderer)
-                    clickListener { _ ->
-                        callback?.onItemClick(user)
-=======
                     avatarRenderer(host.avatarRenderer)
                     clickListener { _ ->
                         host.callback?.onItemClick(user)
->>>>>>> 7f96749d
                     }
                 }
             }
