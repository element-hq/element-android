--- conflicted
+++ resolved
@@ -60,11 +60,8 @@
 class HomeDetailViewModel @AssistedInject constructor(@Assisted initialState: HomeDetailViewState,
                                                       private val session: Session,
                                                       private val uiStateRepository: UiStateRepository,
-<<<<<<< HEAD
                                                       private val scSdkPreferences: ScSdkPreferences,
-=======
                                                       private val vectorDataStore: VectorDataStore,
->>>>>>> ccfab395
                                                       private val callManager: WebRtcCallManager,
                                                       private val directRoomHelper: DirectRoomHelper,
                                                       private val appStateHandler: AppStateHandler,
