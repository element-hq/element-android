/*
 * Copyright 2019 New Vector Ltd
 *
 * Licensed under the Apache License, Version 2.0 (the "License");
 * you may not use this file except in compliance with the License.
 * You may obtain a copy of the License at
 *
 * http://www.apache.org/licenses/LICENSE-2.0
 *
 * Unless required by applicable law or agreed to in writing, software
 * distributed under the License is distributed on an "AS IS" BASIS,
 * WITHOUT WARRANTIES OR CONDITIONS OF ANY KIND, either express or implied.
 * See the License for the specific language governing permissions and
 * limitations under the License.
 */
package im.vector.app.features.home.room.detail.timeline.action

import com.airbnb.epoxy.TypedEpoxyController
import com.airbnb.mvrx.Success
import im.vector.app.EmojiCompatFontProvider
import im.vector.app.R
import im.vector.app.core.date.DateFormatKind
import im.vector.app.core.date.VectorDateFormatter
import im.vector.app.core.epoxy.bottomSheetDividerItem
import im.vector.app.core.epoxy.bottomsheet.BottomSheetQuickReactionsItem
import im.vector.app.core.epoxy.bottomsheet.bottomSheetActionItem
import im.vector.app.core.epoxy.bottomsheet.bottomSheetMessagePreviewItem
import im.vector.app.core.epoxy.bottomsheet.bottomSheetQuickReactionsItem
import im.vector.app.core.epoxy.bottomsheet.bottomSheetSendStateItem
import im.vector.app.core.error.ErrorFormatter
import im.vector.app.core.resources.StringProvider
import im.vector.app.core.utils.DimensionConverter
import im.vector.app.features.home.AvatarRenderer
import im.vector.app.features.home.room.detail.timeline.TimelineEventController
import im.vector.app.features.home.room.detail.timeline.format.EventDetailsFormatter
import im.vector.app.features.home.room.detail.timeline.helper.LocationPinProvider
import im.vector.app.features.home.room.detail.timeline.image.buildImageContentRendererData
import im.vector.app.features.home.room.detail.timeline.item.E2EDecoration
import im.vector.app.features.home.room.detail.timeline.tools.createLinkMovementMethod
import im.vector.app.features.home.room.detail.timeline.tools.linkify
import im.vector.app.features.html.SpanUtils
import im.vector.app.features.location.INITIAL_MAP_ZOOM_IN_TIMELINE
import im.vector.app.features.location.UrlMapProvider
import im.vector.app.features.location.toLocationData
import im.vector.app.features.media.ImageContentRenderer
import im.vector.app.features.settings.VectorPreferences
import im.vector.lib.core.utils.epoxy.charsequence.toEpoxyCharSequence
import org.matrix.android.sdk.api.extensions.orFalse
import org.matrix.android.sdk.api.failure.Failure
import org.matrix.android.sdk.api.session.events.model.isLocationMessage
import org.matrix.android.sdk.api.session.events.model.toModel
import org.matrix.android.sdk.api.session.room.model.message.MessageLocationContent
import org.matrix.android.sdk.api.session.room.send.SendState
import javax.inject.Inject

/**
 * Epoxy controller for message action list.
 */
class MessageActionsEpoxyController @Inject constructor(
        private val stringProvider: StringProvider,
        private val avatarRenderer: AvatarRenderer,
        private val fontProvider: EmojiCompatFontProvider,
        private val imageContentRenderer: ImageContentRenderer,
        private val dimensionConverter: DimensionConverter,
        private val errorFormatter: ErrorFormatter,
        private val spanUtils: SpanUtils,
        private val eventDetailsFormatter: EventDetailsFormatter,
        private val vectorPreferences: VectorPreferences,
        private val dateFormatter: VectorDateFormatter,
        private val urlMapProvider: UrlMapProvider,
        private val locationPinProvider: LocationPinProvider
) : TypedEpoxyController<MessageActionState>() {

    var listener: MessageActionsEpoxyControllerListener? = null

    override fun buildModels(state: MessageActionState) {
        val host = this
        // Message preview
        val date = state.timelineEvent()?.root?.originServerTs
        val formattedDate = dateFormatter.format(date, DateFormatKind.MESSAGE_DETAIL)
        val body = state.messageBody.linkify(host.listener)
        val bindingOptions = spanUtils.getBindingOptions(body)
        val locationUiData = buildLocationUiData(state)

        bottomSheetMessagePreviewItem {
            id("preview")
            avatarRenderer(host.avatarRenderer)
            matrixItem(state.informationData.matrixItem)
            movementMethod(createLinkMovementMethod(host.listener))
            imageContentRenderer(host.imageContentRenderer)
            data(state.timelineEvent()?.buildImageContentRendererData(host.dimensionConverter.dpToPx(66)))
            userClicked { host.listener?.didSelectMenuAction(EventSharedAction.OpenUserProfile(state.informationData.senderId)) }
            bindingOptions(bindingOptions)
            body(body.toEpoxyCharSequence())
            bodyDetails(host.eventDetailsFormatter.format(state.timelineEvent()?.root)?.toEpoxyCharSequence())
            time(formattedDate)
            locationUiData(locationUiData)
        }

        // Send state
        val sendState = state.sendState()
        if (sendState?.hasFailed().orFalse()) {
            // Get more details about the error
            val errorMessage = state.timelineEvent()?.root?.sendStateError()
                    ?.let { errorFormatter.toHumanReadable(Failure.ServerError(it, 0)) }
                    ?: stringProvider.getString(R.string.unable_to_send_message)
            bottomSheetSendStateItem {
                id("send_state")
                showProgress(false)
                text(errorMessage)
                drawableStart(R.drawable.ic_warning_badge)
            }
        } else if (sendState?.isSending().orFalse()) {
            bottomSheetSendStateItem {
                id("send_state")
                showProgress(true)
                text(host.stringProvider.getString(R.string.event_status_sending_message))
            }
        } else if (sendState == SendState.SENT) {
            bottomSheetSendStateItem {
                id("send_state")
                showProgress(false)
                drawableStart(R.drawable.ic_message_sent)
                text(host.stringProvider.getString(R.string.event_status_sent_message))
            }
        }

        when (state.informationData.e2eDecoration) {
            E2EDecoration.WARN_IN_CLEAR -> {
                bottomSheetSendStateItem {
                    id("e2e_clear")
                    showProgress(false)
                    text(host.stringProvider.getString(R.string.unencrypted))
                    drawableStart(R.drawable.ic_shield_warning_small)
                }
            }
            E2EDecoration.WARN_SENT_BY_UNVERIFIED,
            E2EDecoration.WARN_SENT_BY_UNKNOWN -> {
                bottomSheetSendStateItem {
                    id("e2e_unverified")
                    showProgress(false)
                    text(host.stringProvider.getString(R.string.encrypted_unverified))
                    drawableStart(R.drawable.ic_shield_warning_small)
                }
            }
<<<<<<< HEAD
=======
            E2EDecoration.WARN_UNSAFE_KEY -> {
                bottomSheetSendStateItem {
                    id("e2e_unsafe")
                    showProgress(false)
                    text(host.stringProvider.getString(R.string.key_authenticity_not_guaranteed))
                    drawableStart(R.drawable.ic_shield_gray)
                }
            }
>>>>>>> aa427460
            else -> {
                // nothing
            }
        }

        // Quick reactions
        if (state.canReact() && state.quickStates is Success) {
            // Separator
            bottomSheetDividerItem {
                id("reaction_separator")
            }

            bottomSheetQuickReactionsItem {
                id("quick_reaction")
                fontProvider(host.fontProvider)
                texts(state.quickStates()?.map { it.reaction }.orEmpty())
                selecteds(state.quickStates.invoke().map { it.isSelected })
                listener(object : BottomSheetQuickReactionsItem.Listener {
                    override fun didSelect(emoji: String, selected: Boolean) {
                        host.listener?.didSelectMenuAction(EventSharedAction.QuickReact(state.eventId, emoji, selected))
                    }
                })
            }
        }

        if (state.actions.isNotEmpty()) {
            // Separator
            bottomSheetDividerItem {
                id("actions_separator")
            }
        }

        // Action
        state.actions.forEachIndexed { index, action ->
            if (action is EventSharedAction.Separator) {
                bottomSheetDividerItem {
                    id("separator_$index")
                }
            } else {
                val showBetaLabel = action.shouldShowBetaLabel()

                bottomSheetActionItem {
                    id("action_$index")
                    iconRes(action.iconResId)
                    textRes(action.titleRes)
                    showExpand(action is EventSharedAction.ReportContent)
                    expanded(state.expendedReportContentMenu)
                    listener { host.listener?.didSelectMenuAction(action) }
                    destructive(action.destructive)
                    showBetaLabel(showBetaLabel)
                }

                if (action is EventSharedAction.ReportContent && state.expendedReportContentMenu) {
                    // Special case for report content menu: add the submenu
                    listOf(
                            EventSharedAction.ReportContentSpam(action.eventId, action.senderId),
                            EventSharedAction.ReportContentInappropriate(action.eventId, action.senderId),
                            EventSharedAction.ReportContentCustom(action.eventId, action.senderId)
                    ).forEachIndexed { indexReport, actionReport ->
                        bottomSheetActionItem {
                            id("actionReport_$indexReport")
                            subMenuItem(true)
                            iconRes(actionReport.iconResId)
                            textRes(actionReport.titleRes)
                            listener { host.listener?.didSelectMenuAction(actionReport) }
                        }
                    }
                }
            }
        }
    }

    private fun buildLocationUiData(state: MessageActionState): LocationUiData? {
        if (state.timelineEvent()?.root?.isLocationMessage() != true) return null

        val locationContent = state.timelineEvent()?.root?.getClearContent().toModel<MessageLocationContent>(catchError = true)
                ?: return null
        val locationUrl = locationContent.toLocationData()
                ?.let { urlMapProvider.buildStaticMapUrl(it, INITIAL_MAP_ZOOM_IN_TIMELINE, 1200, 800) }
                ?: return null
        val locationOwnerId = if (locationContent.isSelfLocation()) state.informationData.matrixItem.id else null

        return LocationUiData(
                locationUrl = locationUrl,
                locationOwnerId = locationOwnerId,
                locationPinProvider = locationPinProvider,
        )
    }

    private fun EventSharedAction.shouldShowBetaLabel(): Boolean =
            this is EventSharedAction.ReplyInThread && !vectorPreferences.areThreadMessagesEnabled()

    interface MessageActionsEpoxyControllerListener : TimelineEventController.UrlClickCallback {
        fun didSelectMenuAction(eventAction: EventSharedAction)
    }
}<|MERGE_RESOLUTION|>--- conflicted
+++ resolved
@@ -143,8 +143,6 @@
                     drawableStart(R.drawable.ic_shield_warning_small)
                 }
             }
-<<<<<<< HEAD
-=======
             E2EDecoration.WARN_UNSAFE_KEY -> {
                 bottomSheetSendStateItem {
                     id("e2e_unsafe")
@@ -153,7 +151,6 @@
                     drawableStart(R.drawable.ic_shield_gray)
                 }
             }
->>>>>>> aa427460
             else -> {
                 // nothing
             }
