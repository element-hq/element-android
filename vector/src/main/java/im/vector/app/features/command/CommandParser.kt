--- conflicted
+++ resolved
@@ -330,38 +330,6 @@
                             spaceIdOrAlias
                     )
                 }
-<<<<<<< HEAD
-                Command.CREATE_SPACE.command           -> {
-                    val rawCommand = textMessage.substring(Command.CREATE_SPACE.command.length).trim()
-                    val split = rawCommand.split(" ").map { it.trim() }
-                    if (split.isEmpty()) {
-                        ParsedCommand.ErrorSyntax(Command.CREATE_SPACE)
-                    } else {
-                        ParsedCommand.CreateSpace(
-                                split[0],
-                                split.subList(1, split.size)
-                        )
-                    }
-                }
-                Command.ADD_TO_SPACE.command        -> {
-                    val rawCommand = textMessage.substring(Command.ADD_TO_SPACE.command.length).trim()
-                    ParsedCommand.AddToSpace(
-                            rawCommand
-                    )
-                }
-                Command.JOIN_SPACE.command        -> {
-                    val spaceIdOrAlias = textMessage.substring(Command.JOIN_SPACE.command.length).trim()
-                    ParsedCommand.JoinSpace(
-                            spaceIdOrAlias
-                    )
-                }
-                Command.LEAVE_ROOM.command        -> {
-                    val spaceIdOrAlias = textMessage.substring(Command.LEAVE_ROOM.command.length).trim()
-                    ParsedCommand.LeaveRoom(
-                            spaceIdOrAlias
-                    )
-                }
-=======
                 Command.UPGRADE_ROOM.command           -> {
                     val newVersion = textMessage.substring(Command.UPGRADE_ROOM.command.length).trim()
                     if (newVersion.isEmpty()) {
@@ -370,7 +338,6 @@
                         ParsedCommand.UpgradeRoom(newVersion)
                     }
                 }
->>>>>>> e9a668be
                 else                                   -> {
                     // Unknown command
                     ParsedCommand.ErrorUnknownSlashCommand(slashCommand)
