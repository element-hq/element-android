/*
 * Copyright 2019 New Vector Ltd
 *
 * Licensed under the Apache License, Version 2.0 (the "License");
 * you may not use this file except in compliance with the License.
 * You may obtain a copy of the License at
 *
 * http://www.apache.org/licenses/LICENSE-2.0
 *
 * Unless required by applicable law or agreed to in writing, software
 * distributed under the License is distributed on an "AS IS" BASIS,
 * WITHOUT WARRANTIES OR CONDITIONS OF ANY KIND, either express or implied.
 * See the License for the specific language governing permissions and
 * limitations under the License.
 */

package im.vector.app.features.home

import android.graphics.Bitmap
import android.graphics.drawable.Drawable
import android.widget.ImageView
import androidx.annotation.AnyThread
import androidx.annotation.ColorInt
import androidx.annotation.UiThread
import androidx.core.graphics.drawable.toBitmap
import com.amulyakhare.textdrawable.TextDrawable
import com.bumptech.glide.load.MultiTransformation
import com.bumptech.glide.load.Transformation
import com.bumptech.glide.load.resource.bitmap.CenterCrop
import com.bumptech.glide.load.resource.bitmap.CircleCrop
import com.bumptech.glide.load.resource.bitmap.RoundedCorners
import com.bumptech.glide.request.RequestOptions
import com.bumptech.glide.request.target.DrawableImageViewTarget
import com.bumptech.glide.request.target.Target
import im.vector.app.core.contacts.MappedContact
import im.vector.app.core.di.ActiveSessionHolder
import im.vector.app.core.glide.GlideApp
import im.vector.app.core.glide.GlideRequest
import im.vector.app.core.glide.GlideRequests
import im.vector.app.core.utils.DimensionConverter
import im.vector.app.features.home.room.detail.timeline.helper.MatrixItemColorProvider
import jp.wasabeef.glide.transformations.BlurTransformation
import jp.wasabeef.glide.transformations.ColorFilterTransformation
import org.matrix.android.sdk.api.auth.login.LoginProfileInfo
import org.matrix.android.sdk.api.extensions.tryOrNull
import org.matrix.android.sdk.api.session.content.ContentUrlResolver
import org.matrix.android.sdk.api.util.MatrixItem
import javax.inject.Inject

/**
 * This helper centralise ways to retrieve avatar into ImageView or even generic Target<Drawable>
 */

class AvatarRenderer @Inject constructor(private val activeSessionHolder: ActiveSessionHolder,
                                         private val matrixItemColorProvider: MatrixItemColorProvider,
                                         private val dimensionConverter: DimensionConverter) {

    companion object {
        private const val THUMBNAIL_SIZE = 250
    }

    @UiThread
    fun render(matrixItem: MatrixItem, imageView: ImageView) {
        render(GlideApp.with(imageView),
                matrixItem,
                DrawableImageViewTarget(imageView))
    }

<<<<<<< HEAD
    @UiThread
    fun renderSpace(matrixItem: MatrixItem, imageView: ImageView, glideRequests: GlideRequests) {
        val placeholder = getSpacePlaceholderDrawable(matrixItem)
        val resolvedUrl = resolvedUrl(matrixItem.avatarUrl)
        glideRequests
                .load(resolvedUrl)
                .transform(MultiTransformation(CenterCrop(), RoundedCorners(dimensionConverter.dpToPx(8))))
                .placeholder(placeholder)
                .into(DrawableImageViewTarget(imageView))
    }

    fun renderSpace(matrixItem: MatrixItem, imageView: ImageView) {
        renderSpace(
                matrixItem,
                imageView,
                GlideApp.with(imageView)
        )
    }
=======
//    fun renderSpace(matrixItem: MatrixItem, imageView: ImageView) {
//        renderSpace(
//                matrixItem,
//                imageView,
//                GlideApp.with(imageView)
//        )
//    }
//
//    @UiThread
//    private fun renderSpace(matrixItem: MatrixItem, imageView: ImageView, glideRequests: GlideRequests) {
//        val placeholder = getSpacePlaceholderDrawable(matrixItem)
//        val resolvedUrl = resolvedUrl(matrixItem.avatarUrl)
//        glideRequests
//                .load(resolvedUrl)
//                .transform(MultiTransformation(CenterCrop(), RoundedCorners(dimensionConverter.dpToPx(8))))
//                .placeholder(placeholder)
//                .into(DrawableImageViewTarget(imageView))
//    }
>>>>>>> 7f96749d

    fun clear(imageView: ImageView) {
        // It can be called after recycler view is destroyed, just silently catch
        tryOrNull { GlideApp.with(imageView).clear(imageView) }
    }

    @UiThread
    fun render(matrixItem: MatrixItem, imageView: ImageView, glideRequests: GlideRequests) {
        render(glideRequests,
                matrixItem,
                DrawableImageViewTarget(imageView))
    }

    @UiThread
    fun render(mappedContact: MappedContact, imageView: ImageView) {
        // Create a Fake MatrixItem, for the placeholder
        val matrixItem = MatrixItem.UserItem(
                // Need an id starting with @
                id = "@${mappedContact.displayName}",
                displayName = mappedContact.displayName
        )

        val placeholder = getPlaceholderDrawable(matrixItem)
        GlideApp.with(imageView)
                .load(mappedContact.photoURI)
                .apply(RequestOptions.circleCropTransform())
                .placeholder(placeholder)
                .into(imageView)
    }

    @UiThread
    fun render(profileInfo: LoginProfileInfo, imageView: ImageView) {
        // Create a Fake MatrixItem, for the placeholder
        val matrixItem = MatrixItem.UserItem(
                // Need an id starting with @
                id = profileInfo.matrixId,
                displayName = profileInfo.displayName
        )

        val placeholder = getPlaceholderDrawable(matrixItem)
        GlideApp.with(imageView)
                .load(profileInfo.fullAvatarUrl)
                .apply(RequestOptions.circleCropTransform())
                .placeholder(placeholder)
                .into(imageView)
    }

    @UiThread
    fun render(glideRequests: GlideRequests,
               matrixItem: MatrixItem,
               target: Target<Drawable>) {
        val placeholder = getPlaceholderDrawable(matrixItem)
        buildGlideRequest(glideRequests, matrixItem.avatarUrl)
                .apply {
                    when (matrixItem) {
                        is MatrixItem.SpaceItem -> {
                            transform(MultiTransformation(CenterCrop(), RoundedCorners(dimensionConverter.dpToPx(8))))
                        }
                        else                    -> {
                            apply(RequestOptions.circleCropTransform())
                        }
                    }
                }
                .placeholder(placeholder)
                .into(target)
    }

    @AnyThread
    @Throws
    fun shortcutDrawable(glideRequests: GlideRequests, matrixItem: MatrixItem, iconSize: Int): Bitmap {
        return glideRequests
                .asBitmap()
                .apply {
                    val resolvedUrl = resolvedUrl(matrixItem.avatarUrl)
                    if (resolvedUrl != null) {
                        load(resolvedUrl)
                    } else {
                        val avatarColor = matrixItemColorProvider.getColor(matrixItem)
                        load(TextDrawable.builder()
                                .beginConfig()
                                .bold()
                                .endConfig()
                                .buildRect(matrixItem.firstLetterOfDisplayName(), avatarColor)
                                .toBitmap(width = iconSize, height = iconSize))
                    }
                }
                .submit(iconSize, iconSize)
                .get()
    }

    @UiThread
    fun renderBlur(matrixItem: MatrixItem, imageView: ImageView, sampling: Int, rounded: Boolean, @ColorInt colorFilter: Int? = null) {
        val transformations = mutableListOf<Transformation<Bitmap>>(
                BlurTransformation(20, sampling)
        )
        if (colorFilter != null) {
            transformations.add(ColorFilterTransformation(colorFilter))
        }
        if (rounded) {
            transformations.add(CircleCrop())
        }
        buildGlideRequest(GlideApp.with(imageView), matrixItem.avatarUrl)
                .apply(RequestOptions.bitmapTransform(MultiTransformation(transformations)))
                .into(imageView)
    }

    @AnyThread
    fun getCachedDrawable(glideRequests: GlideRequests, matrixItem: MatrixItem): Drawable {
        return buildGlideRequest(glideRequests, matrixItem.avatarUrl)
                .onlyRetrieveFromCache(true)
                .apply(RequestOptions.circleCropTransform())
                .submit()
                .get()
    }

    @AnyThread
    fun getPlaceholderDrawable(matrixItem: MatrixItem): Drawable {
        val avatarColor = matrixItemColorProvider.getColor(matrixItem)
        return TextDrawable.builder()
                .beginConfig()
                .bold()
                .endConfig()
                .let {
                    when (matrixItem) {
                        is MatrixItem.SpaceItem -> {
                            it.buildRoundRect(matrixItem.firstLetterOfDisplayName(), avatarColor, dimensionConverter.dpToPx(8))
                        }
                        else                    -> {
                            it.buildRound(matrixItem.firstLetterOfDisplayName(), avatarColor)
                        }
                    }
                }
    }

    @AnyThread
    fun getSpacePlaceholderDrawable(matrixItem: MatrixItem): Drawable {
        val avatarColor = matrixItemColorProvider.getColor(matrixItem)
        return TextDrawable.builder()
                .beginConfig()
                .bold()
                .endConfig()
                .buildRoundRect(matrixItem.firstLetterOfDisplayName(), avatarColor, dimensionConverter.dpToPx(8))
    }

    // PRIVATE API *********************************************************************************

    private fun buildGlideRequest(glideRequests: GlideRequests, avatarUrl: String?): GlideRequest<Drawable> {
        val resolvedUrl = resolvedUrl(avatarUrl)
        return glideRequests.load(resolvedUrl)
    }

    private fun resolvedUrl(avatarUrl: String?): String? {
        return activeSessionHolder.getSafeActiveSession()?.contentUrlResolver()
                ?.resolveThumbnail(avatarUrl, THUMBNAIL_SIZE, THUMBNAIL_SIZE, ContentUrlResolver.ThumbnailMethod.SCALE)
    }
}<|MERGE_RESOLUTION|>--- conflicted
+++ resolved
@@ -66,26 +66,6 @@
                 DrawableImageViewTarget(imageView))
     }
 
-<<<<<<< HEAD
-    @UiThread
-    fun renderSpace(matrixItem: MatrixItem, imageView: ImageView, glideRequests: GlideRequests) {
-        val placeholder = getSpacePlaceholderDrawable(matrixItem)
-        val resolvedUrl = resolvedUrl(matrixItem.avatarUrl)
-        glideRequests
-                .load(resolvedUrl)
-                .transform(MultiTransformation(CenterCrop(), RoundedCorners(dimensionConverter.dpToPx(8))))
-                .placeholder(placeholder)
-                .into(DrawableImageViewTarget(imageView))
-    }
-
-    fun renderSpace(matrixItem: MatrixItem, imageView: ImageView) {
-        renderSpace(
-                matrixItem,
-                imageView,
-                GlideApp.with(imageView)
-        )
-    }
-=======
 //    fun renderSpace(matrixItem: MatrixItem, imageView: ImageView) {
 //        renderSpace(
 //                matrixItem,
@@ -104,7 +84,6 @@
 //                .placeholder(placeholder)
 //                .into(DrawableImageViewTarget(imageView))
 //    }
->>>>>>> 7f96749d
 
     fun clear(imageView: ImageView) {
         // It can be called after recycler view is destroyed, just silently catch
