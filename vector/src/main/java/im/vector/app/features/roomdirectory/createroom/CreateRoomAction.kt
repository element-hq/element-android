/*
 * Copyright 2019 New Vector Ltd
 *
 * Licensed under the Apache License, Version 2.0 (the "License");
 * you may not use this file except in compliance with the License.
 * You may obtain a copy of the License at
 *
 * http://www.apache.org/licenses/LICENSE-2.0
 *
 * Unless required by applicable law or agreed to in writing, software
 * distributed under the License is distributed on an "AS IS" BASIS,
 * WITHOUT WARRANTIES OR CONDITIONS OF ANY KIND, either express or implied.
 * See the License for the specific language governing permissions and
 * limitations under the License.
 */

package im.vector.app.features.roomdirectory.createroom

import android.net.Uri
import im.vector.app.core.platform.VectorViewModelAction
import org.matrix.android.sdk.api.session.room.model.RoomJoinRules

sealed class CreateRoomAction : VectorViewModelAction {
    data class SetAvatar(val imageUri: Uri?) : CreateRoomAction()
    data class SetName(val name: String) : CreateRoomAction()
    data class SetTopic(val topic: String) : CreateRoomAction()
<<<<<<< HEAD
    data class SetIsPublic(val isPublic: Boolean) : CreateRoomAction()
    data class SetRoomAccessRules(val restricted: Boolean) : CreateRoomAction()
=======
    data class SetVisibility(val rule: RoomJoinRules) : CreateRoomAction()
>>>>>>> 32bad575
    data class SetRoomAliasLocalPart(val aliasLocalPart: String) : CreateRoomAction()
    data class SetIsEncrypted(val isEncrypted: Boolean) : CreateRoomAction()

    object ToggleShowAdvanced : CreateRoomAction()
    data class DisableFederation(val disableFederation: Boolean) : CreateRoomAction()

    object Create : CreateRoomAction()
    object Reset : CreateRoomAction()
}<|MERGE_RESOLUTION|>--- conflicted
+++ resolved
@@ -17,6 +17,7 @@
 package im.vector.app.features.roomdirectory.createroom
 
 import android.net.Uri
+import fr.gouv.tchap.core.utils.TchapRoomType
 import im.vector.app.core.platform.VectorViewModelAction
 import org.matrix.android.sdk.api.session.room.model.RoomJoinRules
 
@@ -24,12 +25,8 @@
     data class SetAvatar(val imageUri: Uri?) : CreateRoomAction()
     data class SetName(val name: String) : CreateRoomAction()
     data class SetTopic(val topic: String) : CreateRoomAction()
-<<<<<<< HEAD
-    data class SetIsPublic(val isPublic: Boolean) : CreateRoomAction()
-    data class SetRoomAccessRules(val restricted: Boolean) : CreateRoomAction()
-=======
     data class SetVisibility(val rule: RoomJoinRules) : CreateRoomAction()
->>>>>>> 32bad575
+    data class SetTchapRoomType(val roomType: TchapRoomType) : CreateRoomAction()
     data class SetRoomAliasLocalPart(val aliasLocalPart: String) : CreateRoomAction()
     data class SetIsEncrypted(val isEncrypted: Boolean) : CreateRoomAction()
 
