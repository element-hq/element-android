/*
 * Copyright 2020 New Vector Ltd
 *
 * Licensed under the Apache License, Version 2.0 (the "License");
 * you may not use this file except in compliance with the License.
 * You may obtain a copy of the License at
 *
 * http://www.apache.org/licenses/LICENSE-2.0
 *
 * Unless required by applicable law or agreed to in writing, software
 * distributed under the License is distributed on an "AS IS" BASIS,
 * WITHOUT WARRANTIES OR CONDITIONS OF ANY KIND, either express or implied.
 * See the License for the specific language governing permissions and
 * limitations under the License.
 *
 */
package im.vector.app.features.roommemberprofile.devices

import android.view.View
import com.airbnb.epoxy.TypedEpoxyController
import com.airbnb.mvrx.Fail
import com.airbnb.mvrx.Loading
import com.airbnb.mvrx.Success
import com.airbnb.mvrx.Uninitialized
import im.vector.app.R
import im.vector.app.core.epoxy.errorWithRetryItem
import im.vector.app.core.epoxy.loadingItem
import im.vector.app.core.resources.ColorProvider
import im.vector.app.core.resources.StringProvider
import im.vector.app.core.ui.list.ItemStyle
import im.vector.app.core.ui.list.genericFooterItem
import im.vector.app.core.ui.list.genericItem
import im.vector.app.core.ui.list.genericItemWithValue
import im.vector.app.core.utils.DimensionConverter
import im.vector.app.features.settings.VectorPreferences
import me.gujun.android.span.span
import org.matrix.android.sdk.internal.crypto.model.CryptoDeviceInfo
import javax.inject.Inject

class DeviceListEpoxyController @Inject constructor(private val stringProvider: StringProvider,
                                                    private val colorProvider: ColorProvider,
                                                    private val dimensionConverter: DimensionConverter,
                                                    private val vectorPreferences: VectorPreferences)
    : TypedEpoxyController<DeviceListViewState>() {

    interface InteractionListener {
        fun onDeviceSelected(device: CryptoDeviceInfo)
    }

    var interactionListener: InteractionListener? = null

    override fun buildModels(data: DeviceListViewState?) {
        data ?: return
        val host = this
        when (data.cryptoDevices) {
            Uninitialized -> {
            }
            is Loading    -> {
                loadingItem {
                    id("loading")
                    loadingText(host.stringProvider.getString(R.string.loading))
                }
            }
            is Success    -> {
                val deviceList = data.cryptoDevices.invoke().sortedBy {
                    it.isVerified
                }

                // Build top header
                val allGreen = deviceList.fold(true, { prev, device ->
                    prev && device.isVerified
                })

                genericItem {
                    id("title")
                    style(ItemStyle.BIG_TEXT)
                    titleIconResourceId(if (allGreen) R.drawable.ic_shield_trusted else R.drawable.ic_shield_warning)
                    title(
                            host.stringProvider.getString(
                                    if (allGreen) R.string.verification_profile_verified else R.string.verification_profile_warning
                            )
                    )
                    description(host.stringProvider.getString(R.string.verification_conclusion_ok_notice))
                }

                if (vectorPreferences.developerMode()) {
                    // Display the cross signing keys
                    addDebugInfo(data)
                }

                genericItem {
                    id("sessions")
                    style(ItemStyle.BIG_TEXT)
<<<<<<< HEAD
                    title(stringProvider.getString(R.string.room_member_profile_sessions_section_title))
=======
                    title(host.stringProvider.getString(R.string.room_member_profile_sessions_section_title))
>>>>>>> 7f96749d
                }
                if (deviceList.isEmpty()) {
                    // Can this really happen?
                    genericFooterItem {
                        id("empty")
                        text(host.stringProvider.getString(R.string.search_no_results))
                    }
                } else {
                    // Build list of device with status
                    deviceList.forEach { device ->
                        genericItemWithValue {
                            id(device.deviceId)
                            titleIconResourceId(if (device.isVerified) R.drawable.ic_shield_trusted else R.drawable.ic_shield_warning)
                            apply {
                                if (host.vectorPreferences.developerMode()) {
                                    val seq = span {
                                        +(device.displayName() ?: device.deviceId)
                                        +"\n"
                                        span {
                                            text = "(${device.deviceId})"
                                            textColor = host.colorProvider.getColorFromAttribute(R.attr.riotx_text_secondary)
                                            textSize = host.dimensionConverter.spToPx(14)
                                        }
                                    }
                                    title(seq)
                                } else {
                                    title(device.displayName() ?: device.deviceId)
                                }
                            }
                            value(
                                    host.stringProvider.getString(
                                            if (device.isVerified) R.string.trusted else R.string.not_trusted
                                    )
                            )
                            valueColorInt(
                                    host.colorProvider.getColor(
                                            if (device.isVerified) R.color.riotx_positive_accent else R.color.riotx_destructive_accent
                                    )
                            )
                            itemClickAction(View.OnClickListener {
                                host.interactionListener?.onDeviceSelected(device)
                            })
                        }
                    }
                }
            }
            is Fail       -> {
                errorWithRetryItem {
                    id("error")
                    text(host.stringProvider.getString(R.string.room_member_profile_failed_to_get_devices))
                    listener {
                        // TODO
                    }
                }
            }
        }
    }

    private fun addDebugInfo(data: DeviceListViewState) {
        val host = this
        data.memberCrossSigningKey?.masterKey()?.let {
            genericItemWithValue {
                id("msk")
                titleIconResourceId(R.drawable.key_small)
                title(
                        span {
                            +"Master Key:\n"
                            span {
                                text = it.unpaddedBase64PublicKey ?: ""
                                textColor = host.colorProvider.getColorFromAttribute(R.attr.riotx_text_secondary)
                                textSize = host.dimensionConverter.spToPx(12)
                            }
                        }
                )
            }
        }
        data.memberCrossSigningKey?.userKey()?.let {
            genericItemWithValue {
                id("usk")
                titleIconResourceId(R.drawable.key_small)
                title(
                        span {
                            +"User Key:\n"
                            span {
                                text = it.unpaddedBase64PublicKey ?: ""
                                textColor = host.colorProvider.getColorFromAttribute(R.attr.riotx_text_secondary)
                                textSize = host.dimensionConverter.spToPx(12)
                            }
                        }
                )
            }
        }
        data.memberCrossSigningKey?.selfSigningKey()?.let {
            genericItemWithValue {
                id("ssk")
                titleIconResourceId(R.drawable.key_small)
                title(
                        span {
                            +"Self Signed Key:\n"
                            span {
                                text = it.unpaddedBase64PublicKey ?: ""
                                textColor = host.colorProvider.getColorFromAttribute(R.attr.riotx_text_secondary)
                                textSize = host.dimensionConverter.spToPx(12)
                            }
                        }
                )
            }
        }
    }
}<|MERGE_RESOLUTION|>--- conflicted
+++ resolved
@@ -91,11 +91,7 @@
                 genericItem {
                     id("sessions")
                     style(ItemStyle.BIG_TEXT)
-<<<<<<< HEAD
-                    title(stringProvider.getString(R.string.room_member_profile_sessions_section_title))
-=======
                     title(host.stringProvider.getString(R.string.room_member_profile_sessions_section_title))
->>>>>>> 7f96749d
                 }
                 if (deviceList.isEmpty()) {
                     // Can this really happen?
