--- conflicted
+++ resolved
@@ -236,16 +236,9 @@
                         if (initialState.parentSpaceId != null) {
                             // add it as a child
                             try {
-<<<<<<< HEAD
-                                val via = session.sessionParams.homeServerHost?.let { listOf(it) }.orEmpty()
-                                session.spaceService()
-                                        .getSpace(initialState.parentSpaceId)
-                                        ?.addChildren(roomId, viaServers = via, order = null)
-=======
                                 session.spaceService()
                                         .getSpace(initialState.parentSpaceId)
                                         ?.addChildren(roomId, viaServers = null, order = null)
->>>>>>> 7f96749d
                             } catch (failure: Throwable) {
                                 Timber.w(failure, "Failed to add as a child")
                             }
