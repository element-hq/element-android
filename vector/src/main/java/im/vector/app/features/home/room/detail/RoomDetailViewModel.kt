/*
 * Copyright 2019 New Vector Ltd
 *
 * Licensed under the Apache License, Version 2.0 (the "License");
 * you may not use this file except in compliance with the License.
 * You may obtain a copy of the License at
 *
 * http://www.apache.org/licenses/LICENSE-2.0
 *
 * Unless required by applicable law or agreed to in writing, software
 * distributed under the License is distributed on an "AS IS" BASIS,
 * WITHOUT WARRANTIES OR CONDITIONS OF ANY KIND, either express or implied.
 * See the License for the specific language governing permissions and
 * limitations under the License.
 */

package im.vector.app.features.home.room.detail

import android.net.Uri
import androidx.annotation.IdRes
import androidx.lifecycle.asFlow
import com.airbnb.mvrx.Async
import com.airbnb.mvrx.Fail
import com.airbnb.mvrx.FragmentViewModelContext
import com.airbnb.mvrx.Loading
import com.airbnb.mvrx.MavericksViewModelFactory
import com.airbnb.mvrx.Success
import com.airbnb.mvrx.Uninitialized
import com.airbnb.mvrx.ViewModelContext
import dagger.assisted.Assisted
import dagger.assisted.AssistedFactory
import dagger.assisted.AssistedInject
import im.vector.app.BuildConfig
import im.vector.app.R
import im.vector.app.core.extensions.exhaustive
import im.vector.app.core.flow.chunk
import im.vector.app.core.mvrx.runCatchingToAsync
import im.vector.app.core.platform.VectorViewModel
import im.vector.app.core.resources.StringProvider
import im.vector.app.core.utils.BehaviorDataSource
import im.vector.app.features.attachments.toContentAttachmentData
import im.vector.app.features.call.conference.ConferenceEvent
import im.vector.app.features.call.conference.JitsiActiveConferenceHolder
import im.vector.app.features.call.conference.JitsiService
import im.vector.app.features.call.lookup.CallProtocolsChecker
import im.vector.app.features.call.webrtc.WebRtcCallManager
import im.vector.app.features.createdirect.DirectRoomHelper
import im.vector.app.features.crypto.keysrequest.OutboundSessionKeySharingStrategy
import im.vector.app.features.crypto.verification.SupportedVerificationMethodsProvider
import im.vector.app.features.home.room.detail.composer.VoiceMessageHelper
import im.vector.app.features.home.room.detail.sticker.StickerPickerActionHandler
import im.vector.app.features.home.room.detail.timeline.factory.TimelineFactory
import im.vector.app.features.home.room.detail.timeline.url.PreviewUrlRetriever
import im.vector.app.features.home.room.typing.TypingHelper
import im.vector.app.features.powerlevel.PowerLevelsFlowFactory
import im.vector.app.features.session.coroutineScope
import im.vector.app.features.settings.VectorDataStore
import im.vector.app.features.settings.VectorPreferences
import im.vector.app.features.voice.VoicePlayerHelper
import kotlinx.coroutines.Dispatchers
import kotlinx.coroutines.NonCancellable
import kotlinx.coroutines.flow.MutableSharedFlow
import kotlinx.coroutines.flow.collect
import kotlinx.coroutines.flow.combine
import kotlinx.coroutines.flow.distinctUntilChanged
import kotlinx.coroutines.flow.filter
import kotlinx.coroutines.flow.filterIsInstance
import kotlinx.coroutines.flow.flowOn
import kotlinx.coroutines.flow.launchIn
import kotlinx.coroutines.flow.map
import kotlinx.coroutines.flow.onEach
import kotlinx.coroutines.launch
import kotlinx.coroutines.withContext
import org.matrix.android.sdk.api.MatrixPatterns
import org.matrix.android.sdk.api.extensions.tryOrNull
import org.matrix.android.sdk.api.query.QueryStringValue
import org.matrix.android.sdk.api.session.Session
import org.matrix.android.sdk.api.session.crypto.MXCryptoError
import org.matrix.android.sdk.api.session.events.model.EventType
import org.matrix.android.sdk.api.session.events.model.LocalEcho
import org.matrix.android.sdk.api.session.events.model.isAttachmentMessage
import org.matrix.android.sdk.api.session.events.model.isTextMessage
import org.matrix.android.sdk.api.session.events.model.toContent
import org.matrix.android.sdk.api.session.events.model.toModel
import org.matrix.android.sdk.api.session.file.FileService
import org.matrix.android.sdk.api.session.initsync.SyncStatusService
import org.matrix.android.sdk.api.session.room.members.ChangeMembershipState
import org.matrix.android.sdk.api.session.room.members.roomMemberQueryParams
import org.matrix.android.sdk.api.session.room.model.Membership
import org.matrix.android.sdk.api.session.room.model.RoomMemberSummary
import org.matrix.android.sdk.api.session.room.model.RoomSummary
import org.matrix.android.sdk.api.session.room.model.message.getFileUrl
import org.matrix.android.sdk.api.session.room.model.tombstone.RoomTombstoneContent
import org.matrix.android.sdk.api.session.room.powerlevels.PowerLevelsHelper
import org.matrix.android.sdk.api.session.room.read.ReadService
import org.matrix.android.sdk.api.session.room.timeline.Timeline
import org.matrix.android.sdk.api.session.room.timeline.TimelineEvent
import org.matrix.android.sdk.api.session.widgets.model.WidgetType
import org.matrix.android.sdk.api.util.toOptional
import org.matrix.android.sdk.flow.flow
import org.matrix.android.sdk.flow.unwrap
import org.matrix.android.sdk.internal.crypto.model.event.WithHeldCode
import timber.log.Timber
import java.util.concurrent.atomic.AtomicBoolean

class RoomDetailViewModel @AssistedInject constructor(
        @Assisted private val initialState: RoomDetailViewState,
        private val vectorPreferences: VectorPreferences,
        private val vectorDataStore: VectorDataStore,
        private val stringProvider: StringProvider,
        private val session: Session,
        private val supportedVerificationMethodsProvider: SupportedVerificationMethodsProvider,
        private val stickerPickerActionHandler: StickerPickerActionHandler,
        private val typingHelper: TypingHelper,
        private val callManager: WebRtcCallManager,
        private val chatEffectManager: ChatEffectManager,
        private val directRoomHelper: DirectRoomHelper,
        private val jitsiService: JitsiService,
        private val activeConferenceHolder: JitsiActiveConferenceHolder,
        private val voiceMessageHelper: VoiceMessageHelper,
        private val voicePlayerHelper: VoicePlayerHelper,
        timelineFactory: TimelineFactory
) : VectorViewModel<RoomDetailViewState, RoomDetailAction, RoomDetailViewEvents>(initialState),
        Timeline.Listener, ChatEffectManager.Delegate, CallProtocolsChecker.Listener {

    private val room = session.getRoom(initialState.roomId)!!
<<<<<<< HEAD
    private val eventId = initialState.eventId ?: if (loadRoomAtFirstUnread()) room.roomSummary()?.readMarkerId else null
    private val invisibleEventsObservable = BehaviorRelay.create<RoomDetailAction.TimelineEventTurnsInvisible>()
    private val visibleEventsObservable = BehaviorRelay.create<RoomDetailAction.TimelineEventTurnsVisible>()
=======
    private val eventId = initialState.eventId
    private val invisibleEventsSource = BehaviorDataSource<RoomDetailAction.TimelineEventTurnsInvisible>()
    private val visibleEventsSource = BehaviorDataSource<RoomDetailAction.TimelineEventTurnsVisible>()
>>>>>>> 879e6ef5
    private var timelineEvents = MutableSharedFlow<List<TimelineEvent>>(0)
    val timeline = timelineFactory.createTimeline(viewModelScope, room, eventId).apply {
        // Target the event just below $eventId in case that it is the readMarkerId
        if (initialState.eventId == null && eventId != null) {
            setInitialEventIdOffset(-1)
        }
    }

    // Same lifecycle than the ViewModel (survive to screen rotation)
    val previewUrlRetriever = PreviewUrlRetriever(session, viewModelScope)

    // Slot to keep a pending action during permission request
    var pendingAction: RoomDetailAction? = null

    // Slot to keep a pending event during permission request
    var pendingEvent: RoomDetailViewEvents? = null

    private var trackUnreadMessages = AtomicBoolean(false)
    private var mostRecentDisplayedEvent: TimelineEvent? = null

    private var prepareToEncrypt: Async<Unit> = Uninitialized

    @AssistedFactory
    interface Factory {
        fun create(initialState: RoomDetailViewState): RoomDetailViewModel
    }

    /**
     * Can't use the hiltMaverick here because some dependencies are injected here and in fragment but they don't share the graph.
     */
    companion object : MavericksViewModelFactory<RoomDetailViewModel, RoomDetailViewState> {

        const val PAGINATION_COUNT = 50

        @JvmStatic
        override fun create(viewModelContext: ViewModelContext, state: RoomDetailViewState): RoomDetailViewModel {
            val fragment: RoomDetailFragment = (viewModelContext as FragmentViewModelContext).fragment()
            return fragment.roomDetailViewModelFactory.create(state)
        }
    }

    init {
        timeline.start()
        timeline.addListener(this)
        observeRoomSummary()
        observeMembershipChanges()
        observeSummaryState()
        getUnreadState()
        observeSyncState()
        observeDataStore()
        observeEventDisplayedActions()
        observeUnreadState()
        observeMyRoomMember()
        observeActiveRoomWidgets()
        observePowerLevel()
        room.getRoomSummaryLive()
        viewModelScope.launch(Dispatchers.IO) {
            if (!loadRoomAtFirstUnread()) {
                tryOrNull { room.markAsRead(ReadService.MarkAsReadParams.READ_RECEIPT) }
            } else {
                tryOrNull { room.setMarkedUnread(false) }
            }
        }
        // Inform the SDK that the room is displayed
        viewModelScope.launch(Dispatchers.IO) {
            tryOrNull { session.onRoomDisplayed(initialState.roomId) }
        }
        callManager.addProtocolsCheckerListener(this)
        callManager.checkForProtocolsSupportIfNeeded()
        chatEffectManager.delegate = this

        // Ensure to share the outbound session keys with all members
        if (OutboundSessionKeySharingStrategy.WhenEnteringRoom == BuildConfig.outboundSessionKeySharingStrategy && room.isEncrypted()) {
            prepareForEncryption()
        }
    }

    private fun observeDataStore() {
        viewModelScope.launch {
            vectorDataStore.pushCounterFlow.collect { nbOfPush ->
                setState {
                    copy(
                            pushCounter = nbOfPush
                    )
                }
            }
        }
    }

    private fun prepareForEncryption() {
        // check if there is not already a call made, or if there has been an error
        if (prepareToEncrypt.shouldLoad) {
            prepareToEncrypt = Loading()
            viewModelScope.launch {
                runCatching {
                    room.prepareToEncrypt()
                }.fold({
                    prepareToEncrypt = Success(Unit)
                }, {
                    prepareToEncrypt = Fail(it)
                })
            }
        }
    }

    private fun observePowerLevel() {
        PowerLevelsFlowFactory(room).createFlow()
                .onEach {
                    val powerLevelsHelper = PowerLevelsHelper(it)
                    val canInvite = powerLevelsHelper.isUserAbleToInvite(session.myUserId)
                    val isAllowedToManageWidgets = session.widgetService().hasPermissionsToHandleWidgets(room.roomId)
                    val isAllowedToStartWebRTCCall = powerLevelsHelper.isUserAllowedToSend(session.myUserId, false, EventType.CALL_INVITE)
                    setState {
                        copy(
                                canInvite = canInvite,
                                isAllowedToManageWidgets = isAllowedToManageWidgets,
                                isAllowedToStartWebRTCCall = isAllowedToStartWebRTCCall,
                                powerLevelsHelper = powerLevelsHelper
                        )
                    }
                }.launchIn(viewModelScope)
    }

    private fun observeActiveRoomWidgets() {
        session.flow()
                .liveRoomWidgets(
                        roomId = initialState.roomId,
                        widgetId = QueryStringValue.NoCondition
                )
                .map { widgets ->
                    widgets.filter { it.isActive }
                }
                .execute { widgets ->
                    copy(activeRoomWidgets = widgets)
                }

        onAsync(RoomDetailViewState::activeRoomWidgets) { widgets ->
            setState {
                val jitsiWidget = widgets.firstOrNull { it.type == WidgetType.Jitsi }
                val jitsiConfId = jitsiWidget?.let {
                    jitsiService.extractJitsiWidgetData(it)?.confId
                }
                copy(
                        jitsiState = jitsiState.copy(
                                confId = jitsiConfId,
                                widgetId = jitsiWidget?.widgetId,
                                hasJoined = activeConferenceHolder.isJoined(jitsiConfId)
                        )
                )
            }
        }
    }

    private fun observeMyRoomMember() {
        val queryParams = roomMemberQueryParams {
            this.userId = QueryStringValue.Equals(session.myUserId, QueryStringValue.Case.SENSITIVE)
        }
        room.flow()
                .liveRoomMembers(queryParams)
                .map {
                    it.firstOrNull().toOptional()
                }
                .unwrap()
                .execute {
                    copy(myRoomMember = it)
                }
    }

    fun getOtherUserIds() = room.roomSummary()?.otherMemberIds

    override fun handle(action: RoomDetailAction) {
        when (action) {
            is RoomDetailAction.ComposerFocusChange              -> handleComposerFocusChange(action)
            is RoomDetailAction.SendMedia                        -> handleSendMedia(action)
            is RoomDetailAction.SendSticker                      -> handleSendSticker(action)
            is RoomDetailAction.TimelineEventTurnsVisible        -> handleEventVisible(action)
            is RoomDetailAction.TimelineEventTurnsInvisible      -> handleEventInvisible(action)
            is RoomDetailAction.LoadMoreTimelineEvents           -> handleLoadMore(action)
            is RoomDetailAction.SendReaction                     -> handleSendReaction(action)
            is RoomDetailAction.AcceptInvite                     -> handleAcceptInvite()
            is RoomDetailAction.RejectInvite                     -> handleRejectInvite()
            is RoomDetailAction.RedactAction                     -> handleRedactEvent(action)
            is RoomDetailAction.UndoReaction                     -> handleUndoReact(action)
            is RoomDetailAction.UpdateQuickReactAction           -> handleUpdateQuickReaction(action)
            is RoomDetailAction.DownloadOrOpen                   -> handleOpenOrDownloadFile(action)
            is RoomDetailAction.NavigateToEvent                  -> handleNavigateToEvent(action)
            is RoomDetailAction.JoinAndOpenReplacementRoom       -> handleJoinAndOpenReplacementRoom()
            is RoomDetailAction.ResendMessage                    -> handleResendEvent(action)
            is RoomDetailAction.RemoveFailedEcho                 -> handleRemove(action)
            is RoomDetailAction.MarkAllAsRead                    -> handleMarkAllAsRead()
            is RoomDetailAction.ReportContent                    -> handleReportContent(action)
            is RoomDetailAction.IgnoreUser                       -> handleIgnoreUser(action)
            is RoomDetailAction.EnterTrackingUnreadMessagesState -> startTrackingUnreadMessages()
            is RoomDetailAction.ExitTrackingUnreadMessagesState  -> stopTrackingUnreadMessages()
            is RoomDetailAction.ReplyToOptions                   -> handleReplyToOptions(action)
            is RoomDetailAction.AcceptVerificationRequest        -> handleAcceptVerification(action)
            is RoomDetailAction.DeclineVerificationRequest       -> handleDeclineVerification(action)
            is RoomDetailAction.RequestVerification              -> handleRequestVerification(action)
            is RoomDetailAction.ResumeVerification               -> handleResumeRequestVerification(action)
            is RoomDetailAction.ReRequestKeys                    -> handleReRequestKeys(action)
            is RoomDetailAction.TapOnFailedToDecrypt             -> handleTapOnFailedToDecrypt(action)
            is RoomDetailAction.SelectStickerAttachment          -> handleSelectStickerAttachment()
            is RoomDetailAction.OpenIntegrationManager           -> handleOpenIntegrationManager()
            is RoomDetailAction.StartCall                        -> handleStartCall(action)
            is RoomDetailAction.AcceptCall                       -> handleAcceptCall(action)
            is RoomDetailAction.EndCall                          -> handleEndCall()
            is RoomDetailAction.ManageIntegrations               -> handleManageIntegrations()
            is RoomDetailAction.AddJitsiWidget                   -> handleAddJitsiConference(action)
            is RoomDetailAction.UpdateJoinJitsiCallStatus        -> handleJitsiCallJoinStatus(action)
            is RoomDetailAction.JoinJitsiCall                    -> handleJoinJitsiCall()
            is RoomDetailAction.LeaveJitsiCall                   -> handleLeaveJitsiCall()
            is RoomDetailAction.RemoveWidget                     -> handleDeleteWidget(action.widgetId)
            is RoomDetailAction.EnsureNativeWidgetAllowed        -> handleCheckWidgetAllowed(action)
            is RoomDetailAction.CancelSend                       -> handleCancel(action)
            is RoomDetailAction.OpenOrCreateDm                   -> handleOpenOrCreateDm(action)
            is RoomDetailAction.JumpToReadReceipt                -> handleJumpToReadReceipt(action)
            RoomDetailAction.QuickActionInvitePeople             -> handleInvitePeople()
            RoomDetailAction.QuickActionSetAvatar                -> handleQuickSetAvatar()
            is RoomDetailAction.SetAvatarAction                  -> handleSetNewAvatar(action)
            RoomDetailAction.QuickActionSetTopic                 -> _viewEvents.post(RoomDetailViewEvents.OpenRoomSettings)
            is RoomDetailAction.ShowRoomAvatarFullScreen         -> {
                _viewEvents.post(
                        RoomDetailViewEvents.ShowRoomAvatarFullScreen(action.matrixItem, action.transitionView)
                )
            }
            is RoomDetailAction.DoNotShowPreviewUrlFor           -> handleDoNotShowPreviewUrlFor(action)
            RoomDetailAction.RemoveAllFailedMessages             -> handleRemoveAllFailedMessages()
            RoomDetailAction.ResendAll                           -> handleResendAll()
            RoomDetailAction.StartRecordingVoiceMessage          -> handleStartRecordingVoiceMessage()
            is RoomDetailAction.EndRecordingVoiceMessage         -> handleEndRecordingVoiceMessage(action.isCancelled)
            is RoomDetailAction.PlayOrPauseVoicePlayback         -> handlePlayOrPauseVoicePlayback(action)
            RoomDetailAction.PauseRecordingVoiceMessage          -> handlePauseRecordingVoiceMessage()
            RoomDetailAction.PlayOrPauseRecordingPlayback        -> handlePlayOrPauseRecordingPlayback()
            is RoomDetailAction.EndAllVoiceActions               -> handleEndAllVoiceActions(action.deleteRecord)
            is RoomDetailAction.RoomUpgradeSuccess               -> {
                setState {
                    copy(joinUpgradedRoomAsync = Success(action.replacementRoomId))
                }
                _viewEvents.post(RoomDetailViewEvents.OpenRoom(action.replacementRoomId, closeCurrentRoom = true))
            }
        }.exhaustive
    }

    private fun handleJitsiCallJoinStatus(action: RoomDetailAction.UpdateJoinJitsiCallStatus) = withState { state ->
        if (state.jitsiState.confId == null) {
            // If jitsi widget is removed while on the call
            if (state.jitsiState.hasJoined) {
                setState { copy(jitsiState = jitsiState.copy(hasJoined = false)) }
            }
            return@withState
        }
        when (action.conferenceEvent) {
            is ConferenceEvent.Joined,
            is ConferenceEvent.Terminated -> {
                setState { copy(jitsiState = jitsiState.copy(hasJoined = activeConferenceHolder.isJoined(jitsiState.confId))) }
            }
            else                          -> Unit
        }
    }

    private fun handleLeaveJitsiCall() {
        _viewEvents.post(RoomDetailViewEvents.LeaveJitsiConference)
    }

    private fun handleJoinJitsiCall() = withState { state ->
        val jitsiWidget = state.activeRoomWidgets()?.firstOrNull { it.widgetId == state.jitsiState.widgetId } ?: return@withState
        val action = RoomDetailAction.EnsureNativeWidgetAllowed(jitsiWidget, false, RoomDetailViewEvents.JoinJitsiConference(jitsiWidget, true))
        handleCheckWidgetAllowed(action)
    }

    private fun handleAcceptCall(action: RoomDetailAction.AcceptCall) {
        callManager.getCallById(action.callId)?.also {
            _viewEvents.post(RoomDetailViewEvents.DisplayAndAcceptCall(it))
        }
    }

    private fun handleDoNotShowPreviewUrlFor(action: RoomDetailAction.DoNotShowPreviewUrlFor) {
        previewUrlRetriever.doNotShowPreviewUrlFor(action.eventId, action.url)
    }

    private fun handleSetNewAvatar(action: RoomDetailAction.SetAvatarAction) {
        viewModelScope.launch(Dispatchers.IO) {
            try {
                room.updateAvatar(action.newAvatarUri, action.newAvatarFileName)
                _viewEvents.post(RoomDetailViewEvents.ActionSuccess(action))
            } catch (failure: Throwable) {
                _viewEvents.post(RoomDetailViewEvents.ActionFailure(action, failure))
            }
        }
    }

    private fun handleInvitePeople() {
        _viewEvents.post(RoomDetailViewEvents.OpenInvitePeople)
    }

    private fun handleQuickSetAvatar() {
        _viewEvents.post(RoomDetailViewEvents.OpenSetRoomAvatarDialog)
    }

    private fun handleOpenOrCreateDm(action: RoomDetailAction.OpenOrCreateDm) {
        viewModelScope.launch {
            val roomId = try {
                directRoomHelper.ensureDMExists(action.userId)
            } catch (failure: Throwable) {
                _viewEvents.post(RoomDetailViewEvents.ActionFailure(action, failure))
                return@launch
            }
            if (roomId != initialState.roomId) {
                _viewEvents.post(RoomDetailViewEvents.OpenRoom(roomId = roomId))
            }
        }
    }

    private fun handleJumpToReadReceipt(action: RoomDetailAction.JumpToReadReceipt) {
        room.getUserReadReceipt(action.userId)
                ?.let { handleNavigateToEvent(RoomDetailAction.NavigateToEvent(it, true)) }
    }

    private fun handleSendSticker(action: RoomDetailAction.SendSticker) {
        room.sendEvent(EventType.STICKER, action.stickerContent.toContent())
    }

    private fun handleStartCall(action: RoomDetailAction.StartCall) {
        viewModelScope.launch {
            room.roomSummary()?.otherMemberIds?.firstOrNull()?.let {
                callManager.startOutgoingCall(room.roomId, it, action.isVideo)
            }
        }
    }

    private fun handleEndCall() {
        callManager.endCallForRoom(initialState.roomId)
    }

    private fun handleSelectStickerAttachment() {
        viewModelScope.launch {
            val viewEvent = stickerPickerActionHandler.handle()
            _viewEvents.post(viewEvent)
        }
    }

    private fun handleOpenIntegrationManager() {
        viewModelScope.launch {
            val viewEvent = withContext(Dispatchers.Default) {
                if (isIntegrationEnabled()) {
                    RoomDetailViewEvents.OpenIntegrationManager
                } else {
                    RoomDetailViewEvents.DisplayEnableIntegrationsWarning
                }
            }
            _viewEvents.post(viewEvent)
        }
    }

    private fun handleManageIntegrations() = withState { state ->
        if (state.activeRoomWidgets().isNullOrEmpty()) {
            // Directly open integration manager screen
            handleOpenIntegrationManager()
        } else {
            // Display bottomsheet with widget list
            _viewEvents.post(RoomDetailViewEvents.OpenActiveWidgetBottomSheet)
        }
    }

    private fun handleAddJitsiConference(action: RoomDetailAction.AddJitsiWidget) {
        _viewEvents.post(RoomDetailViewEvents.ShowWaitingView)
        viewModelScope.launch(Dispatchers.IO) {
            try {
                val widget = jitsiService.createJitsiWidget(room.roomId, action.withVideo)
                _viewEvents.post(RoomDetailViewEvents.JoinJitsiConference(widget, action.withVideo))
            } catch (failure: Throwable) {
                _viewEvents.post(RoomDetailViewEvents.ShowMessage(stringProvider.getString(R.string.failed_to_add_widget)))
            } finally {
                _viewEvents.post(RoomDetailViewEvents.HideWaitingView)
            }
        }
    }

    private fun handleDeleteWidget(widgetId: String) = withState { state ->
        val isJitsiWidget = state.jitsiState.widgetId == widgetId
        viewModelScope.launch(Dispatchers.IO) {
            try {
                if (isJitsiWidget) {
                    setState { copy(jitsiState = jitsiState.copy(deleteWidgetInProgress = true)) }
                } else {
                    _viewEvents.post(RoomDetailViewEvents.ShowWaitingView)
                }
                session.widgetService().destroyRoomWidget(room.roomId, widgetId)
                // local echo
                setState {
                    copy(
                            activeRoomWidgets = when (activeRoomWidgets) {
                                is Success -> {
                                    Success(activeRoomWidgets.invoke().filter { it.widgetId != widgetId })
                                }
                                else       -> activeRoomWidgets
                            }
                    )
                }
            } catch (failure: Throwable) {
                _viewEvents.post(RoomDetailViewEvents.ShowMessage(stringProvider.getString(R.string.failed_to_remove_widget)))
            } finally {
                if (isJitsiWidget) {
                    setState { copy(jitsiState = jitsiState.copy(deleteWidgetInProgress = false)) }
                } else {
                    _viewEvents.post(RoomDetailViewEvents.HideWaitingView)
                }
            }
        }
    }

    private fun handleCheckWidgetAllowed(action: RoomDetailAction.EnsureNativeWidgetAllowed) {
        val widget = action.widget
        val domain = action.widget.widgetContent.data["domain"] as? String ?: ""
        val isAllowed = action.userJustAccepted || if (widget.type == WidgetType.Jitsi) {
            widget.senderInfo?.userId == session.myUserId ||
                    session.integrationManagerService().isNativeWidgetDomainAllowed(
                            action.widget.type.preferred,
                            domain
                    )
        } else false

        if (isAllowed) {
            _viewEvents.post(action.grantedEvents)
        } else {
            // we need to request permission
            _viewEvents.post(RoomDetailViewEvents.RequestNativeWidgetPermission(widget, domain, action.grantedEvents))
        }
    }

    private fun startTrackingUnreadMessages() {
        trackUnreadMessages.set(true)
        setState { copy(canShowJumpToReadMarker = false) }
    }

    private fun stopTrackingUnreadMessages() {
        if (trackUnreadMessages.getAndSet(false)) {
            mostRecentDisplayedEvent?.root?.eventId?.also {
                session.coroutineScope.launch(NonCancellable) {
                    tryOrNull { room.setReadMarker(it) }
                    if (loadRoomAtFirstUnread()) {
                        tryOrNull { room.setReadReceipt(it) }
                    }
                }
            }
            mostRecentDisplayedEvent = null
        }
        setState { copy(canShowJumpToReadMarker = true) }
    }

    private fun handleEventInvisible(action: RoomDetailAction.TimelineEventTurnsInvisible) {
        invisibleEventsSource.post(action)
    }

    fun getMember(userId: String): RoomMemberSummary? {
        return room.getRoomMember(userId)
    }

    private fun handleComposerFocusChange(action: RoomDetailAction.ComposerFocusChange) {
        // Ensure outbound session keys
        if (OutboundSessionKeySharingStrategy.WhenTyping == BuildConfig.outboundSessionKeySharingStrategy && room.isEncrypted()) {
            if (action.focused) {
                // Should we add some rate limit here, or do it only once per model lifecycle?
                prepareForEncryption()
            }
        }
    }

    private fun handleJoinAndOpenReplacementRoom() = withState { state ->
        val tombstoneContent = state.tombstoneEvent?.getClearContent()?.toModel<RoomTombstoneContent>() ?: return@withState

        val roomId = tombstoneContent.replacementRoomId ?: ""
        val isRoomJoined = session.getRoom(roomId)?.roomSummary()?.membership == Membership.JOIN
        if (isRoomJoined) {
            setState { copy(joinUpgradedRoomAsync = Success(roomId)) }
            _viewEvents.post(RoomDetailViewEvents.OpenRoom(roomId, closeCurrentRoom = true))
        } else {
            val viaServers = MatrixPatterns.extractServerNameFromId(state.tombstoneEvent.senderId)
                    ?.let { listOf(it) }
                    .orEmpty()
            // need to provide feedback as joining could take some time
            _viewEvents.post(RoomDetailViewEvents.RoomReplacementStarted)
            setState {
                copy(joinUpgradedRoomAsync = Loading())
            }
            viewModelScope.launch {
                val result = runCatchingToAsync {
                    session.joinRoom(roomId, viaServers = viaServers)
                    roomId
                }
                setState {
                    copy(joinUpgradedRoomAsync = result)
                }
                if (result is Success) {
                    _viewEvents.post(RoomDetailViewEvents.OpenRoom(roomId, closeCurrentRoom = true))
                }
            }
        }
    }

    private fun handleStartRecordingVoiceMessage() {
        try {
            voiceMessageHelper.startRecording()
        } catch (failure: Throwable) {
            _viewEvents.post(RoomDetailViewEvents.Failure(failure))
        }
    }

    private fun handleEndRecordingVoiceMessage(isCancelled: Boolean) {
        voiceMessageHelper.stopPlayback()
        if (isCancelled) {
            voiceMessageHelper.deleteRecording()
        } else {
            voiceMessageHelper.stopRecording()?.let { audioType ->
                if (audioType.duration > 1000) {
                    room.sendMedia(audioType.toContentAttachmentData(), false, emptySet())
                } else {
                    voiceMessageHelper.deleteRecording()
                }
            }
        }
    }

    private fun handlePlayOrPauseVoicePlayback(action: RoomDetailAction.PlayOrPauseVoicePlayback) {
        viewModelScope.launch(Dispatchers.IO) {
            try {
                // Download can fail
                val audioFile = session.fileService().downloadFile(action.messageAudioContent)
                // Conversion can fail, fallback to the original file in this case and let the player fail for us
                val convertedFile = voicePlayerHelper.convertFile(audioFile) ?: audioFile
                // Play can fail
                voiceMessageHelper.startOrPausePlayback(action.eventId, convertedFile)
            } catch (failure: Throwable) {
                _viewEvents.post(RoomDetailViewEvents.Failure(failure))
            }
        }
    }

    private fun handlePlayOrPauseRecordingPlayback() {
        voiceMessageHelper.startOrPauseRecordingPlayback()
    }

    private fun handleEndAllVoiceActions(deleteRecord: Boolean) {
        voiceMessageHelper.stopAllVoiceActions(deleteRecord)
    }

    private fun handlePauseRecordingVoiceMessage() {
        voiceMessageHelper.pauseRecording()
    }

    private fun isIntegrationEnabled() = session.integrationManagerService().isIntegrationEnabled()

    fun isMenuItemVisible(@IdRes itemId: Int): Boolean = com.airbnb.mvrx.withState(this) { state ->
        if (state.asyncRoomSummary()?.membership != Membership.JOIN) {
            return@withState false
        }
        when (itemId) {
            R.id.timeline_setting -> false // replaced by show_room_info (downstream)
            R.id.invite           -> false // state.canInvite // SC: disabled, we can do that over show_participants as well
            R.id.open_matrix_apps -> session.integrationManagerService().isIntegrationEnabled()

            R.id.voice_call       -> state.isWebRTCCallOptionAvailable()
            R.id.video_call       -> state.isWebRTCCallOptionAvailable() || state.jitsiState.confId == null || state.jitsiState.hasJoined
            // Show Join conference button only if there is an active conf id not joined. Otherwise fallback to default video disabled. ^
            R.id.join_conference  -> !state.isWebRTCCallOptionAvailable() && state.jitsiState.confId != null && !state.jitsiState.hasJoined
            R.id.show_room_info   -> true
            R.id.show_participants -> true
            R.id.search           -> true
            R.id.dev_tools        -> vectorPreferences.developerMode()
            else                  -> false
        }
    }

    // PRIVATE METHODS *****************************************************************************

    private fun handleSendReaction(action: RoomDetailAction.SendReaction) {
        room.sendReaction(action.targetEventId, action.reaction)
    }

    private fun handleRedactEvent(action: RoomDetailAction.RedactAction) {
        val event = room.getTimeLineEvent(action.targetEventId) ?: return
        room.redactEvent(event.root, action.reason)
    }

    private fun handleUndoReact(action: RoomDetailAction.UndoReaction) {
        room.undoReaction(action.targetEventId, action.reaction)
    }

    private fun handleUpdateQuickReaction(action: RoomDetailAction.UpdateQuickReactAction) {
        if (action.add) {
            room.sendReaction(action.targetEventId, action.selectedReaction)
        } else {
            room.undoReaction(action.targetEventId, action.selectedReaction)
        }
    }

    private fun handleSendMedia(action: RoomDetailAction.SendMedia) {
        room.sendMedias(action.attachments, action.compressBeforeSending, emptySet())
    }

    private fun handleEventVisible(action: RoomDetailAction.TimelineEventTurnsVisible) {
        viewModelScope.launch(Dispatchers.Default) {
            if (action.event.root.sendState.isSent()) { // ignore pending/local events
                visibleEventsSource.post(action)
            }
            // We need to update this with the related m.replace also (to move read receipt)
            action.event.annotations?.editSummary?.sourceEvents?.forEach {
                room.getTimeLineEvent(it)?.let { event ->
                    visibleEventsSource.post(RoomDetailAction.TimelineEventTurnsVisible(event))
                }
            }

            // handle chat effects here
            if (vectorPreferences.chatEffectsEnabled()) {
                chatEffectManager.checkForEffect(action.event)
            }
        }
    }

    override fun shouldStartEffect(effect: ChatEffect) {
        _viewEvents.post(RoomDetailViewEvents.StartChatEffect(effect))
    }

    override fun stopEffects() {
        _viewEvents.post(RoomDetailViewEvents.StopChatEffects)
    }

    private fun handleLoadMore(action: RoomDetailAction.LoadMoreTimelineEvents) {
        timeline.paginate(action.direction, PAGINATION_COUNT)
    }

    private fun handleRejectInvite() {
        viewModelScope.launch {
            tryOrNull { room.leave(null) }
        }
    }

    private fun handleAcceptInvite() {
        viewModelScope.launch {
            tryOrNull { room.join() }
        }
    }

    private fun handleOpenOrDownloadFile(action: RoomDetailAction.DownloadOrOpen) {
        val mxcUrl = action.messageFileContent.getFileUrl() ?: return
        val isLocalSendingFile = action.senderId == session.myUserId &&
                mxcUrl.startsWith("content://")
        if (isLocalSendingFile) {
            tryOrNull { Uri.parse(mxcUrl) }?.let {
                _viewEvents.post(RoomDetailViewEvents.OpenFile(
                        it,
                        action.messageFileContent.mimeType
                ))
            }
        } else {
            viewModelScope.launch {
                val fileState = session.fileService().fileState(action.messageFileContent)
                var canOpen = fileState is FileService.FileState.InCache && fileState.decryptedFileInCache
                if (!canOpen) {
                    // First download, or download and decrypt, or decrypt from cache
                    val result = runCatching {
                        session.fileService().downloadFile(messageContent = action.messageFileContent)
                    }

                    _viewEvents.post(RoomDetailViewEvents.DownloadFileState(
                            action.messageFileContent.mimeType,
                            result.getOrNull(),
                            result.exceptionOrNull()
                    ))
                    canOpen = result.isSuccess
                }

                if (canOpen) {
                    // We can now open the file
                    session.fileService().getTemporarySharableURI(action.messageFileContent)?.let { uri ->
                        _viewEvents.post(RoomDetailViewEvents.OpenFile(
                                uri,
                                action.messageFileContent.mimeType
                        ))
                    }
                }
            }
        }
    }

    private fun handleNavigateToEvent(action: RoomDetailAction.NavigateToEvent) {
        stopTrackingUnreadMessages()
        val targetEventId: String = action.eventId
        val indexOfEvent = timeline.getIndexOfEvent(targetEventId)
        if (indexOfEvent == null) {
            // Event is not already in RAM
            timeline.restartWithEventId(targetEventId)
        }
        if (action.highlight) {
            setState { copy(highlightedEventId = targetEventId) }
        }
        _viewEvents.post(RoomDetailViewEvents.NavigateToEvent(targetEventId))
    }

    private fun handleResendEvent(action: RoomDetailAction.ResendMessage) {
        val targetEventId = action.eventId
        room.getTimeLineEvent(targetEventId)?.let {
            // State must be UNDELIVERED or Failed
            if (!it.root.sendState.hasFailed()) {
                Timber.e("Cannot resend message, it is not failed, Cancel first")
                return
            }
            when {
                it.root.isTextMessage()       -> room.resendTextMessage(it)
                it.root.isAttachmentMessage() -> room.resendMediaMessage(it)
                else                          -> {
                    // TODO
                }
            }
        }
    }

    private fun handleRemove(action: RoomDetailAction.RemoveFailedEcho) {
        val targetEventId = action.eventId
        room.getTimeLineEvent(targetEventId)?.let {
            // State must be UNDELIVERED or Failed
            if (!it.root.sendState.hasFailed()) {
                Timber.e("Cannot resend message, it is not failed, Cancel first")
                return
            }
            room.deleteFailedEcho(it)
        }
    }

    private fun handleCancel(action: RoomDetailAction.CancelSend) {
        if (action.force) {
            room.cancelSend(action.eventId)
            return
        }
        val targetEventId = action.eventId
        room.getTimeLineEvent(targetEventId)?.let {
            // State must be in one of the sending states
            if (!it.root.sendState.isSending()) {
                Timber.e("Cannot cancel message, it is not sending")
                return
            }
            room.cancelSend(targetEventId)
        }
    }

    private fun handleResendAll() {
        room.resendAllFailedMessages()
    }

    private fun handleRemoveAllFailedMessages() {
        room.cancelAllFailedMessages()
    }

    private fun observeEventDisplayedActions() {
        // We are buffering scroll events for half a second
        // and keep the most recent one to set the read receipt on.
<<<<<<< HEAD
        visibleEventsObservable
                .buffer(500, TimeUnit.MILLISECONDS)
=======

        visibleEventsSource
                .stream()
                .chunk(1000)
>>>>>>> 879e6ef5
                .filter { it.isNotEmpty() }
                .onEach { actions ->
                    val bufferedMostRecentDisplayedEvent = actions.maxByOrNull { it.event.displayIndex }?.event ?: return@onEach
                    val globalMostRecentDisplayedEvent = mostRecentDisplayedEvent
                    if (trackUnreadMessages.get()) {
                        if (globalMostRecentDisplayedEvent == null) {
                            mostRecentDisplayedEvent = bufferedMostRecentDisplayedEvent
                        } else if (bufferedMostRecentDisplayedEvent.displayIndex > globalMostRecentDisplayedEvent.displayIndex) {
                            mostRecentDisplayedEvent = bufferedMostRecentDisplayedEvent
                        }
                    }
                    bufferedMostRecentDisplayedEvent.root.eventId?.let { eventId ->
                        session.coroutineScope.launch {
                            tryOrNull { room.setReadReceipt(eventId) }
                        }
                    }
                }
                .flowOn(Dispatchers.Default)
                .launchIn(viewModelScope)
    }

    private fun handleMarkAllAsRead() {
        setState { copy(unreadState = UnreadState.HasNoUnread) }
        viewModelScope.launch {
            tryOrNull { room.markAsRead(ReadService.MarkAsReadParams.BOTH) }
        }
    }

    private fun handleReportContent(action: RoomDetailAction.ReportContent) {
        viewModelScope.launch {
            val event = try {
                room.reportContent(action.eventId, -100, action.reason)
                RoomDetailViewEvents.ActionSuccess(action)
            } catch (failure: Exception) {
                RoomDetailViewEvents.ActionFailure(action, failure)
            }
            _viewEvents.post(event)
        }
    }

    private fun handleIgnoreUser(action: RoomDetailAction.IgnoreUser) {
        if (action.userId.isNullOrEmpty()) {
            return
        }

        viewModelScope.launch {
            val event = try {
                session.ignoreUserIds(listOf(action.userId))
                RoomDetailViewEvents.ActionSuccess(action)
            } catch (failure: Throwable) {
                RoomDetailViewEvents.ActionFailure(action, failure)
            }
            _viewEvents.post(event)
        }
    }

    private fun handleAcceptVerification(action: RoomDetailAction.AcceptVerificationRequest) {
        Timber.v("## SAS handleAcceptVerification ${action.otherUserId},  roomId:${room.roomId}, txId:${action.transactionId}")
        if (session.cryptoService().verificationService().readyPendingVerificationInDMs(
                        supportedVerificationMethodsProvider.provide(),
                        action.otherUserId,
                        room.roomId,
                        action.transactionId)) {
            _viewEvents.post(RoomDetailViewEvents.ActionSuccess(action))
        } else {
            // TODO
        }
    }

    private fun handleDeclineVerification(action: RoomDetailAction.DeclineVerificationRequest) {
        session.cryptoService().verificationService().declineVerificationRequestInDMs(
                action.otherUserId,
                action.transactionId,
                room.roomId)
    }

    private fun handleRequestVerification(action: RoomDetailAction.RequestVerification) {
        if (action.userId == session.myUserId) return
        _viewEvents.post(RoomDetailViewEvents.ActionSuccess(action))
    }

    private fun handleResumeRequestVerification(action: RoomDetailAction.ResumeVerification) {
        // Check if this request is still active and handled by me
        session.cryptoService().verificationService().getExistingVerificationRequestInRoom(room.roomId, action.transactionId)?.let {
            if (it.handledByOtherSession) return
            if (!it.isFinished) {
                _viewEvents.post(RoomDetailViewEvents.ActionSuccess(action.copy(
                        otherUserId = it.otherUserId
                )))
            }
        }
    }

    private fun handleReRequestKeys(action: RoomDetailAction.ReRequestKeys) {
        // Check if this request is still active and handled by me
        room.getTimeLineEvent(action.eventId)?.let {
            session.cryptoService().reRequestRoomKeyForEvent(it.root)
            _viewEvents.post(RoomDetailViewEvents.ShowMessage(stringProvider.getString(R.string.e2e_re_request_encryption_key_dialog_content)))
        }
    }

    private fun handleTapOnFailedToDecrypt(action: RoomDetailAction.TapOnFailedToDecrypt) {
        room.getTimeLineEvent(action.eventId)?.let {
            val code = when (it.root.mCryptoError) {
                MXCryptoError.ErrorType.KEYS_WITHHELD -> {
                    WithHeldCode.fromCode(it.root.mCryptoErrorReason)
                }
                else                                  -> null
            }

            _viewEvents.post(RoomDetailViewEvents.ShowE2EErrorMessage(code))
        }
    }

    private fun handleReplyToOptions(action: RoomDetailAction.ReplyToOptions) {
        // Do not allow to reply to unsent local echo
        if (LocalEcho.isLocalEchoId(action.eventId)) return
        room.sendOptionsReply(action.eventId, action.optionIndex, action.optionValue)
    }

    private fun observeSyncState() {
        session.flow()
                .liveSyncState()
                .setOnEach { syncState ->
                    copy(syncState = syncState)
                }

        session.getSyncStatusLive()
                .asFlow()
                .filterIsInstance<SyncStatusService.Status.IncrementalSyncStatus>()
                .setOnEach {
                    copy(incrementalSyncStatus = it)
                }
    }

    private fun observeRoomSummary() {
        room.flow().liveRoomSummary()
                .unwrap()
                .execute { async ->
                    copy(
                            asyncRoomSummary = async
                    )
                }
    }

    private fun getUnreadState() {
        combine(
                timelineEvents,
                room.flow().liveRoomSummary().unwrap()
        ) { timelineEvents, roomSummary ->
            computeUnreadState(timelineEvents, roomSummary)
        }
                // We don't want live update of unread so we skip when we already had a HasUnread or HasNoUnread
                .distinctUntilChanged { previous, current ->
                    when {
                        previous is UnreadState.Unknown || previous is UnreadState.ReadMarkerNotLoaded -> false
                        current is UnreadState.HasUnread /*|| current is UnreadState.HasNoUnread */    -> true
                        else                                                                           -> false
                    }
                }
                .setOnEach {
                    copy(unreadState = it)
                }
    }

    private fun computeUnreadState(events: List<TimelineEvent>, roomSummary: RoomSummary): UnreadState {
        Timber.i("ReadMarker debug: computeUnreadState, empty = ${events.isEmpty()}, markerId = ${roomSummary.readMarkerId}")
        if (events.isEmpty()) return UnreadState.Unknown
        val readMarkerIdSnapshot = roomSummary.readMarkerId ?: return UnreadState.Unknown
        val firstDisplayableEventIndex = timeline.getIndexOfEvent(readMarkerIdSnapshot)
                ?: return if (timeline.isLive) {
                    Timber.i("ReadMarker debug: is live, but did not get index")
                    UnreadState.ReadMarkerNotLoaded(readMarkerIdSnapshot)
                } else {
                    Timber.i("ReadMarker debug: not live")
                    UnreadState.Unknown
                }
        for (i in (firstDisplayableEventIndex - 1) downTo 0) {
            val timelineEvent = events.getOrNull(i) ?: return UnreadState.Unknown
            val eventId = timelineEvent.root.eventId ?: return UnreadState.Unknown
            val isFromMe = timelineEvent.root.senderId == session.myUserId
            Timber.i("ReadMarker debug: isFromMe = $isFromMe")
            if (!isFromMe) {
                return UnreadState.HasUnread(eventId)
            }
        }
        Timber.i("ReadMarker debug: hasNoUnread / firstDisplayableEventIndex: $firstDisplayableEventIndex / " +
                "latest previewable from summary ${roomSummary.latestPreviewableOriginalContentEvent?.eventId} - ${timeline.getIndexOfEvent(roomSummary.latestPreviewableOriginalContentEvent?.eventId)} / " +
                "event-0 ${events.getOrNull(0)?.eventId}")
        // TODO: if we return HasNoUnread, we need to be sure, since later HasUnread will be ignored in distinctUntilChanged. However, when loading the room at the last read directly, this doesn't always work
        return UnreadState.HasNoUnread
    }

    private fun observeUnreadState() {
        onEach(RoomDetailViewState::unreadState) {
            Timber.v("Unread state: $it")
            if (it is UnreadState.HasNoUnread) {
                startTrackingUnreadMessages()
            }
        }
    }

    private fun observeMembershipChanges() {
        session.flow()
                .liveRoomChangeMembershipState()
                .map {
                    it[initialState.roomId] ?: ChangeMembershipState.Unknown
                }
                .distinctUntilChanged()
                .setOnEach {
                    copy(changeMembershipState = it)
                }
    }

    private fun observeSummaryState() {
        onAsync(RoomDetailViewState::asyncRoomSummary) { summary ->
            setState {
                val typingMessage = typingHelper.getTypingMessage(summary.typingUsers)
                copy(
                        formattedTypingUsers = typingMessage,
                        hasFailedSending = summary.hasFailedSending
                )
            }
            if (summary.membership == Membership.INVITE) {
                summary.inviterId?.let { inviterId ->
                    session.getRoomMember(inviterId, summary.roomId)
                }?.also {
                    setState { copy(asyncInviter = Success(it)) }
                }
            }
            room.getStateEvent(EventType.STATE_ROOM_TOMBSTONE)?.also {
                setState { copy(tombstoneEvent = it) }
            }
        }
    }

    override fun onTimelineUpdated(snapshot: List<TimelineEvent>) {
        Timber.i("ReadMarker debug: onTimelineUpdated")
        viewModelScope.launch {
            // tryEmit doesn't work with SharedFlow without cache
            timelineEvents.emit(snapshot)
        }
        // PreviewUrl
        if (vectorPreferences.showUrlPreviews()) {
            withState { state ->
                snapshot
                        .takeIf { state.asyncRoomSummary.invoke()?.isEncrypted == false || vectorPreferences.allowUrlPreviewsInEncryptedRooms() }
                        ?.forEach {
                            previewUrlRetriever.getPreviewUrl(it)
                        }
            }
        }
    }

    override fun onTimelineFailure(throwable: Throwable) {
        // If we have a critical timeline issue, we get back to live.
        timeline.restartWithEventId(null)
        _viewEvents.post(RoomDetailViewEvents.Failure(throwable))
    }

    override fun onNewTimelineEvents(eventIds: List<String>) {
        Timber.v("On new timeline events: $eventIds")
        _viewEvents.post(RoomDetailViewEvents.OnNewTimelineEvents(eventIds))
    }

    override fun onCleared() {
        timeline.dispose()
        timeline.removeAllListeners()
        if (vectorPreferences.sendTypingNotifs()) {
            room.userStopsTyping()
        }
        chatEffectManager.delegate = null
        chatEffectManager.dispose()
        callManager.removeProtocolsCheckerListener(this)
        super.onCleared()
    }

    private fun loadRoomAtFirstUnread(): Boolean {
        return initialState.openAtFirstUnread ?: vectorPreferences.loadRoomAtFirstUnread()
    }
}<|MERGE_RESOLUTION|>--- conflicted
+++ resolved
@@ -124,15 +124,9 @@
         Timeline.Listener, ChatEffectManager.Delegate, CallProtocolsChecker.Listener {
 
     private val room = session.getRoom(initialState.roomId)!!
-<<<<<<< HEAD
     private val eventId = initialState.eventId ?: if (loadRoomAtFirstUnread()) room.roomSummary()?.readMarkerId else null
-    private val invisibleEventsObservable = BehaviorRelay.create<RoomDetailAction.TimelineEventTurnsInvisible>()
-    private val visibleEventsObservable = BehaviorRelay.create<RoomDetailAction.TimelineEventTurnsVisible>()
-=======
-    private val eventId = initialState.eventId
     private val invisibleEventsSource = BehaviorDataSource<RoomDetailAction.TimelineEventTurnsInvisible>()
     private val visibleEventsSource = BehaviorDataSource<RoomDetailAction.TimelineEventTurnsVisible>()
->>>>>>> 879e6ef5
     private var timelineEvents = MutableSharedFlow<List<TimelineEvent>>(0)
     val timeline = timelineFactory.createTimeline(viewModelScope, room, eventId).apply {
         // Target the event just below $eventId in case that it is the readMarkerId
@@ -889,15 +883,10 @@
     private fun observeEventDisplayedActions() {
         // We are buffering scroll events for half a second
         // and keep the most recent one to set the read receipt on.
-<<<<<<< HEAD
-        visibleEventsObservable
-                .buffer(500, TimeUnit.MILLISECONDS)
-=======
 
         visibleEventsSource
                 .stream()
-                .chunk(1000)
->>>>>>> 879e6ef5
+                .chunk(500)
                 .filter { it.isNotEmpty() }
                 .onEach { actions ->
                     val bufferedMostRecentDisplayedEvent = actions.maxByOrNull { it.event.displayIndex }?.event ?: return@onEach
