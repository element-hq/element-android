--- conflicted
+++ resolved
@@ -553,12 +553,9 @@
             R.id.voice_call,
             R.id.video_call          -> true // always show for discoverability
             R.id.hangup_call         -> webRtcPeerConnectionManager.currentCall != null
-<<<<<<< HEAD
             R.id.show_room_info      -> true
             R.id.show_participants   -> true
-=======
             R.id.search              -> true
->>>>>>> 9298ca9c
             else                     -> false
         }
     }
