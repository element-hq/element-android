--- conflicted
+++ resolved
@@ -38,8 +38,8 @@
 import im.vector.app.core.mvrx.runCatchingToAsync
 import im.vector.app.core.platform.VectorViewModel
 import im.vector.app.core.resources.StringProvider
+import im.vector.app.features.attachments.toContentAttachmentData
 import im.vector.app.features.call.conference.JitsiActiveConferenceHolder
-import im.vector.app.features.attachments.toContentAttachmentData
 import im.vector.app.features.call.conference.JitsiService
 import im.vector.app.features.call.lookup.CallProtocolsChecker
 import im.vector.app.features.call.webrtc.WebRtcCallManager
@@ -737,18 +737,12 @@
         when (itemId) {
             R.id.timeline_setting -> true
             R.id.invite           -> state.canInvite
-<<<<<<< HEAD
-            R.id.open_matrix_apps -> false
-            R.id.voice_call,
-            R.id.video_call       -> BuildConfig.IS_VOIP_SUPPORTED && callManager.getCallsByRoomId(state.roomId).isEmpty()
-            R.id.hangup_call      -> callManager.getCallsByRoomId(state.roomId).isNotEmpty()
-=======
             R.id.open_matrix_apps -> true
-            R.id.voice_call       -> state.isWebRTCCallOptionAvailable()
-            R.id.video_call       -> state.isWebRTCCallOptionAvailable() || state.jitsiState.confId == null || state.jitsiState.hasJoined
+            R.id.voice_call       -> BuildConfig.IS_VOIP_SUPPORTED && state.isWebRTCCallOptionAvailable()
+            R.id.video_call       -> BuildConfig.IS_VOIP_SUPPORTED
+                    && (state.isWebRTCCallOptionAvailable() || state.jitsiState.confId == null || state.jitsiState.hasJoined)
             // Show Join conference button only if there is an active conf id not joined. Otherwise fallback to default video disabled. ^
             R.id.join_conference  -> !state.isWebRTCCallOptionAvailable() && state.jitsiState.confId != null && !state.jitsiState.hasJoined
->>>>>>> 32bad575
             R.id.search           -> true
             R.id.dev_tools        -> vectorPreferences.developerMode()
             else                  -> false
