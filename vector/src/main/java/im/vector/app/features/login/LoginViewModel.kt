--- conflicted
+++ resolved
@@ -32,15 +32,10 @@
 import com.airbnb.mvrx.Success
 import com.airbnb.mvrx.Uninitialized
 import com.airbnb.mvrx.ViewModelContext
-<<<<<<< HEAD
-import com.squareup.inject.assisted.Assisted
-import com.squareup.inject.assisted.AssistedInject
-import im.vector.app.DendriteService
-=======
 import dagger.assisted.Assisted
 import dagger.assisted.AssistedFactory
 import dagger.assisted.AssistedInject
->>>>>>> e5bf87c0
+import im.vector.app.DendriteService
 import im.vector.app.R
 import im.vector.app.core.di.ActiveSessionHolder
 import im.vector.app.core.extensions.configureAndStart
@@ -772,15 +767,9 @@
                 }
 
                 val credentials: Credentials = Credentials(userID, accessToken, "", action.homeServerUrl, state.deviceId)
-                authenticationService.createSessionFromSso(homeServerConnectionConfigFinal!!, credentials, object : MatrixCallback<Session> {
-                    override fun onSuccess(data: Session) {
-                        onSessionCreated(data)
-                    }
-
-                    override fun onFailure(failure: Throwable) = setState {
-                        copy(asyncLoginAction = Fail(failure))
-                    }
-                })
+                viewModelScope.launch {
+                    authenticationService.createSessionFromSso(homeServerConnectionConfigFinal!!, credentials)
+                }
             }
             override fun onServiceDisconnected(className: ComponentName) {
             }
