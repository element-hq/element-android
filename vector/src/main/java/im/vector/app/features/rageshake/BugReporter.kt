/*
 * Copyright 2018 New Vector Ltd
 *
 * Licensed under the Apache License, Version 2.0 (the "License");
 * you may not use this file except in compliance with the License.
 * You may obtain a copy of the License at
 *
 *     http://www.apache.org/licenses/LICENSE-2.0
 *
 * Unless required by applicable law or agreed to in writing, software
 * distributed under the License is distributed on an "AS IS" BASIS,
 * WITHOUT WARRANTIES OR CONDITIONS OF ANY KIND, either express or implied.
 * See the License for the specific language governing permissions and
 * limitations under the License.
 */

package im.vector.app.features.rageshake

import android.annotation.SuppressLint
import android.content.Context
import android.graphics.Bitmap
import android.graphics.Canvas
import android.os.Build
import android.view.View
import androidx.fragment.app.DialogFragment
import androidx.fragment.app.FragmentActivity
import im.vector.app.BuildConfig
import im.vector.app.R
import im.vector.app.core.di.ActiveSessionHolder
import im.vector.app.core.extensions.getAllChildFragments
import im.vector.app.core.extensions.toOnOff
import im.vector.app.features.settings.VectorLocale
import im.vector.app.features.settings.VectorPreferences
import im.vector.app.features.settings.devtools.GossipingEventsSerializer
import im.vector.app.features.settings.locale.SystemLocaleProvider
import im.vector.app.features.themes.ThemeUtils
import im.vector.app.features.version.VersionProvider
import kotlinx.coroutines.CoroutineScope
import kotlinx.coroutines.Dispatchers
import kotlinx.coroutines.SupervisorJob
import kotlinx.coroutines.launch
import kotlinx.coroutines.withContext
import okhttp3.Call
import okhttp3.MediaType.Companion.toMediaTypeOrNull
import okhttp3.OkHttpClient
import okhttp3.Request
import okhttp3.RequestBody.Companion.asRequestBody
import okhttp3.Response
import org.json.JSONException
import org.json.JSONObject
import org.matrix.android.sdk.api.Matrix
import org.matrix.android.sdk.api.util.MimeTypes
import timber.log.Timber
import java.io.File
import java.io.IOException
import java.io.OutputStreamWriter
import java.net.HttpURLConnection
import java.util.Locale
import java.util.zip.GZIPOutputStream
import javax.inject.Inject
import javax.inject.Singleton

/**
 * BugReporter creates and sends the bug reports.
 */
@Singleton
class BugReporter @Inject constructor(
        private val activeSessionHolder: ActiveSessionHolder,
        private val versionProvider: VersionProvider,
        private val vectorPreferences: VectorPreferences,
        private val vectorFileLogger: VectorFileLogger,
        private val systemLocaleProvider: SystemLocaleProvider
) {
    var inMultiWindowMode = false

    companion object {
        // filenames
        private const val LOG_CAT_ERROR_FILENAME = "logcatError.log"
        private const val LOG_CAT_FILENAME = "logcat.log"
        private const val LOG_CAT_SCREENSHOT_FILENAME = "screenshot.png"
        private const val CRASH_FILENAME = "crash.log"
        private const val KEY_REQUESTS_FILENAME = "keyRequests.log"

        private const val BUFFER_SIZE = 1024 * 1024 * 50
    }

    // the http client
    private val mOkHttpClient = OkHttpClient()

    // the pending bug report call
    private var mBugReportCall: Call? = null

    // boolean to cancel the bug report
    private val mIsCancelled = false

    /**
     * Get current Screenshot
     *
     * @return screenshot or null if not available
     */
    var screenshot: Bitmap? = null
        private set

    private val coroutineScope = CoroutineScope(SupervisorJob() + Dispatchers.Main)

    private val LOGCAT_CMD_ERROR = arrayOf("logcat", // /< Run 'logcat' command
            "-d", // /< Dump the log rather than continue outputting it
            "-v", // formatting
            "threadtime", // include timestamps
            "AndroidRuntime:E " + // /< Pick all AndroidRuntime errors (such as uncaught exceptions)"communicatorjni:V " + ///< All communicatorjni logging
                    "libcommunicator:V " + // /< All libcommunicator logging
                    "DEBUG:V " + // /< All DEBUG logging - which includes native land crashes (seg faults, etc)
                    "*:S" // /< Everything else silent, so don't pick it..
    )

    private val LOGCAT_CMD_DEBUG = arrayOf("logcat", "-d", "-v", "threadtime", "*:*")

    /**
     * Bug report upload listener
     */
    interface IMXBugReportListener {
        /**
         * The bug report has been cancelled
         */
        fun onUploadCancelled()

        /**
         * The bug report upload failed.
         *
         * @param reason the failure reason
         */
        fun onUploadFailed(reason: String?)

        /**
         * The upload progress (in percent)
         *
         * @param progress the upload progress
         */
        fun onProgress(progress: Int)

        /**
         * The bug report upload succeeded.
         */
        fun onUploadSucceed()
    }

    /**
     * Send a bug report.
     *
     * @param context           the application context
     * @param reportType        The report type (bug, suggestion, feedback)
     * @param withDevicesLogs   true to include the device log
     * @param withCrashLogs     true to include the crash logs
     * @param withKeyRequestHistory true to include the crash logs
     * @param withScreenshot    true to include the screenshot
     * @param theBugDescription the bug description
     * @param listener          the listener
     */
    @SuppressLint("StaticFieldLeak")
    fun sendBugReport(context: Context,
                      reportType: ReportType,
                      withDevicesLogs: Boolean,
                      withCrashLogs: Boolean,
                      withKeyRequestHistory: Boolean,
                      withScreenshot: Boolean,
                      theBugDescription: String,
                      serverVersion: String,
<<<<<<< HEAD
=======
                      canContact: Boolean = false,
>>>>>>> 7f96749d
                      listener: IMXBugReportListener?) {
        // enumerate files to delete
        val mBugReportFiles: MutableList<File> = ArrayList()

        coroutineScope.launch {
            var serverError: String? = null
            withContext(Dispatchers.IO) {
                var bugDescription = theBugDescription
                val crashCallStack = getCrashDescription(context)

                if (null != crashCallStack) {
                    bugDescription += "\n\n\n\n--------------------------------- crash call stack ---------------------------------\n"
                    bugDescription += crashCallStack
                }

                val gzippedFiles = ArrayList<File>()

                if (withDevicesLogs) {
                    val files = vectorFileLogger.getLogFiles()
                    files.mapNotNullTo(gzippedFiles) { f ->
                        if (!mIsCancelled) {
                            compressFile(f)
                        } else {
                            null
                        }
                    }
                }

                if (!mIsCancelled && (withCrashLogs || withDevicesLogs)) {
                    val gzippedLogcat = saveLogCat(context, false)

                    if (null != gzippedLogcat) {
                        if (gzippedFiles.size == 0) {
                            gzippedFiles.add(gzippedLogcat)
                        } else {
                            gzippedFiles.add(0, gzippedLogcat)
                        }
                    }

                    val crashDescription = getCrashFile(context)
                    if (crashDescription.exists()) {
                        val compressedCrashDescription = compressFile(crashDescription)

                        if (null != compressedCrashDescription) {
                            if (gzippedFiles.size == 0) {
                                gzippedFiles.add(compressedCrashDescription)
                            } else {
                                gzippedFiles.add(0, compressedCrashDescription)
                            }
                        }
                    }
                }

                activeSessionHolder.getSafeActiveSession()
                        ?.takeIf { !mIsCancelled && withKeyRequestHistory }
                        ?.cryptoService()
                        ?.getGossipingEvents()
                        ?.let { GossipingEventsSerializer().serialize(it) }
                        ?.toByteArray()
                        ?.let { rawByteArray ->
                            File(context.cacheDir.absolutePath, KEY_REQUESTS_FILENAME)
                                    .also {
                                        it.outputStream()
                                                .use { os -> os.write(rawByteArray) }
                                    }
                        }
                        ?.let { compressFile(it) }
                        ?.let { gzippedFiles.add(it) }

                var deviceId = "undefined"
                var userId = "undefined"
                var olmVersion = "undefined"

                activeSessionHolder.getSafeActiveSession()?.let { session ->
                    userId = session.myUserId
                    deviceId = session.sessionParams.deviceId ?: "undefined"
                    olmVersion = session.cryptoService().getCryptoVersion(context, true)
                }

                if (!mIsCancelled) {
                    val text = when (reportType) {
                        ReportType.BUG_REPORT -> "[Element] $bugDescription"
                        ReportType.SUGGESTION -> "[Element] [Suggestion] $bugDescription"
                        ReportType.SPACE_BETA_FEEDBACK -> "[Element] [spaces-feedback] $bugDescription"
                    }

                    // build the multi part request
                    val builder = BugReporterMultipartBody.Builder()
                            .addFormDataPart("text", text)
                            .addFormDataPart("app", "riot-android")
                            .addFormDataPart("user_agent", Matrix.getInstance(context).getUserAgent())
                            .addFormDataPart("user_id", userId)
                            .addFormDataPart("can_contact", canContact.toString())
                            .addFormDataPart("device_id", deviceId)
                            .addFormDataPart("version", versionProvider.getVersion(longFormat = true, useBuildNumber = false))
                            .addFormDataPart("branch_name", context.getString(R.string.git_branch_name))
                            .addFormDataPart("matrix_sdk_version", Matrix.getSdkVersion())
                            .addFormDataPart("olm_version", olmVersion)
                            .addFormDataPart("device", Build.MODEL.trim())
                            .addFormDataPart("verbose_log", vectorPreferences.labAllowedExtendedLogging().toOnOff())
                            .addFormDataPart("multi_window", inMultiWindowMode.toOnOff())
                            .addFormDataPart("os", Build.VERSION.RELEASE + " (API " + Build.VERSION.SDK_INT + ") "
                                    + Build.VERSION.INCREMENTAL + "-" + Build.VERSION.CODENAME)
                            .addFormDataPart("locale", Locale.getDefault().toString())
                            .addFormDataPart("app_language", VectorLocale.applicationLocale.toString())
                            .addFormDataPart("default_app_language", systemLocaleProvider.getSystemLocale().toString())
                            .addFormDataPart("theme", ThemeUtils.getApplicationTheme(context))
                            .addFormDataPart("server_version", serverVersion)

                    val buildNumber = context.getString(R.string.build_number)
                    if (buildNumber.isNotEmpty() && buildNumber != "0") {
                        builder.addFormDataPart("build_number", buildNumber)
                    }

                    // add the gzipped files
                    for (file in gzippedFiles) {
                        builder.addFormDataPart("compressed-log", file.name, file.asRequestBody(MimeTypes.OctetStream.toMediaTypeOrNull()))
                    }

                    mBugReportFiles.addAll(gzippedFiles)

                    if (withScreenshot) {
                        val bitmap = screenshot

                        if (null != bitmap) {
                            val logCatScreenshotFile = File(context.cacheDir.absolutePath, LOG_CAT_SCREENSHOT_FILENAME)

                            if (logCatScreenshotFile.exists()) {
                                logCatScreenshotFile.delete()
                            }

                            try {
                                logCatScreenshotFile.outputStream().use {
                                    bitmap.compress(Bitmap.CompressFormat.PNG, 100, it)
                                }

                                builder.addFormDataPart("file",
                                        logCatScreenshotFile.name, logCatScreenshotFile.asRequestBody(MimeTypes.OctetStream.toMediaTypeOrNull()))
                            } catch (e: Exception) {
                                Timber.e(e, "## sendBugReport() : fail to write screenshot$e")
                            }
                        }
                    }

                    screenshot = null

                    // add some github labels
                    builder.addFormDataPart("label", BuildConfig.VERSION_NAME)
                    builder.addFormDataPart("label", BuildConfig.FLAVOR_DESCRIPTION)
                    builder.addFormDataPart("label", context.getString(R.string.git_branch_name))

                    // Special for RiotX
                    builder.addFormDataPart("label", "[Element]")

                    when (reportType) {
                        ReportType.BUG_REPORT -> {
                            /* nop */
                        }
                        ReportType.SUGGESTION -> builder.addFormDataPart("label", "[Suggestion]")
                        ReportType.SPACE_BETA_FEEDBACK -> builder.addFormDataPart("label", "spaces-feedback")
                    }

                    if (getCrashFile(context).exists()) {
                        builder.addFormDataPart("label", "crash")
                        deleteCrashFile(context)
                    }

                    val requestBody = builder.build()

                    // add a progress listener
                    requestBody.setWriteListener { totalWritten, contentLength ->
                        val percentage = if (-1L != contentLength) {
                            if (totalWritten > contentLength) {
                                100
                            } else {
                                (totalWritten * 100 / contentLength).toInt()
                            }
                        } else {
                            0
                        }

                        if (mIsCancelled && null != mBugReportCall) {
                            mBugReportCall!!.cancel()
                        }

                        Timber.v("## onWrite() : $percentage%")
                        try {
                            listener?.onProgress(percentage)
                        } catch (e: Exception) {
                            Timber.e(e, "## onProgress() : failed")
                        }
                    }

                    // build the request
                    val request = Request.Builder()
                            .url(context.getString(R.string.bug_report_url))
                            .post(requestBody)
                            .build()

                    var responseCode = HttpURLConnection.HTTP_INTERNAL_ERROR
                    var response: Response? = null
                    var errorMessage: String? = null

                    // trigger the request
                    try {
                        mBugReportCall = mOkHttpClient.newCall(request)
                        response = mBugReportCall!!.execute()
                        responseCode = response.code
                    } catch (e: Exception) {
                        Timber.e(e, "response")
                        errorMessage = e.localizedMessage
                    }

                    // if the upload failed, try to retrieve the reason
                    if (responseCode != HttpURLConnection.HTTP_OK) {
                        if (null != errorMessage) {
                            serverError = "Failed with error $errorMessage"
                        } else if (response?.body == null) {
                            serverError = "Failed with error $responseCode"
                        } else {
                            try {
                                val inputStream = response.body!!.byteStream()

                                serverError = inputStream.use {
                                    buildString {
                                        var ch = it.read()
                                        while (ch != -1) {
                                            append(ch.toChar())
                                            ch = it.read()
                                        }
                                    }
                                }

                                // check if the error message
                                serverError?.let {
                                    try {
                                        val responseJSON = JSONObject(it)
                                        serverError = responseJSON.getString("error")
                                    } catch (e: JSONException) {
                                        Timber.e(e, "doInBackground ; Json conversion failed")
                                    }
                                }

                                // should never happen
                                if (null == serverError) {
                                    serverError = "Failed with error $responseCode"
                                }
                            } catch (e: Exception) {
                                Timber.e(e, "## sendBugReport() : failed to parse error")
                            }
                        }
                    }
                }
            }

            withContext(Dispatchers.Main) {
                mBugReportCall = null

                // delete when the bug report has been successfully sent
                for (file in mBugReportFiles) {
                    file.delete()
                }

                if (null != listener) {
                    try {
                        if (mIsCancelled) {
                            listener.onUploadCancelled()
                        } else if (null == serverError) {
                            listener.onUploadSucceed()
                        } else {
                            listener.onUploadFailed(serverError)
                        }
                    } catch (e: Exception) {
                        Timber.e(e, "## onPostExecute() : failed")
                    }
                }
            }
        }
    }

    /**
     * Send a bug report either with email or with Vector.
     */
    fun openBugReportScreen(activity: FragmentActivity, reportType: ReportType = ReportType.BUG_REPORT) {
        screenshot = takeScreenshot(activity)
        activeSessionHolder.getSafeActiveSession()?.let {
            it.logDbUsageInfo()
            it.cryptoService().logDbUsageInfo()
        }

        activity.startActivity(BugReportActivity.intent(activity, reportType))
    }

// ==============================================================================================================
// crash report management
// ==============================================================================================================

    /**
     * Provides the crash file
     *
     * @param context the context
     * @return the crash file
     */
    private fun getCrashFile(context: Context): File {
        return File(context.cacheDir.absolutePath, CRASH_FILENAME)
    }

    /**
     * Remove the crash file
     *
     * @param context
     */
    fun deleteCrashFile(context: Context) {
        val crashFile = getCrashFile(context)

        if (crashFile.exists()) {
            crashFile.delete()
        }

        // Also reset the screenshot
        screenshot = null
    }

    /**
     * Save the crash report
     *
     * @param context          the context
     * @param crashDescription teh crash description
     */
    fun saveCrashReport(context: Context, crashDescription: String) {
        val crashFile = getCrashFile(context)

        if (crashFile.exists()) {
            crashFile.delete()
        }

        if (crashDescription.isNotEmpty()) {
            try {
                crashFile.writeText(crashDescription)
            } catch (e: Exception) {
                Timber.e(e, "## saveCrashReport() : fail to write $e")
            }
        }
    }

    /**
     * Read the crash description file and return its content.
     *
     * @param context teh context
     * @return the crash description
     */
    private fun getCrashDescription(context: Context): String? {
        val crashFile = getCrashFile(context)

        if (crashFile.exists()) {
            try {
                return crashFile.readText()
            } catch (e: Exception) {
                Timber.e(e, "## getCrashDescription() : fail to read $e")
            }
        }

        return null
    }

// ==============================================================================================================
// Screenshot management
// ==============================================================================================================

    /**
     * Take a screenshot of the display.
     *
     * @return the screenshot
     */
    private fun takeScreenshot(activity: FragmentActivity): Bitmap? {
        // get the root view to snapshot
        val rootView = activity.window?.decorView?.rootView
        if (rootView == null) {
            Timber.e("Cannot find root view on $activity. Cannot take screenshot.")
            return null
        }

        val mainBitmap = getBitmap(rootView)

        if (mainBitmap == null) {
            Timber.e("Cannot get main screenshot")
            return null
        }

        try {
            val cumulBitmap = Bitmap.createBitmap(mainBitmap.width, mainBitmap.height, Bitmap.Config.ARGB_8888)

            val canvas = Canvas(cumulBitmap)
            canvas.drawBitmap(mainBitmap, 0f, 0f, null)
            // Add the dialogs if any
            getDialogBitmaps(activity).forEach {
                canvas.drawBitmap(it, 0f, 0f, null)
            }

            return cumulBitmap
        } catch (e: Throwable) {
            Timber.e(e, "Cannot get snapshot of screen: $e")
        }

        return null
    }

    private fun getDialogBitmaps(activity: FragmentActivity): List<Bitmap> {
        return activity.supportFragmentManager.fragments
                .map { it.getAllChildFragments() }
                .flatten()
                .filterIsInstance(DialogFragment::class.java)
                .mapNotNull { fragment ->
                    fragment.dialog?.window?.decorView?.rootView?.let { rootView ->
                        getBitmap(rootView)
                    }
                }
    }

    private fun getBitmap(rootView: View): Bitmap? {
        @Suppress("DEPRECATION")
        rootView.isDrawingCacheEnabled = false
        @Suppress("DEPRECATION")
        rootView.isDrawingCacheEnabled = true

        return try {
            @Suppress("DEPRECATION")
            rootView.drawingCache
        } catch (e: Throwable) {
            Timber.e(e, "Cannot get snapshot of dialog: $e")
            null
        }
    }

// ==============================================================================================================
// Logcat management
// ==============================================================================================================

    /**
     * Save the logcat
     *
     * @param context       the context
     * @param isErrorLogcat true to save the error logcat
     * @return the file if the operation succeeds
     */
    private fun saveLogCat(context: Context, isErrorLogcat: Boolean): File? {
        val logCatErrFile = File(context.cacheDir.absolutePath, if (isErrorLogcat) LOG_CAT_ERROR_FILENAME else LOG_CAT_FILENAME)

        if (logCatErrFile.exists()) {
            logCatErrFile.delete()
        }

        try {
            logCatErrFile.writer().use {
                getLogCatError(it, isErrorLogcat)
            }

            return compressFile(logCatErrFile)
        } catch (error: OutOfMemoryError) {
            Timber.e(error, "## saveLogCat() : fail to write logcat$error")
        } catch (e: Exception) {
            Timber.e(e, "## saveLogCat() : fail to write logcat$e")
        }

        return null
    }

    /**
     * Retrieves the logs
     *
     * @param streamWriter  the stream writer
     * @param isErrorLogCat true to save the error logs
     */
    private fun getLogCatError(streamWriter: OutputStreamWriter, isErrorLogCat: Boolean) {
        val logcatProc: Process

        try {
            logcatProc = Runtime.getRuntime().exec(if (isErrorLogCat) LOGCAT_CMD_ERROR else LOGCAT_CMD_DEBUG)
        } catch (e1: IOException) {
            return
        }

        try {
            val separator = System.getProperty("line.separator")
            logcatProc.inputStream
                    .reader()
                    .buffered(BUFFER_SIZE)
                    .forEachLine { line ->
                        streamWriter.append(line)
                        streamWriter.append(separator)
                    }
        } catch (e: IOException) {
            Timber.e(e, "getLog fails")
        }
    }

// ==============================================================================================================
// File compression management
// ==============================================================================================================

    /**
     * GZip a file
     *
     * @param fin the input file
     * @return the gzipped file
     */
    private fun compressFile(fin: File): File? {
        Timber.v("## compressFile() : compress ${fin.name}")

        val dstFile = fin.resolveSibling(fin.name + ".gz")

        if (dstFile.exists()) {
            dstFile.delete()
        }

        try {
            GZIPOutputStream(dstFile.outputStream()).use { gos ->
                fin.inputStream().use {
                    it.copyTo(gos, 2048)
                }
            }

            Timber.v("## compressFile() : ${fin.length()} compressed to ${dstFile.length()} bytes")
            return dstFile
        } catch (e: Exception) {
            Timber.e(e, "## compressFile() failed")
        } catch (oom: OutOfMemoryError) {
            Timber.e(oom, "## compressFile() failed")
        }

        return null
    }
}<|MERGE_RESOLUTION|>--- conflicted
+++ resolved
@@ -165,10 +165,7 @@
                       withScreenshot: Boolean,
                       theBugDescription: String,
                       serverVersion: String,
-<<<<<<< HEAD
-=======
                       canContact: Boolean = false,
->>>>>>> 7f96749d
                       listener: IMXBugReportListener?) {
         // enumerate files to delete
         val mBugReportFiles: MutableList<File> = ArrayList()
