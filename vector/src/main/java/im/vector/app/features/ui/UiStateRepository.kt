--- conflicted
+++ resolved
@@ -32,10 +32,7 @@
 
     fun storeDisplayMode(displayMode: RoomListDisplayMode)
 
-<<<<<<< HEAD
-=======
     // TODO Handle SharedPreference per session in a better way, also to cleanup when login out
->>>>>>> 7f96749d
     fun storeSelectedSpace(spaceId: String?, sessionId: String)
     fun storeSelectedGroup(groupId: String?, sessionId: String)
 
@@ -44,10 +41,7 @@
     fun getSelectedSpace(sessionId: String): String?
     fun getSelectedGroup(sessionId: String): String?
     fun isGroupingMethodSpace(sessionId: String): Boolean
-<<<<<<< HEAD
-=======
 
     fun setCustomRoomDirectoryHomeservers(sessionId: String, servers: Set<String>)
     fun getCustomRoomDirectoryHomeservers(sessionId: String): Set<String>
->>>>>>> 7f96749d
 }