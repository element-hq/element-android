--- conflicted
+++ resolved
@@ -56,16 +56,9 @@
 import org.matrix.android.sdk.api.auth.registration.RegistrationFlowResponse
 import org.matrix.android.sdk.api.auth.registration.nextUncompletedStage
 import org.matrix.android.sdk.api.extensions.tryOrNull
-<<<<<<< HEAD
 import org.matrix.android.sdk.api.raw.RawService
 import org.matrix.android.sdk.api.session.crypto.crosssigning.CrossSigningService
-import org.matrix.android.sdk.api.session.crypto.model.CryptoDeviceInfo
-import org.matrix.android.sdk.api.session.crypto.model.MXUsersDevicesMap
 import org.matrix.android.sdk.api.session.getUserOrDefault
-=======
-import org.matrix.android.sdk.api.session.getUser
-import org.matrix.android.sdk.api.session.initsync.SyncStatusService
->>>>>>> bda03149
 import org.matrix.android.sdk.api.session.pushrules.RuleIds
 import org.matrix.android.sdk.api.session.room.model.Membership
 import org.matrix.android.sdk.api.session.room.roomSummaryQueryParams
@@ -311,8 +304,10 @@
         if (isSecureBackupRequired) {
             // If 4S is forced, force verification
             // for stability cancel all pending verifications?
-            session.cryptoService().verificationService().getExistingVerificationRequests(session.myUserId).forEach {
-                session.cryptoService().verificationService().cancelVerificationRequest(it)
+            viewModelScope.launch {
+                session.cryptoService().verificationService().getExistingVerificationRequests(session.myUserId).forEach {
+                    session.cryptoService().verificationService().cancelVerificationRequest(it)
+                }
             }
             _viewEvents.post(HomeActivityViewEvents.ForceVerification(false))
         } else {
@@ -370,15 +365,8 @@
                 return@launch
             }
 
-<<<<<<< HEAD
             tryOrNull("## MaybeVerifyOrBootstrapCrossSigning: Failed to download keys") {
-                awaitCallback<MXUsersDevicesMap<CryptoDeviceInfo>> {
-                    session.cryptoService().downloadKeys(listOf(session.myUserId), true, it)
-                }
-=======
-            tryOrNull("## MaybeBootstrapCrossSigning: Failed to download keys") {
                 session.cryptoService().downloadKeysIfNeeded(listOf(session.myUserId), true)
->>>>>>> bda03149
             }
 
             // From there we are up to date with server
@@ -423,7 +411,6 @@
                     }
                 }
             } else {
-<<<<<<< HEAD
                 // Cross signing is not initialized
                 if (isSecureBackupRequired) {
                     // If 4S is forced, start the full interactive setup flow
@@ -464,34 +451,6 @@
                             Timber.e(failure, "Failed to initialize cross signing")
                         }
                     }
-=======
-                // Try to initialize cross signing in background if possible
-                Timber.d("Initialize cross signing...")
-                try {
-                    session.cryptoService().crossSigningService().initializeCrossSigning(
-                            object : UserInteractiveAuthInterceptor {
-                                override fun performStage(flowResponse: RegistrationFlowResponse, errCode: String?, promise: Continuation<UIABaseAuth>) {
-                                    // We missed server grace period or it's not setup, see if we remember locally password
-                                    if (flowResponse.nextUncompletedStage() == LoginFlowTypes.PASSWORD &&
-                                            errCode == null &&
-                                            reAuthHelper.data != null) {
-                                        promise.resume(
-                                                UserPasswordAuth(
-                                                        session = flowResponse.session,
-                                                        user = session.myUserId,
-                                                        password = reAuthHelper.data
-                                                )
-                                        )
-                                    } else {
-                                        promise.resumeWithException(Exception("Cannot silently initialize cross signing, UIA missing"))
-                                    }
-                                }
-                            },
-                    )
-                    Timber.d("Initialize cross signing SUCCESS")
-                } catch (failure: Throwable) {
-                    Timber.e(failure, "Failed to initialize cross signing")
->>>>>>> bda03149
                 }
             }
         }
@@ -512,14 +471,11 @@
 private suspend fun CrossSigningService.awaitCrossSigninInitialization(
         block: Continuation<UIABaseAuth>.(response: RegistrationFlowResponse, errCode: String?) -> Unit
 ) {
-    awaitCallback<Unit> {
         initializeCrossSigning(
                 object : UserInteractiveAuthInterceptor {
                     override fun performStage(flowResponse: RegistrationFlowResponse, errCode: String?, promise: Continuation<UIABaseAuth>) {
                         promise.block(flowResponse, errCode)
                     }
-                },
-                callback = it
+                }
         )
-    }
 }