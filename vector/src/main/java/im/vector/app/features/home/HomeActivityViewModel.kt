/*
 * Copyright (c) 2020 New Vector Ltd
 *
 * Licensed under the Apache License, Version 2.0 (the "License");
 * you may not use this file except in compliance with the License.
 * You may obtain a copy of the License at
 *
 *     http://www.apache.org/licenses/LICENSE-2.0
 *
 * Unless required by applicable law or agreed to in writing, software
 * distributed under the License is distributed on an "AS IS" BASIS,
 * WITHOUT WARRANTIES OR CONDITIONS OF ANY KIND, either express or implied.
 * See the License for the specific language governing permissions and
 * limitations under the License.
 */

package im.vector.app.features.home

import androidx.lifecycle.viewModelScope
import com.airbnb.mvrx.MvRx
import com.airbnb.mvrx.MvRxViewModelFactory
import com.airbnb.mvrx.ViewModelContext
import dagger.assisted.Assisted
import dagger.assisted.AssistedFactory
import dagger.assisted.AssistedInject
import im.vector.app.core.di.ActiveSessionHolder
import im.vector.app.core.extensions.exhaustive
import im.vector.app.core.platform.VectorViewModel
import im.vector.app.features.login.ReAuthHelper
import im.vector.app.features.settings.VectorPreferences
import kotlinx.coroutines.Dispatchers
import kotlinx.coroutines.GlobalScope
import kotlinx.coroutines.delay
import kotlinx.coroutines.launch
import org.matrix.android.sdk.api.auth.UIABaseAuth
import org.matrix.android.sdk.api.auth.UserInteractiveAuthInterceptor
import org.matrix.android.sdk.api.auth.UserPasswordAuth
import org.matrix.android.sdk.api.auth.data.LoginFlowTypes
import org.matrix.android.sdk.api.auth.registration.RegistrationFlowResponse
import org.matrix.android.sdk.api.auth.registration.nextUncompletedStage
import org.matrix.android.sdk.api.extensions.tryOrNull
import org.matrix.android.sdk.api.pushrules.RuleIds
import org.matrix.android.sdk.api.session.initsync.InitialSyncProgressService
import org.matrix.android.sdk.api.session.room.model.Membership
import org.matrix.android.sdk.api.session.room.roomSummaryQueryParams
import org.matrix.android.sdk.api.util.toMatrixItem
import org.matrix.android.sdk.internal.crypto.model.CryptoDeviceInfo
import org.matrix.android.sdk.internal.crypto.model.MXUsersDevicesMap
import org.matrix.android.sdk.internal.util.awaitCallback
import org.matrix.android.sdk.rx.asObservable
import org.matrix.android.sdk.rx.rx
import timber.log.Timber
import kotlin.coroutines.Continuation
import kotlin.coroutines.resume
import kotlin.coroutines.resumeWithException

class HomeActivityViewModel @AssistedInject constructor(
        @Assisted initialState: HomeActivityViewState,
        @Assisted private val args: HomeActivityArgs,
        private val activeSessionHolder: ActiveSessionHolder,
        private val reAuthHelper: ReAuthHelper,
        private val vectorPreferences: VectorPreferences
) : VectorViewModel<HomeActivityViewState, HomeActivityViewActions, HomeActivityViewEvents>(initialState) {

    @AssistedFactory
    interface Factory {
        fun create(initialState: HomeActivityViewState, args: HomeActivityArgs): HomeActivityViewModel
    }

    companion object : MvRxViewModelFactory<HomeActivityViewModel, HomeActivityViewState> {

        @JvmStatic
        override fun create(viewModelContext: ViewModelContext, state: HomeActivityViewState): HomeActivityViewModel? {
            val activity: HomeActivity = viewModelContext.activity()
            val args: HomeActivityArgs? = activity.intent.getParcelableExtra(MvRx.KEY_ARG)
            return activity.viewModelFactory.create(state, args ?: HomeActivityArgs(clearNotification = false, accountCreation = false))
        }
    }

    private var checkBootstrap = false
    private var onceTrusted = false

    init {
        cleanupFiles()
        observeInitialSync()
        checkSessionPushIsOn()
        observeCrossSigningReset()
    }

    private fun cleanupFiles() {
        // Mitigation: delete all cached decrypted files each time the application is started.
        activeSessionHolder.getSafeActiveSession()?.fileService()?.clearDecryptedCache()
    }

    private fun observeCrossSigningReset() {
        val safeActiveSession = activeSessionHolder.getSafeActiveSession() ?: return

        onceTrusted = safeActiveSession
                .cryptoService()
                .crossSigningService().allPrivateKeysKnown()

        safeActiveSession
                .rx()
                .liveCrossSigningInfo(safeActiveSession.myUserId)
                .subscribe {
                    val isVerified = it.getOrNull()?.isTrusted() ?: false
                    if (!isVerified && onceTrusted) {
                        // cross signing keys have been reset
                        // Trigger a popup to re-verify
                        // Note: user can be null in case of logout
                        safeActiveSession.getUser(safeActiveSession.myUserId)
                                ?.toMatrixItem()
                                ?.let { user ->
                                    _viewEvents.post(HomeActivityViewEvents.OnCrossSignedInvalidated(user))
                                }
                    }
                    onceTrusted = isVerified
                }
                .disposeOnClear()
    }

    private fun observeInitialSync() {
        val session = activeSessionHolder.getSafeActiveSession() ?: return

        session.getInitialSyncProgressStatus()
                .asObservable()
                .subscribe { status ->
                    when (status) {
                        is InitialSyncProgressService.Status.Progressing -> {
                            // Schedule a check of the bootstrap when the init sync will be finished
                            checkBootstrap = true
                        }
                        is InitialSyncProgressService.Status.Idle        -> {
                            if (checkBootstrap) {
                                checkBootstrap = false
                                maybeBootstrapCrossSigningAfterInitialSync()
                            }
                        }
                    }

                    setState {
                        copy(
                                initialSyncProgressServiceStatus = status
                        )
                    }
                }
                .disposeOnClear()
    }

    /**
     * After migration from riot to element some users reported that their
     * push setting for the session was set to off
     * In order to mitigate this, we want to display a popup once to the user
     * giving him the option to review this setting
     */
    private fun checkSessionPushIsOn() {
        viewModelScope.launch(Dispatchers.IO) {
            // Don't do that if it's a login or a register (pass in memory)
            if (reAuthHelper.data != null) return@launch
            // Check if disabled for this device
            if (!vectorPreferences.areNotificationEnabledForDevice()) {
                // Check if set at account level
                val mRuleMaster = activeSessionHolder.getSafeActiveSession()
                        ?.getPushRules()
                        ?.getAllRules()
                        ?.find { it.ruleId == RuleIds.RULE_ID_DISABLE_ALL }
                if (mRuleMaster?.enabled == false) {
                    // So push are enabled at account level but not for this session
                    // Let's check that there are some rooms?
                    val knownRooms = activeSessionHolder.getSafeActiveSession()?.getRoomSummaries(roomSummaryQueryParams {
                        memberships = Membership.activeMemberships()
                    })?.size ?: 0

                    // Prompt once to the user
                    if (knownRooms > 1 && !vectorPreferences.didAskUserToEnableSessionPush()) {
                        // delay a bit
                        delay(1500)
                        _viewEvents.post(HomeActivityViewEvents.PromptToEnableSessionPush)
                    }
                }
            }
        }
    }

    private fun maybeBootstrapCrossSigningAfterInitialSync() {
        // We do not use the viewModel context because we do not want to tie this action to activity view model
        GlobalScope.launch(Dispatchers.IO) {
            val session = activeSessionHolder.getSafeActiveSession() ?: return@launch

            tryOrNull("## MaybeBootstrapCrossSigning: Failed to download keys") {
                awaitCallback<MXUsersDevicesMap<CryptoDeviceInfo>> {
                    session.cryptoService().downloadKeys(listOf(session.myUserId), true, it)
                }
            }

<<<<<<< HEAD
                    if (password == null) {
                        // Check this is not an SSO account
                        if (session.getHomeServerCapabilities().canChangePassword) {
                            // Ask password to the user: Upgrade security
                            // TODO: _viewEvents.post(HomeActivityViewEvents.AskPasswordToInitCrossSigning(session.getUser(session.myUserId)?.toMatrixItem()))
                        }
                        // Else (SSO) just ignore for the moment
                    } else {
                        // We do not use the viewModel context because we do not want to cancel this action
                        Timber.d("Initialize cross signing")
=======
            // From there we are up to date with server
            // Is there already cross signing keys here?
            val mxCrossSigningInfo = session.cryptoService().crossSigningService().getMyCrossSigningKeys()
            if (mxCrossSigningInfo != null) {
                // Cross-signing is already set up for this user, is it trusted?
                if (!mxCrossSigningInfo.isTrusted()) {
                    // New session
                    _viewEvents.post(
                            HomeActivityViewEvents.OnNewSession(
                                    session.getUser(session.myUserId)?.toMatrixItem(),
                                    // Always send request instead of waiting for an incoming as per recent EW changes
                                    false
                            )
                    )
                }
            } else {
                // Try to initialize cross signing in background if possible
                Timber.d("Initialize cross signing...")
                try {
                    awaitCallback<Unit> {
>>>>>>> e5bf87c0
                        session.cryptoService().crossSigningService().initializeCrossSigning(
                                object : UserInteractiveAuthInterceptor {
                                    override fun performStage(flowResponse: RegistrationFlowResponse, errCode: String?, promise: Continuation<UIABaseAuth>) {
                                        // We missed server grace period or it's not setup, see if we remember locally password
                                        if (flowResponse.nextUncompletedStage() == LoginFlowTypes.PASSWORD
                                                && errCode == null
                                                && reAuthHelper.data != null) {
                                            promise.resume(
                                                    UserPasswordAuth(
                                                            session = flowResponse.session,
                                                            user = session.myUserId,
                                                            password = reAuthHelper.data
                                                    )
                                            )
                                        } else {
                                            promise.resumeWithException(Exception("Cannot silently initialize cross signing, UIA missing"))
                                        }
                                    }
                                },
                                callback = it
                        )
                        Timber.d("Initialize cross signing SUCCESS")
                    }
                } catch (failure: Throwable) {
                    Timber.e(failure, "Failed to initialize cross signing")
                }
            }
        }
    }

    override fun handle(action: HomeActivityViewActions) {
        when (action) {
            HomeActivityViewActions.PushPromptHasBeenReviewed -> {
                vectorPreferences.setDidAskUserToEnableSessionPush()
            }
        }.exhaustive
    }
}<|MERGE_RESOLUTION|>--- conflicted
+++ resolved
@@ -193,18 +193,6 @@
                 }
             }
 
-<<<<<<< HEAD
-                    if (password == null) {
-                        // Check this is not an SSO account
-                        if (session.getHomeServerCapabilities().canChangePassword) {
-                            // Ask password to the user: Upgrade security
-                            // TODO: _viewEvents.post(HomeActivityViewEvents.AskPasswordToInitCrossSigning(session.getUser(session.myUserId)?.toMatrixItem()))
-                        }
-                        // Else (SSO) just ignore for the moment
-                    } else {
-                        // We do not use the viewModel context because we do not want to cancel this action
-                        Timber.d("Initialize cross signing")
-=======
             // From there we are up to date with server
             // Is there already cross signing keys here?
             val mxCrossSigningInfo = session.cryptoService().crossSigningService().getMyCrossSigningKeys()
@@ -225,7 +213,6 @@
                 Timber.d("Initialize cross signing...")
                 try {
                     awaitCallback<Unit> {
->>>>>>> e5bf87c0
                         session.cryptoService().crossSigningService().initializeCrossSigning(
                                 object : UserInteractiveAuthInterceptor {
                                     override fun performStage(flowResponse: RegistrationFlowResponse, errCode: String?, promise: Continuation<UIABaseAuth>) {
