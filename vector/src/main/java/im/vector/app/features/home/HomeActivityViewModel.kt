/*
 * Copyright (c) 2020 New Vector Ltd
 *
 * Licensed under the Apache License, Version 2.0 (the "License");
 * you may not use this file except in compliance with the License.
 * You may obtain a copy of the License at
 *
 *     http://www.apache.org/licenses/LICENSE-2.0
 *
 * Unless required by applicable law or agreed to in writing, software
 * distributed under the License is distributed on an "AS IS" BASIS,
 * WITHOUT WARRANTIES OR CONDITIONS OF ANY KIND, either express or implied.
 * See the License for the specific language governing permissions and
 * limitations under the License.
 */

package im.vector.app.features.home

import androidx.lifecycle.asFlow
import androidx.lifecycle.viewModelScope
import com.airbnb.mvrx.Mavericks
import com.airbnb.mvrx.MavericksViewModelFactory
import com.airbnb.mvrx.ViewModelContext
import dagger.assisted.Assisted
import dagger.assisted.AssistedFactory
import dagger.assisted.AssistedInject
import im.vector.app.BuildConfig
import im.vector.app.core.di.ActiveSessionHolder
import im.vector.app.core.extensions.exhaustive
import im.vector.app.core.platform.VectorViewModel
import im.vector.app.features.login.ReAuthHelper
import im.vector.app.features.session.coroutineScope
import im.vector.app.features.settings.VectorPreferences
import kotlinx.coroutines.Dispatchers
import kotlinx.coroutines.delay
import kotlinx.coroutines.flow.launchIn
import kotlinx.coroutines.flow.onEach
import kotlinx.coroutines.launch
import org.matrix.android.sdk.api.auth.UIABaseAuth
import org.matrix.android.sdk.api.auth.UserInteractiveAuthInterceptor
import org.matrix.android.sdk.api.auth.UserPasswordAuth
import org.matrix.android.sdk.api.auth.data.LoginFlowTypes
import org.matrix.android.sdk.api.auth.registration.RegistrationFlowResponse
import org.matrix.android.sdk.api.auth.registration.nextUncompletedStage
import org.matrix.android.sdk.api.extensions.tryOrNull
import org.matrix.android.sdk.api.pushrules.RuleIds
import org.matrix.android.sdk.api.session.Session
import org.matrix.android.sdk.api.session.initsync.SyncStatusService
import org.matrix.android.sdk.api.session.room.model.Membership
import org.matrix.android.sdk.api.session.room.roomSummaryQueryParams
import org.matrix.android.sdk.api.util.toMatrixItem
import org.matrix.android.sdk.flow.flow
import org.matrix.android.sdk.internal.crypto.model.CryptoDeviceInfo
import org.matrix.android.sdk.internal.crypto.model.MXUsersDevicesMap
import org.matrix.android.sdk.internal.util.awaitCallback
import timber.log.Timber
import kotlin.coroutines.Continuation
import kotlin.coroutines.resume
import kotlin.coroutines.resumeWithException

class HomeActivityViewModel @AssistedInject constructor(
        @Assisted initialState: HomeActivityViewState,
        @Assisted private val args: HomeActivityArgs,
        private val activeSessionHolder: ActiveSessionHolder,
        private val reAuthHelper: ReAuthHelper,
        private val vectorPreferences: VectorPreferences
) : VectorViewModel<HomeActivityViewState, HomeActivityViewActions, HomeActivityViewEvents>(initialState) {

    @AssistedFactory
    interface Factory {
        fun create(initialState: HomeActivityViewState, args: HomeActivityArgs): HomeActivityViewModel
    }

    companion object : MavericksViewModelFactory<HomeActivityViewModel, HomeActivityViewState> {

        @JvmStatic
        override fun create(viewModelContext: ViewModelContext, state: HomeActivityViewState): HomeActivityViewModel? {
            val activity: HomeActivity = viewModelContext.activity()
            val args: HomeActivityArgs? = activity.intent.getParcelableExtra(Mavericks.KEY_ARG)
            return activity.viewModelFactory.create(state, args ?: HomeActivityArgs(clearNotification = false, accountCreation = false))
        }
    }

    private var checkBootstrap = false
    private var onceTrusted = false

    init {
        cleanupFiles()
        observeInitialSync()
        checkSessionPushIsOn()
        observeCrossSigningReset()
    }

    private fun cleanupFiles() {
        // Mitigation: delete all cached decrypted files each time the application is started.
        activeSessionHolder.getSafeActiveSession()?.fileService()?.clearDecryptedCache()
    }

    private fun observeCrossSigningReset() {
        val safeActiveSession = activeSessionHolder.getSafeActiveSession() ?: return

        onceTrusted = safeActiveSession
                .cryptoService()
                .crossSigningService().allPrivateKeysKnown()

        safeActiveSession
                .flow()
                .liveCrossSigningInfo(safeActiveSession.myUserId)
<<<<<<< HEAD
                .subscribe {
                    val mxCrossSigningInfo = it.getOrNull()

                    if (!BuildConfig.ENABLE_CROSS_SIGNING && mxCrossSigningInfo != null) {
                        Timber.i("Cross signing feature is disabled. This account should not have cross signing keys")
                    }

                    val isVerified = mxCrossSigningInfo?.isTrusted() ?: false
=======
                .onEach {
                    val isVerified = it.getOrNull()?.isTrusted() ?: false
>>>>>>> 042e91ee
                    if (!isVerified && onceTrusted) {
                        // cross signing keys have been reset
                        // Trigger a popup to re-verify
                        // Note: user can be null in case of logout
                        safeActiveSession.getUser(safeActiveSession.myUserId)
                                ?.toMatrixItem()
                                ?.let { user ->
                                    _viewEvents.post(HomeActivityViewEvents.OnCrossSignedInvalidated(user))
                                }
                    }
                    onceTrusted = isVerified
                }
                .launchIn(viewModelScope)
    }

    private fun observeInitialSync() {
        val session = activeSessionHolder.getSafeActiveSession() ?: return

        session.getSyncStatusLive()
                .asFlow()
                .onEach { status ->
                    when (status) {
                        is SyncStatusService.Status.Progressing -> {
                            if (BuildConfig.ENABLE_CROSS_SIGNING) {
                                // Schedule a check of the bootstrap when the init sync will be finished
                                checkBootstrap = true
                            }
                        }
                        is SyncStatusService.Status.Idle        -> {
                            updateIdentityServer(session)
                            if (checkBootstrap) {
                                checkBootstrap = false
                                maybeBootstrapCrossSigningAfterInitialSync()
                            }
                        }
                        else                                    -> Unit
                    }

                    setState {
                        copy(
                                syncStatusServiceStatus = status
                        )
                    }
                }
                .launchIn(viewModelScope)
    }

    /**
     * After migration from riot to element some users reported that their
     * push setting for the session was set to off
     * In order to mitigate this, we want to display a popup once to the user
     * giving him the option to review this setting
     */
    private fun checkSessionPushIsOn() {
        viewModelScope.launch(Dispatchers.IO) {
            // Don't do that if it's a login or a register (pass in memory)
            if (reAuthHelper.data != null) return@launch
            // Check if disabled for this device
            if (!vectorPreferences.areNotificationEnabledForDevice()) {
                // Check if set at account level
                val mRuleMaster = activeSessionHolder.getSafeActiveSession()
                        ?.getPushRules()
                        ?.getAllRules()
                        ?.find { it.ruleId == RuleIds.RULE_ID_DISABLE_ALL }
                if (mRuleMaster?.enabled == false) {
                    // So push are enabled at account level but not for this session
                    // Let's check that there are some rooms?
                    val knownRooms = activeSessionHolder.getSafeActiveSession()?.getRoomSummaries(roomSummaryQueryParams {
                        memberships = Membership.activeMemberships()
                    })?.size ?: 0

                    // Prompt once to the user
                    if (knownRooms > 1 && !vectorPreferences.didAskUserToEnableSessionPush()) {
                        // delay a bit
                        delay(1500)
                        _viewEvents.post(HomeActivityViewEvents.PromptToEnableSessionPush)
                    }
                }
            }
        }
    }

    private fun maybeBootstrapCrossSigningAfterInitialSync() {
        // We do not use the viewModel context because we do not want to tie this action to activity view model
        activeSessionHolder.getSafeActiveSession()?.coroutineScope?.launch(Dispatchers.IO) {
            val session = activeSessionHolder.getSafeActiveSession() ?: return@launch

            tryOrNull("## MaybeBootstrapCrossSigning: Failed to download keys") {
                awaitCallback<MXUsersDevicesMap<CryptoDeviceInfo>> {
                    session.cryptoService().downloadKeys(listOf(session.myUserId), true, it)
                }
            }

            // From there we are up to date with server
            // Is there already cross signing keys here?
            val mxCrossSigningInfo = session.cryptoService().crossSigningService().getMyCrossSigningKeys()
            if (mxCrossSigningInfo != null) {
                // Cross-signing is already set up for this user, is it trusted?
                if (!mxCrossSigningInfo.isTrusted()) {
                    // New session
                    _viewEvents.post(
                            HomeActivityViewEvents.OnNewSession(
                                    session.getUser(session.myUserId)?.toMatrixItem(),
                                    // Always send request instead of waiting for an incoming as per recent EW changes
                                    false
                            )
                    )
                }
            } else {
                // Try to initialize cross signing in background if possible
                Timber.d("Initialize cross signing...")
                try {
                    awaitCallback<Unit> {
                        session.cryptoService().crossSigningService().initializeCrossSigning(
                                object : UserInteractiveAuthInterceptor {
                                    override fun performStage(flowResponse: RegistrationFlowResponse, errCode: String?, promise: Continuation<UIABaseAuth>) {
                                        // We missed server grace period or it's not setup, see if we remember locally password
                                        if (flowResponse.nextUncompletedStage() == LoginFlowTypes.PASSWORD &&
                                                errCode == null &&
                                                reAuthHelper.data != null) {
                                            promise.resume(
                                                    UserPasswordAuth(
                                                            session = flowResponse.session,
                                                            user = session.myUserId,
                                                            password = reAuthHelper.data
                                                    )
                                            )
                                        } else {
                                            promise.resumeWithException(Exception("Cannot silently initialize cross signing, UIA missing"))
                                        }
                                    }
                                },
                                callback = it
                        )
                        Timber.d("Initialize cross signing SUCCESS")
                    }
                } catch (failure: Throwable) {
                    Timber.e(failure, "Failed to initialize cross signing")
                }
            }
        }
    }

    private fun updateIdentityServer(session: Session) {
        viewModelScope.launch {
            val currentIdentityServerUrl = tryOrNull {
                session.identityService().getCurrentIdentityServerUrl()
            }

            if (currentIdentityServerUrl == null) {
                val identityServerUrl = session.sessionParams.homeServerUrl

                session.identityService().setNewIdentityServer(identityServerUrl)
                Timber.d("## updateIdentityServer succeeded ($identityServerUrl)")
            }
        }
    }

    override fun handle(action: HomeActivityViewActions) {
        when (action) {
            HomeActivityViewActions.PushPromptHasBeenReviewed -> {
                vectorPreferences.setDidAskUserToEnableSessionPush()
            }
        }.exhaustive
    }
}<|MERGE_RESOLUTION|>--- conflicted
+++ resolved
@@ -106,8 +106,7 @@
         safeActiveSession
                 .flow()
                 .liveCrossSigningInfo(safeActiveSession.myUserId)
-<<<<<<< HEAD
-                .subscribe {
+                .onEach {
                     val mxCrossSigningInfo = it.getOrNull()
 
                     if (!BuildConfig.ENABLE_CROSS_SIGNING && mxCrossSigningInfo != null) {
@@ -115,10 +114,6 @@
                     }
 
                     val isVerified = mxCrossSigningInfo?.isTrusted() ?: false
-=======
-                .onEach {
-                    val isVerified = it.getOrNull()?.isTrusted() ?: false
->>>>>>> 042e91ee
                     if (!isVerified && onceTrusted) {
                         // cross signing keys have been reset
                         // Trigger a popup to re-verify
