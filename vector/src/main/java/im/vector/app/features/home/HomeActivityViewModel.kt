/*
 * Copyright (c) 2020 New Vector Ltd
 *
 * Licensed under the Apache License, Version 2.0 (the "License");
 * you may not use this file except in compliance with the License.
 * You may obtain a copy of the License at
 *
 *     http://www.apache.org/licenses/LICENSE-2.0
 *
 * Unless required by applicable law or agreed to in writing, software
 * distributed under the License is distributed on an "AS IS" BASIS,
 * WITHOUT WARRANTIES OR CONDITIONS OF ANY KIND, either express or implied.
 * See the License for the specific language governing permissions and
 * limitations under the License.
 */

package im.vector.app.features.home

import com.airbnb.mvrx.Mavericks
import com.airbnb.mvrx.MavericksViewModelFactory
import com.airbnb.mvrx.ViewModelContext
import dagger.assisted.Assisted
import dagger.assisted.AssistedFactory
import dagger.assisted.AssistedInject
import im.vector.app.core.di.ActiveSessionHolder
import im.vector.app.core.di.MavericksAssistedViewModelFactory
import im.vector.app.core.di.hiltMavericksViewModelFactory
import im.vector.app.core.platform.VectorViewModel
import im.vector.app.core.pushers.EnsureFcmTokenIsRetrievedUseCase
import im.vector.app.core.pushers.PushersManager
import im.vector.app.core.pushers.RegisterUnifiedPushUseCase
import im.vector.app.core.pushers.UnregisterUnifiedPushUseCase
import im.vector.app.features.analytics.AnalyticsConfig
import im.vector.app.features.analytics.AnalyticsTracker
import im.vector.app.features.analytics.extensions.toAnalyticsType
import im.vector.app.features.analytics.plan.Signup
import im.vector.app.features.analytics.store.AnalyticsStore
import im.vector.app.features.home.room.list.home.release.ReleaseNotesPreferencesStore
import im.vector.app.features.login.ReAuthHelper
import im.vector.app.features.onboarding.AuthenticationDescription
import im.vector.app.features.raw.wellknown.ElementWellKnown
import im.vector.app.features.raw.wellknown.getElementWellknown
import im.vector.app.features.raw.wellknown.isSecureBackupRequired
import im.vector.app.features.raw.wellknown.withElementWellKnown
import im.vector.app.features.session.coroutineScope
import im.vector.app.features.settings.VectorPreferences
import im.vector.app.features.voicebroadcast.recording.usecase.StopOngoingVoiceBroadcastUseCase
import im.vector.lib.core.utils.compat.getParcelableExtraCompat
import kotlinx.coroutines.Dispatchers
import kotlinx.coroutines.delay
import kotlinx.coroutines.flow.collect
import kotlinx.coroutines.flow.launchIn
import kotlinx.coroutines.flow.onCompletion
import kotlinx.coroutines.flow.onEach
import kotlinx.coroutines.flow.takeWhile
import kotlinx.coroutines.launch
import org.matrix.android.sdk.api.auth.UIABaseAuth
import org.matrix.android.sdk.api.auth.UserInteractiveAuthInterceptor
import org.matrix.android.sdk.api.auth.UserPasswordAuth
import org.matrix.android.sdk.api.auth.data.LoginFlowTypes
import org.matrix.android.sdk.api.auth.registration.RegistrationFlowResponse
import org.matrix.android.sdk.api.auth.registration.nextUncompletedStage
import org.matrix.android.sdk.api.extensions.tryOrNull
import org.matrix.android.sdk.api.raw.RawService
import org.matrix.android.sdk.api.session.crypto.crosssigning.CrossSigningService
<<<<<<< HEAD
import org.matrix.android.sdk.api.session.events.model.toModel
=======
import org.matrix.android.sdk.api.session.crypto.model.CryptoDeviceInfo
import org.matrix.android.sdk.api.session.crypto.model.MXUsersDevicesMap
>>>>>>> de18f378
import org.matrix.android.sdk.api.session.getUserOrDefault
import org.matrix.android.sdk.api.session.pushrules.RuleIds
import org.matrix.android.sdk.api.session.room.model.Membership
import org.matrix.android.sdk.api.session.room.roomSummaryQueryParams
import org.matrix.android.sdk.api.session.sync.SyncRequestState
import org.matrix.android.sdk.api.settings.LightweightSettingsStorage
import org.matrix.android.sdk.api.util.toMatrixItem
import org.matrix.android.sdk.flow.flow
import timber.log.Timber
import kotlin.coroutines.Continuation
import kotlin.coroutines.resume
import kotlin.coroutines.resumeWithException

class HomeActivityViewModel @AssistedInject constructor(
        @Assisted private val initialState: HomeActivityViewState,
        private val activeSessionHolder: ActiveSessionHolder,
        private val rawService: RawService,
        private val reAuthHelper: ReAuthHelper,
        private val analyticsStore: AnalyticsStore,
        private val lightweightSettingsStorage: LightweightSettingsStorage,
        private val vectorPreferences: VectorPreferences,
        private val analyticsTracker: AnalyticsTracker,
        private val analyticsConfig: AnalyticsConfig,
        private val releaseNotesPreferencesStore: ReleaseNotesPreferencesStore,
        private val stopOngoingVoiceBroadcastUseCase: StopOngoingVoiceBroadcastUseCase,
        private val pushersManager: PushersManager,
        private val registerUnifiedPushUseCase: RegisterUnifiedPushUseCase,
        private val unregisterUnifiedPushUseCase: UnregisterUnifiedPushUseCase,
        private val ensureFcmTokenIsRetrievedUseCase: EnsureFcmTokenIsRetrievedUseCase,
) : VectorViewModel<HomeActivityViewState, HomeActivityViewActions, HomeActivityViewEvents>(initialState) {

    @AssistedFactory
    interface Factory : MavericksAssistedViewModelFactory<HomeActivityViewModel, HomeActivityViewState> {
        override fun create(initialState: HomeActivityViewState): HomeActivityViewModel
    }

    companion object : MavericksViewModelFactory<HomeActivityViewModel, HomeActivityViewState> by hiltMavericksViewModelFactory() {
        override fun initialState(viewModelContext: ViewModelContext): HomeActivityViewState? {
            val activity: HomeActivity = viewModelContext.activity()
            val args: HomeActivityArgs? = activity.intent.getParcelableExtraCompat(Mavericks.KEY_ARG)
            return args?.let { HomeActivityViewState(authenticationDescription = it.authenticationDescription) }
                    ?: super.initialState(viewModelContext)
        }
    }

    private var isInitialized = false
    private var hasCheckedBootstrap = false
    private var onceTrusted = false

    private fun initialize() {
        if (isInitialized) return
        isInitialized = true
        registerUnifiedPushIfNeeded()
        cleanupFiles()
        observeInitialSync()
        checkSessionPushIsOn()
        observeCrossSigningReset()
        observeAnalytics()
        observeReleaseNotes()
        initThreadsMigration()
        viewModelScope.launch { stopOngoingVoiceBroadcastUseCase.execute() }
    }

    private fun registerUnifiedPushIfNeeded() {
        if (vectorPreferences.areNotificationEnabledForDevice()) {
            registerUnifiedPush(distributor = "")
        } else {
            unregisterUnifiedPush()
        }
    }

    private fun registerUnifiedPush(distributor: String) {
        viewModelScope.launch {
            when (registerUnifiedPushUseCase.execute(distributor = distributor)) {
                is RegisterUnifiedPushUseCase.RegisterUnifiedPushResult.NeedToAskUserForDistributor -> {
                    _viewEvents.post(HomeActivityViewEvents.AskUserForPushDistributor)
                }
                RegisterUnifiedPushUseCase.RegisterUnifiedPushResult.Success -> {
                    ensureFcmTokenIsRetrievedUseCase.execute(pushersManager, registerPusher = vectorPreferences.areNotificationEnabledForDevice())
                }
            }
        }
    }

    private fun unregisterUnifiedPush() {
        viewModelScope.launch {
            unregisterUnifiedPushUseCase.execute(pushersManager)
        }
    }

    private fun observeReleaseNotes() = withState { state ->
        if (vectorPreferences.isNewAppLayoutEnabled()) {
            // we don't want to show release notes for new users or after relogin
            if (state.authenticationDescription == null) {
                releaseNotesPreferencesStore.appLayoutOnboardingShown.onEach { isAppLayoutOnboardingShown ->
                    if (!isAppLayoutOnboardingShown) {
                        _viewEvents.post(HomeActivityViewEvents.ShowReleaseNotes)
                    }
                }.launchIn(viewModelScope)
            } else {
                // we assume that users which came from auth flow either have seen updates already (relogin) or don't need them (new user)
                viewModelScope.launch {
                    releaseNotesPreferencesStore.setAppLayoutOnboardingShown(true)
                }
            }
        }
    }

<<<<<<< HEAD
    fun shouldAddHttpPusher() = if (vectorPreferences.areNotificationEnabledForDevice()) {
        val currentSession = activeSessionHolder.getActiveSession()
        val currentPushers = currentSession.pushersService().getPushers()
        currentPushers.none { it.deviceId == currentSession.sessionParams.deviceId }
    } else {
        false
    }

    fun observeLocalNotificationsSilenced() {
        val currentSession = activeSessionHolder.getActiveSession()
        val deviceId = currentSession.cryptoService().getMyCryptoDevice().deviceId
        viewModelScope.launch {
            currentSession.accountDataService()
                    .getLiveUserAccountDataEvent(UserAccountDataTypes.TYPE_LOCAL_NOTIFICATION_SETTINGS + deviceId)
                    .asFlow()
                    .map { it.getOrNull()?.content?.toModel<LocalNotificationSettingsContent>()?.isSilenced ?: false }
                    .onEach { setState { copy(areNotificationsSilenced = it) } }
        }
    }

=======
>>>>>>> de18f378
    private fun observeAnalytics() {
        if (analyticsConfig.isEnabled) {
            analyticsStore.didAskUserConsentFlow
                    .onEach { didAskUser ->
                        if (!didAskUser) {
                            _viewEvents.post(HomeActivityViewEvents.ShowAnalyticsOptIn)
                        } else {
                            _viewEvents.post(HomeActivityViewEvents.ShowNotificationDialog)
                        }
                    }
                    .launchIn(viewModelScope)

            when (val recentAuthentication = initialState.authenticationDescription) {
                is AuthenticationDescription.Register -> {
                    viewModelScope.launch {
                        analyticsStore.onUserGaveConsent {
                            analyticsTracker.capture(Signup(authenticationType = recentAuthentication.type.toAnalyticsType()))
                        }
                    }
                }
                AuthenticationDescription.Login -> {
                    // do nothing
                }
                null -> {
                    // do nothing
                }
            }
        } else {
            _viewEvents.post(HomeActivityViewEvents.ShowNotificationDialog)
        }
    }

    private suspend fun AnalyticsStore.onUserGaveConsent(action: () -> Unit) {
        userConsentFlow
                .takeWhile { !it }
                .onCompletion { action() }
                .collect()
    }

    private fun cleanupFiles() {
        // Mitigation: delete all cached decrypted files each time the application is started.
        activeSessionHolder.getSafeActiveSession()?.fileService()?.clearDecryptedCache()
    }

    private fun observeCrossSigningReset() {
        val safeActiveSession = activeSessionHolder.getSafeActiveSession() ?: return

        onceTrusted = safeActiveSession
                .cryptoService()
                .crossSigningService().allPrivateKeysKnown()

        safeActiveSession
                .flow()
                .liveCrossSigningInfo(safeActiveSession.myUserId)
                .onEach { info ->
                    val isVerified = info.getOrNull()?.isTrusted() ?: false
                    if (!isVerified && onceTrusted) {
                        rawService.withElementWellKnown(viewModelScope, safeActiveSession.sessionParams) {
                            sessionHasBeenUnverified(it)
                        }
                    }
                    onceTrusted = isVerified
                }
                .launchIn(viewModelScope)
    }

    /**
     * Handle threads migration. The migration includes:
     * - Notify users that had io.element.thread enabled from labs
     * - Re-Enable m.thread to those users (that they had enabled labs threads)
     * - Handle migration when threads are enabled by default
     */
    private fun initThreadsMigration() {
        // When we would like to enable threads for all users
//        if(vectorPreferences.shouldMigrateThreads()) {
//            vectorPreferences.setThreadMessagesEnabled()
//            lightweightSettingsStorage.setThreadMessagesEnabled(vectorPreferences.areThreadMessagesEnabled())
//        }

        when {
            // Notify users
            vectorPreferences.shouldNotifyUserAboutThreads() && vectorPreferences.areThreadMessagesEnabled() -> {
                Timber.i("----> Notify users about threads")
                // Notify the user if needed that we migrated to support m.thread
                // instead of io.element.thread so old thread messages will be displayed as normal timeline messages
                _viewEvents.post(HomeActivityViewEvents.NotifyUserForThreadsMigration)
                vectorPreferences.userNotifiedAboutThreads()
            }
            // Migrate users with enabled lab settings
            vectorPreferences.shouldNotifyUserAboutThreads() && vectorPreferences.shouldMigrateThreads() -> {
                Timber.i("----> Migrate threads with enabled labs")
                // If user had io.element.thread enabled then enable the new thread support,
                // clear cache to sync messages appropriately
                vectorPreferences.setThreadMessagesEnabled()
                lightweightSettingsStorage.setThreadMessagesEnabled(vectorPreferences.areThreadMessagesEnabled())
                // Clear Cache
                _viewEvents.post(HomeActivityViewEvents.MigrateThreads(checkSession = false))
            }
            // Enable all users
            vectorPreferences.shouldMigrateThreads() && vectorPreferences.areThreadMessagesEnabled() -> {
                Timber.i("----> Try to migrate threads")
                _viewEvents.post(HomeActivityViewEvents.MigrateThreads(checkSession = true))
            }
        }
    }

    private fun observeInitialSync() {
        val session = activeSessionHolder.getSafeActiveSession() ?: return

        session.syncService().getSyncRequestStateFlow()
                .onEach { status ->
                    when (status) {
                        is SyncRequestState.Idle -> {
                            maybeVerifyOrBootstrapCrossSigning()
                        }
                        else -> Unit
                    }

                    setState {
                        copy(
                                syncRequestState = status
                        )
                    }
                }
                .launchIn(viewModelScope)

        if (session.syncService().hasAlreadySynced()) {
            maybeVerifyOrBootstrapCrossSigning()
        }
    }

    /**
     * After migration from riot to element some users reported that their
     * push setting for the session was set to off.
     * In order to mitigate this, we want to display a popup once to the user
     * giving him the option to review this setting.
     */
    private fun checkSessionPushIsOn() {
        viewModelScope.launch(Dispatchers.IO) {
            // Don't do that if it's a login or a register (pass in memory)
            if (reAuthHelper.data != null) return@launch
            // Check if disabled for this device
            if (!vectorPreferences.areNotificationEnabledForDevice()) {
                // Check if set at account level
                val mRuleMaster = activeSessionHolder.getSafeActiveSession()
                        ?.pushRuleService()
                        ?.getPushRules()
                        ?.getAllRules()
                        ?.find { it.ruleId == RuleIds.RULE_ID_DISABLE_ALL }
                if (mRuleMaster?.enabled == false) {
                    // So push are enabled at account level but not for this session
                    // Let's check that there are some rooms?
                    val knownRooms = activeSessionHolder.getSafeActiveSession()
                            ?.roomService()
                            ?.getRoomSummaries(roomSummaryQueryParams {
                                memberships = Membership.activeMemberships()
                            })?.size ?: 0

                    // Prompt once to the user
                    if (knownRooms > 1 && !vectorPreferences.didAskUserToEnableSessionPush()) {
                        // delay a bit
                        delay(1500)
                        _viewEvents.post(HomeActivityViewEvents.PromptToEnableSessionPush)
                    }
                }
            }
        }
    }

    private fun sessionHasBeenUnverified(elementWellKnown: ElementWellKnown?) {
        val session = activeSessionHolder.getSafeActiveSession() ?: return
        val isSecureBackupRequired = elementWellKnown?.isSecureBackupRequired() ?: false
        if (isSecureBackupRequired) {
            // If 4S is forced, force verification
            // for stability cancel all pending verifications?
            viewModelScope.launch {
                session.cryptoService().verificationService().getExistingVerificationRequests(session.myUserId).forEach {
                    session.cryptoService().verificationService().cancelVerificationRequest(it)
                }
            }
            _viewEvents.post(HomeActivityViewEvents.ForceVerification(false))
        } else {
            // cross signing keys have been reset
            // Trigger a popup to re-verify
            // Note: user can be unknown in case of logout
            session.getUserOrDefault(session.myUserId)
                    .toMatrixItem()
                    .let { user ->
                        _viewEvents.post(HomeActivityViewEvents.OnCrossSignedInvalidated(user))
                    }
        }
    }

    private fun maybeVerifyOrBootstrapCrossSigning() {
        // The contents of this method should only run once
        if (hasCheckedBootstrap) return
        hasCheckedBootstrap = true

        // We do not use the viewModel context because we do not want to tie this action to activity view model
        activeSessionHolder.getSafeActiveSession()?.coroutineScope?.launch(Dispatchers.IO) {
            val session = activeSessionHolder.getSafeActiveSession() ?: return@launch Unit.also {
                Timber.w("## No session to init cross signing or bootstrap")
            }

            val elementWellKnown = rawService.getElementWellknown(session.sessionParams)
            val isSecureBackupRequired = elementWellKnown?.isSecureBackupRequired() ?: false

            // In case of account creation, it is already done before
            if (initialState.authenticationDescription is AuthenticationDescription.Register) {
                if (isSecureBackupRequired) {
                    _viewEvents.post(HomeActivityViewEvents.StartRecoverySetupFlow)
                } else {
                    val password = reAuthHelper.data ?: return@launch Unit.also {
                        Timber.w("No password to init cross signing")
                    }

                    // Silently initialize cross signing without 4S
                    // We do not use the viewModel context because we do not want to cancel this action
                    Timber.d("Initialize cross signing")
                    try {
                        session.cryptoService().crossSigningService().awaitCrossSigninInitialization { response, _ ->
                            resume(
                                    UserPasswordAuth(
                                            session = response.session,
                                            user = session.myUserId,
                                            password = password
                                    )
                            )
                        }
                    } catch (failure: Throwable) {
                        Timber.e(failure, "Failed to initialize cross signing")
                    }
                }
                return@launch
            }

            tryOrNull("## MaybeVerifyOrBootstrapCrossSigning: Failed to download keys") {
                session.cryptoService().downloadKeysIfNeeded(listOf(session.myUserId), true)
            }

            // From there we are up to date with server
            // Is there already cross signing keys here?
            val mxCrossSigningInfo = session.cryptoService().crossSigningService().getMyCrossSigningKeys()
            if (mxCrossSigningInfo != null) {
                if (isSecureBackupRequired && !session.sharedSecretStorageService().isRecoverySetup()) {
                    // If 4S is forced, start the full interactive setup flow
                    _viewEvents.post(HomeActivityViewEvents.StartRecoverySetupFlow)
                } else {
                    // Cross-signing is already set up for this user, is it trusted?
                    if (!mxCrossSigningInfo.isTrusted()) {
                        if (isSecureBackupRequired) {
                            // If 4S is forced, force verification
                            _viewEvents.post(HomeActivityViewEvents.ForceVerification(true))
                        } else {
                            // we wan't to check if there is a way to actually verify this session,
                            // that means that there is another session to verify against, or
                            // secure backup is setup
                            val hasTargetDeviceToVerifyAgainst = session
                                    .cryptoService()
                                    .getUserDevices(session.myUserId)
                                    .size >= 2 // this one + another
                            val is4Ssetup = session.sharedSecretStorageService().isRecoverySetup()
                            if (hasTargetDeviceToVerifyAgainst || is4Ssetup) {
                                // New session
                                _viewEvents.post(
                                        HomeActivityViewEvents.CurrentSessionNotVerified(
                                                session.getUserOrDefault(session.myUserId).toMatrixItem(),
                                        )
                                )
                            } else {
                                _viewEvents.post(
                                        HomeActivityViewEvents.CurrentSessionCannotBeVerified(
                                                session.getUserOrDefault(session.myUserId).toMatrixItem(),
                                        )
                                )
                            }
                        }
                    }
                }
            } else {
                // Cross signing is not initialized
                if (isSecureBackupRequired) {
                    // If 4S is forced, start the full interactive setup flow
                    _viewEvents.post(HomeActivityViewEvents.StartRecoverySetupFlow)
                } else {
                    // Initialize cross-signing silently
                    val password = reAuthHelper.data

                    if (password == null) {
                        // Check this is not an SSO account
                        if (session.homeServerCapabilitiesService().getHomeServerCapabilities().canChangePassword) {
                            // Ask password to the user: Upgrade security
                            _viewEvents.post(HomeActivityViewEvents.AskPasswordToInitCrossSigning(session.getUserOrDefault(session.myUserId).toMatrixItem()))
                        }
                        // Else (SSO) just ignore for the moment
                    } else {
                        // Try to initialize cross signing in background if possible
                        Timber.d("Initialize cross signing...")
                        try {
                            session.cryptoService().crossSigningService().awaitCrossSigninInitialization { response, errCode ->
                                // We missed server grace period or it's not setup, see if we remember locally password
                                if (response.nextUncompletedStage() == LoginFlowTypes.PASSWORD &&
                                        errCode == null &&
                                        reAuthHelper.data != null) {
                                    resume(
                                            UserPasswordAuth(
                                                    session = response.session,
                                                    user = session.myUserId,
                                                    password = reAuthHelper.data
                                            )
                                    )
                                    Timber.d("Initialize cross signing SUCCESS")
                                } else {
                                    resumeWithException(Exception("Cannot silently initialize cross signing, UIA missing"))
                                }
                            }
                        } catch (failure: Throwable) {
                            Timber.e(failure, "Failed to initialize cross signing")
                        }
                    }
                }
            }
        }
    }

    override fun handle(action: HomeActivityViewActions) {
        when (action) {
            HomeActivityViewActions.PushPromptHasBeenReviewed -> {
                vectorPreferences.setDidAskUserToEnableSessionPush()
            }
            HomeActivityViewActions.ViewStarted -> {
                initialize()
            }
            is HomeActivityViewActions.RegisterPushDistributor -> {
                registerUnifiedPush(distributor = action.distributor)
            }
        }
    }
}

private suspend fun CrossSigningService.awaitCrossSigninInitialization(
        block: Continuation<UIABaseAuth>.(response: RegistrationFlowResponse, errCode: String?) -> Unit
) {
        initializeCrossSigning(
                object : UserInteractiveAuthInterceptor {
                    override fun performStage(flowResponse: RegistrationFlowResponse, errCode: String?, promise: Continuation<UIABaseAuth>) {
                        promise.block(flowResponse, errCode)
                    }
                }
        )
}<|MERGE_RESOLUTION|>--- conflicted
+++ resolved
@@ -63,12 +63,6 @@
 import org.matrix.android.sdk.api.extensions.tryOrNull
 import org.matrix.android.sdk.api.raw.RawService
 import org.matrix.android.sdk.api.session.crypto.crosssigning.CrossSigningService
-<<<<<<< HEAD
-import org.matrix.android.sdk.api.session.events.model.toModel
-=======
-import org.matrix.android.sdk.api.session.crypto.model.CryptoDeviceInfo
-import org.matrix.android.sdk.api.session.crypto.model.MXUsersDevicesMap
->>>>>>> de18f378
 import org.matrix.android.sdk.api.session.getUserOrDefault
 import org.matrix.android.sdk.api.session.pushrules.RuleIds
 import org.matrix.android.sdk.api.session.room.model.Membership
@@ -177,29 +171,6 @@
         }
     }
 
-<<<<<<< HEAD
-    fun shouldAddHttpPusher() = if (vectorPreferences.areNotificationEnabledForDevice()) {
-        val currentSession = activeSessionHolder.getActiveSession()
-        val currentPushers = currentSession.pushersService().getPushers()
-        currentPushers.none { it.deviceId == currentSession.sessionParams.deviceId }
-    } else {
-        false
-    }
-
-    fun observeLocalNotificationsSilenced() {
-        val currentSession = activeSessionHolder.getActiveSession()
-        val deviceId = currentSession.cryptoService().getMyCryptoDevice().deviceId
-        viewModelScope.launch {
-            currentSession.accountDataService()
-                    .getLiveUserAccountDataEvent(UserAccountDataTypes.TYPE_LOCAL_NOTIFICATION_SETTINGS + deviceId)
-                    .asFlow()
-                    .map { it.getOrNull()?.content?.toModel<LocalNotificationSettingsContent>()?.isSilenced ?: false }
-                    .onEach { setState { copy(areNotificationsSilenced = it) } }
-        }
-    }
-
-=======
->>>>>>> de18f378
     private fun observeAnalytics() {
         if (analyticsConfig.isEnabled) {
             analyticsStore.didAskUserConsentFlow
