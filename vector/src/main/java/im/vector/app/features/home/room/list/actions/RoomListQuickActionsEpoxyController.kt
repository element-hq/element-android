--- conflicted
+++ resolved
@@ -41,10 +41,7 @@
         private val avatarRenderer: AvatarRenderer,
         private val colorProvider: ColorProvider,
         private val stringProvider: StringProvider,
-<<<<<<< HEAD
-        private val vectorPreferences: VectorPreferences,
-=======
->>>>>>> 1695fde1
+        private val vectorPreferences: VectorPreferences
 ) : TypedEpoxyController<RoomListQuickActionViewState>() {
 
     var listener: Listener? = null
@@ -67,42 +64,24 @@
             lowPriorityClickListener { host.listener?.didSelectMenuAction(RoomListQuickActionsSharedAction.LowPriority(roomSummary.roomId)) }
         }
 
-<<<<<<< HEAD
-            if (vectorPreferences.labAllowMarkUnread()) {
-                // Mark read/unread
-                bottomSheetDividerItem {
-                    id("mark_unread_separator")
-                }
-                if (roomSummary.scIsUnread()) {
-                    RoomListQuickActionsSharedAction.MarkRead(roomSummary.roomId).toBottomSheetItem(-2)
-                } else {
-                    RoomListQuickActionsSharedAction.MarkUnread(roomSummary.roomId).toBottomSheetItem(-2)
-                }
+        if (vectorPreferences.labAllowMarkUnread()) {
+            // Mark read/unread
+            bottomSheetDividerItem {
+                id("mark_unread_separator")
             }
-
-            if (vectorPreferences.loadRoomAtFirstUnread()) {
-                // TODO can we check if position of roomSummary.readMarkerId is below or equal to
-                // roomSummary.latestPreviewableOriginalContentEvent, and hide this otherwise?
-                RoomListQuickActionsSharedAction.OpenAtBottom(roomSummary.roomId).toBottomSheetItem(-1)
-            }
-
-            // Notifications
-            bottomSheetDividerItem {
-                id("notifications_separator")
+            if (roomSummary.scIsUnread()) {
+                RoomListQuickActionsSharedAction.MarkRead(roomSummary.roomId).toBottomSheetItem("action_mark_read")
+            } else {
+                RoomListQuickActionsSharedAction.MarkUnread(roomSummary.roomId).toBottomSheetItem("action_mark_unread")
             }
         }
 
-        if (isV2) {
-            notificationViewState.notificationOptions.forEach {  notificationState ->
-                val title = titleForNotificationState(notificationState)
-                val icon = iconForNotificationState(notificationState)
-                bottomSheetRadioButtonItem {
-                    id(notificationState.name)
-                    titleRes(title)
-                    iconRes(icon)
-                    selected(notificationViewState.notificationStateMapped() == notificationState)
-                    listener {
-=======
+        if (vectorPreferences.loadRoomAtFirstUnread()) {
+            // TODO can we check if position of roomSummary.readMarkerId is below or equal to
+            // roomSummary.latestPreviewableOriginalContentEvent, and hide this otherwise?
+            RoomListQuickActionsSharedAction.OpenAtBottom(roomSummary.roomId).toBottomSheetItem("action_open_at_bottom")
+        }
+
         // Notifications
         bottomSheetDividerItem {
             id("notifications_separator")
@@ -110,24 +89,19 @@
 
         notificationViewState.notificationOptions.forEach { notificationState ->
             val title = titleForNotificationState(notificationState)
-            radioButtonItem {
+            val icon = iconForNotificationState(notificationState)
+            bottomSheetRadioButtonItem {
                 id(notificationState.name)
                 titleRes(title)
+                iconRes(icon)
                 selected(notificationViewState.notificationStateMapped() == notificationState)
                 listener {
->>>>>>> 1695fde1
                     host.listener?.didSelectRoomNotificationState(notificationState)
                 }
             }
         }
 
-<<<<<<< HEAD
-        if (showFull) {
-            RoomListQuickActionsSharedAction.Leave(roomSummary.roomId, showIcon = true /*!isV2*/).toBottomSheetItem(5)
-        }
-=======
-        RoomListQuickActionsSharedAction.Leave(roomSummary.roomId, showIcon = !true).toBottomSheetItem()
->>>>>>> 1695fde1
+        RoomListQuickActionsSharedAction.Leave(roomSummary.roomId, showIcon = true).toBottomSheetItem()
     }
 
     @StringRes
@@ -138,7 +112,6 @@
         else                                     -> null
     }
 
-<<<<<<< HEAD
     @DrawableRes
     private fun iconForNotificationState(notificationState: RoomNotificationState): Int? = when (notificationState) {
         RoomNotificationState.ALL_MESSAGES_NOISY -> R.drawable.ic_room_actions_notifications_all_noisy
@@ -148,14 +121,15 @@
         else -> null
     }
 
-    private fun RoomListQuickActionsSharedAction.toBottomSheetItem(index: Int, roomNotificationState: RoomNotificationState? = null) {
-=======
     private fun RoomListQuickActionsSharedAction.Leave.toBottomSheetItem() {
->>>>>>> 1695fde1
+        toBottomSheetItem("action_leave")
+    }
+
+    private fun RoomListQuickActionsSharedAction.toBottomSheetItem(id: String, selected: Boolean = false) {
         val host = this@RoomListQuickActionsEpoxyController
         return bottomSheetActionItem {
-            id("action_leave")
-            selected(false)
+            id(id)
+            selected(selected)
             if (iconResId != null) {
                 iconRes(iconResId)
             } else {
