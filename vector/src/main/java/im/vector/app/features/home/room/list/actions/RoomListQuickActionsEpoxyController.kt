--- conflicted
+++ resolved
@@ -54,14 +54,8 @@
                 stringProvider(host.stringProvider)
                 izLowPriority(roomSummary.isLowPriority)
                 izFavorite(roomSummary.isFavorite)
-<<<<<<< HEAD
-                settingsClickListener { host.listener?.didSelectMenuAction(RoomListQuickActionsSharedAction.Settings(roomSummary.roomId)) }
-                favoriteClickListener { host.listener?.didSelectMenuAction(RoomListQuickActionsSharedAction.Favorite(roomSummary.roomId)) }
-                lowPriorityClickListener { host.listener?.didSelectMenuAction(RoomListQuickActionsSharedAction.LowPriority(roomSummary.roomId)) }
-=======
                 settingsClickListener { listener?.didSelectMenuAction(RoomListQuickActionsSharedAction.Settings(roomSummary.roomId)) }
                 favoriteClickListener { listener?.didSelectMenuAction(RoomListQuickActionsSharedAction.Favorite(roomSummary.roomId)) }
->>>>>>> 05d996b2
             }
 
             // Notifications
