--- conflicted
+++ resolved
@@ -33,10 +33,9 @@
                                  @StyleRes val sc_dark_colored: Int) {
 
     object Default : ActivityOtherThemes(
-<<<<<<< HEAD
-            R.style.AppTheme_Light,
-            R.style.AppTheme_Dark,
-            R.style.AppTheme_Black,
+            R.style.Theme_Vector_Light,
+            R.style.Theme_Vector_Dark,
+            R.style.Theme_Vector_Black,
             R.style.AppTheme_SC_Light,
             R.style.AppTheme_SC,
             R.style.AppTheme_SC_Dark,
@@ -45,9 +44,9 @@
     )
 
     object Launcher : ActivityOtherThemes(
-            R.style.AppTheme_Launcher,
-            R.style.AppTheme_Launcher,
-            R.style.AppTheme_Launcher,
+            R.style.Theme_Vector_Launcher,
+            R.style.Theme_Vector_Launcher,
+            R.style.Theme_Vector_Launcher,
             R.style.AppTheme_Launcher_SC,
             R.style.AppTheme_Launcher_SC,
             R.style.AppTheme_Launcher_SC,
@@ -56,9 +55,9 @@
     )
 
     object AttachmentsPreview : ActivityOtherThemes(
-            R.style.AppTheme_AttachmentsPreview,
-            R.style.AppTheme_AttachmentsPreview,
-            R.style.AppTheme_AttachmentsPreview,
+            R.style.Theme_Vector_Black_AttachmentsPreview,
+            R.style.Theme_Vector_Black_AttachmentsPreview,
+            R.style.Theme_Vector_Black_AttachmentsPreview,
             R.style.AppTheme_AttachmentsPreview_SC,
             R.style.AppTheme_AttachmentsPreview_SC,
             R.style.AppTheme_AttachmentsPreview_SC,
@@ -67,32 +66,13 @@
     )
 
     object VectorAttachmentsPreview : ActivityOtherThemes(
-            R.style.AppTheme_Transparent,
-            R.style.AppTheme_Transparent,
-            R.style.AppTheme_Transparent,
+            R.style.Theme_Vector_Black_Transparent,
+            R.style.Theme_Vector_Black_Transparent,
+            R.style.Theme_Vector_Black_Transparent,
             R.style.AppTheme_Transparent_SC,
             R.style.AppTheme_Transparent_SC,
             R.style.AppTheme_Transparent_SC,
             R.style.AppTheme_Transparent_SC,
             R.style.AppTheme_Transparent_SC
-=======
-            R.style.Theme_Vector_Dark,
-            R.style.Theme_Vector_Black
-    )
-
-    object Launcher : ActivityOtherThemes(
-            R.style.Theme_Vector_Launcher,
-            R.style.Theme_Vector_Launcher
-    )
-
-    object AttachmentsPreview : ActivityOtherThemes(
-            R.style.Theme_Vector_Black_AttachmentsPreview,
-            R.style.Theme_Vector_Black_AttachmentsPreview
-    )
-
-    object VectorAttachmentsPreview : ActivityOtherThemes(
-            R.style.Theme_Vector_Black_Transparent,
-            R.style.Theme_Vector_Black_Transparent
->>>>>>> c7fc3f0b
     )
 }