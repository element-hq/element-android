--- conflicted
+++ resolved
@@ -141,12 +141,9 @@
         setupToolbar()
         setupKeysBackupBanner()
         setupActiveCallView()
-<<<<<<< HEAD
+        setupDebugButton()
         setupFabs()
         setupObservers()
-=======
-        setupDebugButton()
->>>>>>> 84d938da
 
         childFragmentManager.commitTransaction {
             add(R.id.roomListContainer, HomeRoomListFragment::class.java, null, HOME_ROOM_LIST_FRAGMENT_TAG)
@@ -189,7 +186,6 @@
                 }
     }
 
-<<<<<<< HEAD
     private fun setupObservers() {
         sharedRoomListActionViewModel = activityViewModelProvider[RoomListSharedActionViewModel::class.java]
 
@@ -223,14 +219,6 @@
         views.newLayoutOpenSpacesButton.show()
     }
 
-    private fun navigateBack() {
-        val previousSpaceId = spaceStateHandler.getSpaceBackstack().removeLastOrNull()
-        val parentSpaceId = spaceStateHandler.getCurrentSpace()?.flattenParentIds?.lastOrNull()
-        setCurrentSpace(previousSpaceId ?: parentSpaceId)
-    }
-
-=======
->>>>>>> 84d938da
     private fun setCurrentSpace(spaceId: String?) {
         spaceStateHandler.setCurrentSpace(spaceId, isForwardNavigation = false)
         sharedActionViewModel.post(HomeActivitySharedAction.OnCloseSpace)
