--- conflicted
+++ resolved
@@ -289,74 +289,12 @@
         }
     }
 
-<<<<<<< HEAD
-=======
     private fun openSpaceSettings() = withState(viewModel) { viewState ->
         viewState.selectedSpace?.let {
             sharedActionViewModel.post(HomeActivitySharedAction.ShowSpaceSettings(it.roomId))
         }
     }
 
-    private fun setupBottomNavigationView() {
-        views.bottomNavigationView.menu.findItem(R.id.bottom_action_notification).isVisible = vectorPreferences.labAddNotificationTab()
-        views.bottomNavigationView.setOnItemSelectedListener {
-            val tab = when (it.itemId) {
-                R.id.bottom_action_people -> HomeTab.RoomList(RoomListDisplayMode.PEOPLE)
-                R.id.bottom_action_rooms -> HomeTab.RoomList(RoomListDisplayMode.ROOMS)
-                R.id.bottom_action_notification -> HomeTab.RoomList(RoomListDisplayMode.NOTIFICATIONS)
-                else -> HomeTab.DialPad
-            }
-            viewModel.handle(HomeDetailAction.SwitchTab(tab))
-            true
-        }
-    }
-
-    private fun updateUIForTab(tab: HomeTab) {
-        views.bottomNavigationView.menu.findItem(tab.toMenuId()).isChecked = true
-        updateSelectedFragment(tab)
-        invalidateOptionsMenu()
-    }
-
-    private fun HomeTab.toFragmentTag() = "FRAGMENT_TAG_$this"
-
-    private fun updateSelectedFragment(tab: HomeTab) {
-        val fragmentTag = tab.toFragmentTag()
-        val fragmentToShow = childFragmentManager.findFragmentByTag(fragmentTag)
-        childFragmentManager.commitTransaction {
-            childFragmentManager.fragments
-                    .filter { it != fragmentToShow }
-                    .forEach {
-                        detach(it)
-                    }
-            if (fragmentToShow == null) {
-                when (tab) {
-                    is HomeTab.RoomList -> {
-                        add(R.id.roomListContainer, HomeRoomListFragment::class.java, null, fragmentTag)
-                    }
-                    is HomeTab.DialPad -> {
-                        throw NotImplementedError("this tab shouldn't exists when app layout is enabled")
-                    }
-                }
-            } else {
-                attach(fragmentToShow)
-            }
-        }
-    }
-
-    private fun updateTabVisibilitySafely(tabId: Int, isVisible: Boolean) {
-        val wasVisible = views.bottomNavigationView.menu.findItem(tabId).isVisible
-        views.bottomNavigationView.menu.findItem(tabId).isVisible = isVisible
-        if (wasVisible && !isVisible) {
-            // As we hide it check if it's not the current item!
-            withState(viewModel) {
-                if (it.currentTab.toMenuId() == tabId) {
-                    viewModel.handle(HomeDetailAction.SwitchTab(HomeTab.RoomList(RoomListDisplayMode.PEOPLE)))
-                }
-            }
-        }
-    }
-
->>>>>>> 2830664d
     /* ==========================================================================================
      * KeysBackupBanner Listener
      * ========================================================================================== */
