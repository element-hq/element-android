/*
 * Copyright 2020 New Vector Ltd
 *
 * Licensed under the Apache License, Version 2.0 (the "License");
 * you may not use this file except in compliance with the License.
 * You may obtain a copy of the License at
 *
 * http://www.apache.org/licenses/LICENSE-2.0
 *
 * Unless required by applicable law or agreed to in writing, software
 * distributed under the License is distributed on an "AS IS" BASIS,
 * WITHOUT WARRANTIES OR CONDITIONS OF ANY KIND, either express or implied.
 * See the License for the specific language governing permissions and
 * limitations under the License.
 */

package im.vector.app.features.roomprofile.settings

import android.net.Uri
import com.airbnb.mvrx.Async
import com.airbnb.mvrx.MavericksState
import com.airbnb.mvrx.Uninitialized
import im.vector.app.R
import im.vector.app.core.resources.StringProvider
import im.vector.app.features.roomprofile.RoomProfileArgs
import org.matrix.android.sdk.api.session.room.model.GuestAccess
import org.matrix.android.sdk.api.session.room.model.RoomDirectoryVisibility
import org.matrix.android.sdk.api.session.room.model.RoomHistoryVisibility
import org.matrix.android.sdk.api.session.room.model.RoomJoinRules
import org.matrix.android.sdk.api.session.room.model.RoomSummary

data class RoomSettingsViewState(
        val roomId: String,
        // Default value: https://matrix.org/docs/spec/client_server/r0.6.1#id88
        val currentHistoryVisibility: RoomHistoryVisibility = RoomHistoryVisibility.SHARED,
        val currentRoomJoinRules: RoomJoinRules = RoomJoinRules.INVITE,
        val currentGuestAccess: GuestAccess? = null,
        val roomSummary: Async<RoomSummary> = Uninitialized,
        val isLoading: Boolean = false,
        val currentRoomAvatarUrl: String? = null,
        val avatarAction: AvatarAction = AvatarAction.None,
        val newName: String? = null,
        val newTopic: String? = null,
        val newHistoryVisibility: RoomHistoryVisibility? = null,
        val newRoomJoinRules: NewJoinRule = NewJoinRule(),
        val showSaveAction: Boolean = false,
        val actionPermissions: ActionPermissions = ActionPermissions(),
        val supportsRestricted: Boolean = false,
<<<<<<< HEAD
        val canUpgradeToRestricted: Boolean = false,
        val roomDirectoryVisibility: Async<RoomDirectoryVisibility> = Uninitialized
) : MvRxState {
=======
        val canUpgradeToRestricted: Boolean = false
) : MavericksState {
>>>>>>> 042e91ee

    constructor(args: RoomProfileArgs) : this(roomId = args.roomId)

    data class ActionPermissions(
            val canChangeAvatar: Boolean = false,
            val canChangeName: Boolean = false,
            val canChangeTopic: Boolean = false,
            val canChangeHistoryVisibility: Boolean = false,
            val canChangeJoinRule: Boolean = false,
            val canChangeCanonicalAlias: Boolean = false,
            val canAddChildren: Boolean = false,
            val canRemoveFromRoomsDirectory: Boolean = false
    ) {
        val canChangeAccessByLink: Boolean
            get() = canChangeJoinRule && canChangeCanonicalAlias
    }

    sealed class AvatarAction {
        object None : AvatarAction()
        object DeleteAvatar : AvatarAction()
        data class UpdateAvatar(val newAvatarUri: Uri,
                                val newAvatarFileName: String) : AvatarAction()
    }

    data class NewJoinRule(
            val newJoinRules: RoomJoinRules? = null,
            val newGuestAccess: GuestAccess? = null
    ) {
        fun hasChanged() = newJoinRules != null || newGuestAccess != null
    }

    fun getJoinRuleWording(stringProvider: StringProvider): String {
        return when (val joinRule = newRoomJoinRules.newJoinRules ?: currentRoomJoinRules) {
            RoomJoinRules.INVITE -> {
                stringProvider.getString(R.string.room_settings_room_access_private_title)
            }
            RoomJoinRules.PUBLIC -> {
                stringProvider.getString(R.string.room_settings_room_access_public_title)
            }
            RoomJoinRules.KNOCK -> {
                stringProvider.getString(R.string.room_settings_room_access_entry_knock)
            }
            RoomJoinRules.RESTRICTED -> {
                stringProvider.getString(R.string.room_settings_room_access_restricted_title)
            }
            else                     -> {
                stringProvider.getString(R.string.room_settings_room_access_entry_unknown, joinRule.value)
            }
        }
    }

    fun isAccessByLinkEnabled() = (newRoomJoinRules.newJoinRules ?: currentRoomJoinRules) != RoomJoinRules.INVITE

    fun getAccessByLinkWording(stringProvider: StringProvider): String {
        return if (isAccessByLinkEnabled()) {
            stringProvider.getString(R.string.tchap_room_settings_room_access_by_link_enabled)
        } else {
            stringProvider.getString(R.string.tchap_room_settings_room_access_by_link_disabled)
        }
    }
}<|MERGE_RESOLUTION|>--- conflicted
+++ resolved
@@ -46,14 +46,9 @@
         val showSaveAction: Boolean = false,
         val actionPermissions: ActionPermissions = ActionPermissions(),
         val supportsRestricted: Boolean = false,
-<<<<<<< HEAD
         val canUpgradeToRestricted: Boolean = false,
         val roomDirectoryVisibility: Async<RoomDirectoryVisibility> = Uninitialized
-) : MvRxState {
-=======
-        val canUpgradeToRestricted: Boolean = false
 ) : MavericksState {
->>>>>>> 042e91ee
 
     constructor(args: RoomProfileArgs) : this(roomId = args.roomId)
 
