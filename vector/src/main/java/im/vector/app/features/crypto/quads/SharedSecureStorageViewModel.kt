/*
 * Copyright (c) 2020 New Vector Ltd
 *
 * Licensed under the Apache License, Version 2.0 (the "License");
 * you may not use this file except in compliance with the License.
 * You may obtain a copy of the License at
 *
 *     http://www.apache.org/licenses/LICENSE-2.0
 *
 * Unless required by applicable law or agreed to in writing, software
 * distributed under the License is distributed on an "AS IS" BASIS,
 * WITHOUT WARRANTIES OR CONDITIONS OF ANY KIND, either express or implied.
 * See the License for the specific language governing permissions and
 * limitations under the License.
 */

package im.vector.app.features.crypto.quads

import androidx.lifecycle.viewModelScope
import com.airbnb.mvrx.Async
import com.airbnb.mvrx.Fail
import com.airbnb.mvrx.Loading
import com.airbnb.mvrx.MvRx
import com.airbnb.mvrx.MvRxState
import com.airbnb.mvrx.MvRxViewModelFactory
import com.airbnb.mvrx.Success
import com.airbnb.mvrx.Uninitialized
import com.airbnb.mvrx.ViewModelContext
import dagger.assisted.Assisted
import dagger.assisted.AssistedInject
import dagger.assisted.AssistedFactory
import im.vector.app.R
import im.vector.app.core.extensions.exhaustive
import im.vector.app.core.platform.VectorViewModel
import im.vector.app.core.platform.WaitingViewData
import im.vector.app.core.resources.StringProvider
import kotlinx.coroutines.Dispatchers
import kotlinx.coroutines.launch
import kotlinx.coroutines.withContext
import org.matrix.android.sdk.api.listeners.ProgressListener
import org.matrix.android.sdk.api.session.Session
import org.matrix.android.sdk.api.session.securestorage.IntegrityResult
import org.matrix.android.sdk.api.session.securestorage.KeyInfoResult
import org.matrix.android.sdk.api.session.securestorage.RawBytesKeySpec
import org.matrix.android.sdk.internal.crypto.crosssigning.toBase64NoPadding
import org.matrix.android.sdk.rx.rx
import timber.log.Timber
import java.io.ByteArrayOutputStream

data class SharedSecureStorageViewState(
        val ready: Boolean = false,
        val hasPassphrase: Boolean = true,
        val passphraseVisible: Boolean = false,
        val checkingSSSSAction: Async<Unit> = Uninitialized,
        val step: Step = Step.EnterPassphrase,
        val activeDeviceCount: Int = 0,
        val showResetAllAction: Boolean = false,
        val userId: String = ""
) : MvRxState {
    enum class Step {
        EnterPassphrase,
        EnterKey,
        ResetAll
    }
}

class SharedSecureStorageViewModel @AssistedInject constructor(
        @Assisted initialState: SharedSecureStorageViewState,
        @Assisted val args: SharedSecureStorageActivity.Args,
        private val stringProvider: StringProvider,
        private val session: Session)
    : VectorViewModel<SharedSecureStorageViewState, SharedSecureStorageAction, SharedSecureStorageViewEvent>(initialState) {

    @AssistedFactory
    interface Factory {
        fun create(initialState: SharedSecureStorageViewState, args: SharedSecureStorageActivity.Args): SharedSecureStorageViewModel
    }

    init {

        setState {
            copy(userId = session.myUserId)
        }
        val isValid = session.sharedSecretStorageService.checkShouldBeAbleToAccessSecrets(args.requestedSecrets, args.keyId) is IntegrityResult.Success
        if (!isValid) {
            _viewEvents.post(
                    SharedSecureStorageViewEvent.Error(
                            stringProvider.getString(R.string.enter_secret_storage_invalid),
                            true
                    )
            )
        }
        val keyResult = args.keyId?.let { session.sharedSecretStorageService.getKey(it) }
                ?: session.sharedSecretStorageService.getDefaultKey()

        if (!keyResult.isSuccess()) {
            _viewEvents.post(SharedSecureStorageViewEvent.Dismiss)
        } else {
            val info = (keyResult as KeyInfoResult.Success).keyInfo
            if (info.content.passphrase != null) {
                setState {
                    copy(
                            hasPassphrase = true,
                            ready = true,
                            step = SharedSecureStorageViewState.Step.EnterPassphrase
                    )
                }
            } else {
                setState {
                    copy(
                            hasPassphrase = false,
                            ready = true,
                            step = SharedSecureStorageViewState.Step.EnterKey
                    )
                }
            }
        }

        session.rx()
                .liveUserCryptoDevices(session.myUserId)
                .distinctUntilChanged()
                .execute {
                    copy(
                            activeDeviceCount = it.invoke()?.size ?: 0
                    )
                }
    }

    override fun handle(action: SharedSecureStorageAction) = withState {
        when (action) {
            is SharedSecureStorageAction.TogglePasswordVisibility -> handleTogglePasswordVisibility()
            is SharedSecureStorageAction.Cancel                   -> handleCancel()
            is SharedSecureStorageAction.SubmitPassphrase         -> handleSubmitPassphrase(action)
            SharedSecureStorageAction.UseKey                      -> handleUseKey()
            is SharedSecureStorageAction.SubmitKey                -> handleSubmitKey(action)
            SharedSecureStorageAction.Back                        -> handleBack()
            SharedSecureStorageAction.ForgotResetAll              -> handleResetAll()
            SharedSecureStorageAction.DoResetAll                  -> handleDoResetAll()
        }.exhaustive
    }

    private fun handleDoResetAll() {
        // as we are going to reset, we'd better cancel all outgoing requests
        // if not they could be accepted in the middle of the reset process
        // and cause strange use cases
        session.cryptoService().verificationService().getExistingVerificationRequests(session.myUserId).forEach {
            session.cryptoService().verificationService().cancelVerificationRequest(it)
        }
        _viewEvents.post(SharedSecureStorageViewEvent.ShowResetBottomSheet)
    }

    private fun handleResetAll() {
        setState {
            copy(
                    step = SharedSecureStorageViewState.Step.ResetAll
            )
        }
    }

    private fun handleUseKey() {
        setState {
            copy(
                    step = SharedSecureStorageViewState.Step.EnterKey
            )
        }
    }

    private fun handleBack() = withState { state ->
        if (state.checkingSSSSAction is Loading) return@withState // ignore
        when (state.step) {
            SharedSecureStorageViewState.Step.EnterKey -> {
                setState {
                    copy(
                            step = SharedSecureStorageViewState.Step.EnterPassphrase
                    )
                }
            }
            SharedSecureStorageViewState.Step.ResetAll -> {
                setState {
                    copy(
                            step = if (state.hasPassphrase) SharedSecureStorageViewState.Step.EnterPassphrase
                            else SharedSecureStorageViewState.Step.EnterKey
                    )
                }
            }
            else                                       -> {
                _viewEvents.post(SharedSecureStorageViewEvent.Dismiss)
            }
        }
    }

    private fun handleSubmitKey(action: SharedSecureStorageAction.SubmitKey) {
        _viewEvents.post(SharedSecureStorageViewEvent.ShowModalLoading)
        val decryptedSecretMap = HashMap<String, String>()
        setState { copy(checkingSSSSAction = Loading()) }
        viewModelScope.launch(Dispatchers.IO) {
            runCatching {
                val recoveryKey = action.recoveryKey
                val keyInfoResult = session.sharedSecretStorageService.getDefaultKey()
                if (!keyInfoResult.isSuccess()) {
                    _viewEvents.post(SharedSecureStorageViewEvent.HideModalLoading)
                    _viewEvents.post(SharedSecureStorageViewEvent.Error(stringProvider.getString(R.string.failed_to_access_secure_storage)))
                    return@launch
                }
                val keyInfo = (keyInfoResult as KeyInfoResult.Success).keyInfo

                _viewEvents.post(SharedSecureStorageViewEvent.UpdateLoadingState(
                        WaitingViewData(
                                message = stringProvider.getString(R.string.keys_backup_restoring_computing_key_waiting_message),
                                isIndeterminate = true
                        )
                ))
                val keySpec = RawBytesKeySpec.fromRecoveryKey(recoveryKey) ?: return@launch Unit.also {
                    _viewEvents.post(SharedSecureStorageViewEvent.KeyInlineError(stringProvider.getString(R.string.bootstrap_invalid_recovery_key)))
                    _viewEvents.post(SharedSecureStorageViewEvent.HideModalLoading)
                    setState { copy(checkingSSSSAction = Fail(IllegalArgumentException(stringProvider.getString(R.string.bootstrap_invalid_recovery_key)))) }
                }

                withContext(Dispatchers.IO) {
                    args.requestedSecrets.forEach {
<<<<<<< HEAD
                        if (session.getAccountDataEvent(it) != null) {
=======
                        if (session.userAccountDataService().getAccountDataEvent(it) != null) {
>>>>>>> 7f96749d
                            val res = session.sharedSecretStorageService.getSecret(
                                    name = it,
                                    keyId = keyInfo.id,
                                    secretKey = keySpec)
                            decryptedSecretMap[it] = res
                        } else {
                            Timber.w("## Cannot find secret $it in SSSS, skip")
                        }
                    }
                }
            }.fold({
                setState { copy(checkingSSSSAction = Success(Unit)) }
                _viewEvents.post(SharedSecureStorageViewEvent.HideModalLoading)
                val safeForIntentCypher = ByteArrayOutputStream().also {
                    it.use {
                        session.securelyStoreObject(decryptedSecretMap as Map<String, String>, args.resultKeyStoreAlias, it)
                    }
                }.toByteArray().toBase64NoPadding()
                _viewEvents.post(SharedSecureStorageViewEvent.FinishSuccess(safeForIntentCypher))
            }, {
                setState { copy(checkingSSSSAction = Fail(it)) }
                _viewEvents.post(SharedSecureStorageViewEvent.HideModalLoading)
                _viewEvents.post(SharedSecureStorageViewEvent.KeyInlineError(stringProvider.getString(R.string.keys_backup_passphrase_error_decrypt)))
            })
        }
    }

    private fun handleSubmitPassphrase(action: SharedSecureStorageAction.SubmitPassphrase) {
        _viewEvents.post(SharedSecureStorageViewEvent.ShowModalLoading)
        val decryptedSecretMap = HashMap<String, String>()
        setState { copy(checkingSSSSAction = Loading()) }
        viewModelScope.launch(Dispatchers.IO) {
            runCatching {
                val passphrase = action.passphrase
                val keyInfoResult = session.sharedSecretStorageService.getDefaultKey()
                if (!keyInfoResult.isSuccess()) {
                    _viewEvents.post(SharedSecureStorageViewEvent.HideModalLoading)
                    _viewEvents.post(SharedSecureStorageViewEvent.Error("Cannot find ssss key"))
                    return@launch
                }
                val keyInfo = (keyInfoResult as KeyInfoResult.Success).keyInfo

                _viewEvents.post(SharedSecureStorageViewEvent.UpdateLoadingState(
                        WaitingViewData(
                                message = stringProvider.getString(R.string.keys_backup_restoring_computing_key_waiting_message),
                                isIndeterminate = true
                        )
                ))
                val keySpec = RawBytesKeySpec.fromPassphrase(
                        passphrase,
                        keyInfo.content.passphrase?.salt ?: "",
                        keyInfo.content.passphrase?.iterations ?: 0,
                        object : ProgressListener {
                            override fun onProgress(progress: Int, total: Int) {
                                _viewEvents.post(SharedSecureStorageViewEvent.UpdateLoadingState(
                                        WaitingViewData(
                                                message = stringProvider.getString(R.string.keys_backup_restoring_computing_key_waiting_message),
                                                isIndeterminate = false,
                                                progress = progress,
                                                progressTotal = total
                                        )
                                ))
                            }
                        }
                )

                withContext(Dispatchers.IO) {
                    args.requestedSecrets.forEach {
<<<<<<< HEAD
                        if (session.getAccountDataEvent(it) != null) {
=======
                        if (session.userAccountDataService().getAccountDataEvent(it) != null) {
>>>>>>> 7f96749d
                            val res = session.sharedSecretStorageService.getSecret(
                                    name = it,
                                    keyId = keyInfo.id,
                                    secretKey = keySpec)
                            decryptedSecretMap[it] = res
                        } else {
                            Timber.w("## Cannot find secret $it in SSSS, skip")
                        }
                    }
                }
            }.fold({
                setState { copy(checkingSSSSAction = Success(Unit)) }
                _viewEvents.post(SharedSecureStorageViewEvent.HideModalLoading)
                val safeForIntentCypher = ByteArrayOutputStream().also {
                    it.use {
                        session.securelyStoreObject(decryptedSecretMap as Map<String, String>, args.resultKeyStoreAlias, it)
                    }
                }.toByteArray().toBase64NoPadding()
                _viewEvents.post(SharedSecureStorageViewEvent.FinishSuccess(safeForIntentCypher))
            }, {
                setState { copy(checkingSSSSAction = Fail(it)) }
                _viewEvents.post(SharedSecureStorageViewEvent.HideModalLoading)
                _viewEvents.post(SharedSecureStorageViewEvent.InlineError(stringProvider.getString(R.string.keys_backup_passphrase_error_decrypt)))
            })
        }
    }

    private fun handleCancel() {
        _viewEvents.post(SharedSecureStorageViewEvent.Dismiss)
    }

    private fun handleTogglePasswordVisibility() {
        setState {
            copy(
                    passphraseVisible = !passphraseVisible
            )
        }
    }

    companion object : MvRxViewModelFactory<SharedSecureStorageViewModel, SharedSecureStorageViewState> {

        @JvmStatic
        override fun create(viewModelContext: ViewModelContext, state: SharedSecureStorageViewState): SharedSecureStorageViewModel? {
            val activity: SharedSecureStorageActivity = viewModelContext.activity()
            val args: SharedSecureStorageActivity.Args = activity.intent.getParcelableExtra(MvRx.KEY_ARG) ?: error("Missing args")
            return activity.viewModelFactory.create(state, args)
        }
    }
}<|MERGE_RESOLUTION|>--- conflicted
+++ resolved
@@ -218,11 +218,7 @@
 
                 withContext(Dispatchers.IO) {
                     args.requestedSecrets.forEach {
-<<<<<<< HEAD
-                        if (session.getAccountDataEvent(it) != null) {
-=======
                         if (session.userAccountDataService().getAccountDataEvent(it) != null) {
->>>>>>> 7f96749d
                             val res = session.sharedSecretStorageService.getSecret(
                                     name = it,
                                     keyId = keyInfo.id,
@@ -291,11 +287,7 @@
 
                 withContext(Dispatchers.IO) {
                     args.requestedSecrets.forEach {
-<<<<<<< HEAD
-                        if (session.getAccountDataEvent(it) != null) {
-=======
                         if (session.userAccountDataService().getAccountDataEvent(it) != null) {
->>>>>>> 7f96749d
                             val res = session.sharedSecretStorageService.getSecret(
                                     name = it,
                                     keyId = keyInfo.id,
