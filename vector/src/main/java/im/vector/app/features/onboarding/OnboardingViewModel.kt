--- conflicted
+++ resolved
@@ -840,13 +840,9 @@
         return loginConfig?.homeServerUrl
     }
 
-<<<<<<< HEAD
+    fun getDefaultHomeserverUrl() = defaultHomeserverUrl
+
     fun fetchSsoUrl(redirectUrl: String, deviceId: String?, provider: SsoIdentityProvider?, action: SSOAction): String? {
-=======
-    fun getDefaultHomeserverUrl() = defaultHomeserverUrl
-
-    fun fetchSsoUrl(redirectUrl: String, deviceId: String?, provider: SsoIdentityProvider?): String? {
->>>>>>> f1bd9b2c
         setState {
             val authDescription = AuthenticationDescription.Register(provider.toAuthenticationType())
             copy(selectedAuthenticationState = SelectedAuthenticationState(authDescription))
