/*
 * Copyright 2018 New Vector Ltd
 *
 * Licensed under the Apache License, Version 2.0 (the "License");
 * you may not use this file except in compliance with the License.
 * You may obtain a copy of the License at
 *
 *     http://www.apache.org/licenses/LICENSE-2.0
 *
 * Unless required by applicable law or agreed to in writing, software
 * distributed under the License is distributed on an "AS IS" BASIS,
 * WITHOUT WARRANTIES OR CONDITIONS OF ANY KIND, either express or implied.
 * See the License for the specific language governing permissions and
 * limitations under the License.
 */

package im.vector.app.features.settings

import android.content.Context
import android.content.res.Configuration
import androidx.core.content.edit
import androidx.preference.PreferenceManager
import im.vector.app.BuildConfig
import im.vector.app.R
import kotlinx.coroutines.Dispatchers
import kotlinx.coroutines.withContext
import timber.log.Timber
import java.util.IllformedLocaleException
import java.util.Locale

/**
 * Object to manage the Locale choice of the user
 */
object VectorLocale {
    private const val APPLICATION_LOCALE_COUNTRY_KEY = "APPLICATION_LOCALE_COUNTRY_KEY"
    private const val APPLICATION_LOCALE_VARIANT_KEY = "APPLICATION_LOCALE_VARIANT_KEY"
    private const val APPLICATION_LOCALE_LANGUAGE_KEY = "APPLICATION_LOCALE_LANGUAGE_KEY"
    private const val APPLICATION_LOCALE_SCRIPT_KEY = "APPLICATION_LOCALE_SCRIPT_KEY"

    private val defaultLocale = Locale("en", "US")

    private const val ISO_15924_LATN = "Latn"

    /**
     * The cache of supported application languages
     */
    private val supportedLocales = mutableListOf<Locale>()

    /**
     * Provides the current application locale
     */
    var applicationLocale = defaultLocale
        private set

    lateinit var context: Context

    /**
     * Init this object
     */
    fun init(context: Context) {
        this.context = context
        val preferences = PreferenceManager.getDefaultSharedPreferences(context)

        if (preferences.contains(APPLICATION_LOCALE_LANGUAGE_KEY)) {
            applicationLocale = Locale(preferences.getString(APPLICATION_LOCALE_LANGUAGE_KEY, "")!!,
                    preferences.getString(APPLICATION_LOCALE_COUNTRY_KEY, "")!!,
                    preferences.getString(APPLICATION_LOCALE_VARIANT_KEY, "")!!
            )
        } else {
            applicationLocale = Locale.getDefault()

            // detect if the default language is used
            val defaultStringValue = getString(context, defaultLocale, R.string.resources_country_code)
            if (defaultStringValue == getString(context, applicationLocale, R.string.resources_country_code)) {
                applicationLocale = defaultLocale
            }

            saveApplicationLocale(applicationLocale)
        }
    }

    /**
     * Save the new application locale.
     */
    fun saveApplicationLocale(locale: Locale) {
        applicationLocale = locale

        PreferenceManager.getDefaultSharedPreferences(context).edit {
            val language = locale.language
            if (language.isEmpty()) {
                remove(APPLICATION_LOCALE_LANGUAGE_KEY)
            } else {
                putString(APPLICATION_LOCALE_LANGUAGE_KEY, language)
            }

            val country = locale.country
            if (country.isEmpty()) {
                remove(APPLICATION_LOCALE_COUNTRY_KEY)
            } else {
                putString(APPLICATION_LOCALE_COUNTRY_KEY, country)
            }

            val variant = locale.variant
            if (variant.isEmpty()) {
                remove(APPLICATION_LOCALE_VARIANT_KEY)
            } else {
                putString(APPLICATION_LOCALE_VARIANT_KEY, variant)
            }

            val script = locale.script
            if (script.isEmpty()) {
                remove(APPLICATION_LOCALE_SCRIPT_KEY)
            } else {
                putString(APPLICATION_LOCALE_SCRIPT_KEY, script)
            }
        }
    }

    /**
     * Get String from a locale
     *
     * @param context    the context
     * @param locale     the locale
     * @param resourceId the string resource id
     * @return the localized string
     */
    private fun getString(context: Context, locale: Locale, resourceId: Int): String {
        val config = Configuration(context.resources.configuration)
        config.setLocale(locale)
        return try {
            context.createConfigurationContext(config).getText(resourceId).toString()
        } catch (e: Exception) {
            Timber.e(e, "## getString() failed")
            // use the default one
            context.getString(resourceId)
        }
    }

    /**
     * Init the supported application locales list
     */
    private fun initApplicationLocales() {
        val knownLocalesSet = HashSet<Triple<String, String, String>>()

        try {
            val availableLocales = Locale.getAvailableLocales()

            for (locale in availableLocales) {
                knownLocalesSet.add(
                        Triple(
                                getString(context, locale, R.string.resources_language),
                                getString(context, locale, R.string.resources_country_code),
                                getString(context, locale, R.string.resources_script)
                        )
                )
            }
        } catch (e: Exception) {
            Timber.e(e, "## getApplicationLocales() : failed")
            knownLocalesSet.add(
                    Triple(
                            context.getString(R.string.resources_language),
                            context.getString(R.string.resources_country_code),
                            context.getString(R.string.resources_script)
                    )
            )
        }

        val list = knownLocalesSet.mapNotNull { (language, country, script) ->
<<<<<<< HEAD
            if (Build.VERSION.SDK_INT >= Build.VERSION_CODES.LOLLIPOP) {
                try {
                    Locale.Builder()
                            .setLanguage(language)
                            .setRegion(country)
                            .setScript(script)
                            .build()
                } catch (exception: IllformedLocaleException) {
                    /*
                    if (BuildConfig.DEBUG) {
                        throw exception
                    }
                    */
                    // Ignore this locale in production
                    null
=======
            try {
                Locale.Builder()
                        .setLanguage(language)
                        .setRegion(country)
                        .setScript(script)
                        .build()
            } catch (exception: IllformedLocaleException) {
                if (BuildConfig.DEBUG) {
                    throw exception
>>>>>>> 19f9c94d
                }
                // Ignore this locale in production
                null
            }
        }
                // sort by human display names
                .sortedBy { localeToLocalisedString(it).toLowerCase(it) }

        supportedLocales.clear()
        supportedLocales.addAll(list)
    }

    /**
     * Convert a locale to a string
     *
     * @param locale the locale to convert
     * @return the string
     */
    fun localeToLocalisedString(locale: Locale): String {
        return buildString {
            append(locale.getDisplayLanguage(locale))

            if (locale.script != ISO_15924_LATN && locale.getDisplayScript(locale).isNotEmpty()) {
                append(" - ")
                append(locale.getDisplayScript(locale))
            }

            if (locale.getDisplayCountry(locale).isNotEmpty()) {
                append(" (")
                append(locale.getDisplayCountry(locale))
                append(")")
            }
        }
    }

    /**
     * Information about the locale in the current locale
     *
     * @param locale the locale to get info from
     * @return the string
     */
    fun localeToLocalisedStringInfo(locale: Locale): String {
        return buildString {
            append("[")
            append(locale.displayLanguage)
            if (locale.script != ISO_15924_LATN) {
                append(" - ")
                append(locale.displayScript)
            }
            if (locale.displayCountry.isNotEmpty()) {
                append(" (")
                append(locale.displayCountry)
                append(")")
            }
            append("]")
        }
    }

    suspend fun getSupportedLocales(): List<Locale> {
        if (supportedLocales.isEmpty()) {
            // init the known locales in background
            withContext(Dispatchers.IO) {
                initApplicationLocales()
            }
        }
        return supportedLocales
    }
}<|MERGE_RESOLUTION|>--- conflicted
+++ resolved
@@ -166,23 +166,6 @@
         }
 
         val list = knownLocalesSet.mapNotNull { (language, country, script) ->
-<<<<<<< HEAD
-            if (Build.VERSION.SDK_INT >= Build.VERSION_CODES.LOLLIPOP) {
-                try {
-                    Locale.Builder()
-                            .setLanguage(language)
-                            .setRegion(country)
-                            .setScript(script)
-                            .build()
-                } catch (exception: IllformedLocaleException) {
-                    /*
-                    if (BuildConfig.DEBUG) {
-                        throw exception
-                    }
-                    */
-                    // Ignore this locale in production
-                    null
-=======
             try {
                 Locale.Builder()
                         .setLanguage(language)
@@ -192,7 +175,6 @@
             } catch (exception: IllformedLocaleException) {
                 if (BuildConfig.DEBUG) {
                     throw exception
->>>>>>> 19f9c94d
                 }
                 // Ignore this locale in production
                 null
