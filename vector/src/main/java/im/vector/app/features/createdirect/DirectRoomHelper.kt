/*
 * Copyright (c) 2021 New Vector Ltd
 *
 * Licensed under the Apache License, Version 2.0 (the "License");
 * you may not use this file except in compliance with the License.
 * You may obtain a copy of the License at
 *
 *     http://www.apache.org/licenses/LICENSE-2.0
 *
 * Unless required by applicable law or agreed to in writing, software
 * distributed under the License is distributed on an "AS IS" BASIS,
 * WITHOUT WARRANTIES OR CONDITIONS OF ANY KIND, either express or implied.
 * See the License for the specific language governing permissions and
 * limitations under the License.
 */

package im.vector.app.features.createdirect

<<<<<<< HEAD
import im.vector.app.features.VectorFeatures
=======
>>>>>>> aa427460
import im.vector.app.features.analytics.AnalyticsTracker
import im.vector.app.features.analytics.plan.CreatedRoom
import im.vector.app.features.raw.wellknown.getElementWellknown
import im.vector.app.features.raw.wellknown.isE2EByDefault
<<<<<<< HEAD
=======
import im.vector.app.features.settings.VectorPreferences
>>>>>>> aa427460
import org.matrix.android.sdk.api.extensions.orFalse
import org.matrix.android.sdk.api.extensions.tryOrNull
import org.matrix.android.sdk.api.raw.RawService
import org.matrix.android.sdk.api.session.Session
import org.matrix.android.sdk.api.session.room.model.create.CreateRoomParams
import javax.inject.Inject

class DirectRoomHelper @Inject constructor(
        private val rawService: RawService,
        private val session: Session,
        private val analyticsTracker: AnalyticsTracker,
<<<<<<< HEAD
        private val vectorFeatures: VectorFeatures,
=======
        private val vectorPreferences: VectorPreferences,
>>>>>>> aa427460
) {

    suspend fun ensureDMExists(userId: String): String {
        val existingRoomId = tryOrNull { session.roomService().getExistingDirectRoomWithUser(userId) }
        val roomId: String
        if (existingRoomId != null) {
            roomId = existingRoomId
        } else {
            val adminE2EByDefault = rawService.getElementWellknown(session.sessionParams)
                    ?.isE2EByDefault()
                    ?: true

            val roomParams = CreateRoomParams().apply {
                invitedUserIds.add(userId)
                setDirectMessage()
                enableEncryptionIfInvitedUsersSupportIt = adminE2EByDefault
            }
<<<<<<< HEAD
            roomId = if (vectorFeatures.shouldStartDmOnFirstMessage()) {
=======
            roomId = if (vectorPreferences.isDeferredDmEnabled()) {
>>>>>>> aa427460
                session.roomService().createLocalRoom(roomParams)
            } else {
                analyticsTracker.capture(CreatedRoom(isDM = roomParams.isDirect.orFalse()))
                session.roomService().createRoom(roomParams)
            }
        }
        return roomId
    }
}<|MERGE_RESOLUTION|>--- conflicted
+++ resolved
@@ -16,18 +16,11 @@
 
 package im.vector.app.features.createdirect
 
-<<<<<<< HEAD
-import im.vector.app.features.VectorFeatures
-=======
->>>>>>> aa427460
 import im.vector.app.features.analytics.AnalyticsTracker
 import im.vector.app.features.analytics.plan.CreatedRoom
 import im.vector.app.features.raw.wellknown.getElementWellknown
 import im.vector.app.features.raw.wellknown.isE2EByDefault
-<<<<<<< HEAD
-=======
 import im.vector.app.features.settings.VectorPreferences
->>>>>>> aa427460
 import org.matrix.android.sdk.api.extensions.orFalse
 import org.matrix.android.sdk.api.extensions.tryOrNull
 import org.matrix.android.sdk.api.raw.RawService
@@ -39,11 +32,7 @@
         private val rawService: RawService,
         private val session: Session,
         private val analyticsTracker: AnalyticsTracker,
-<<<<<<< HEAD
-        private val vectorFeatures: VectorFeatures,
-=======
         private val vectorPreferences: VectorPreferences,
->>>>>>> aa427460
 ) {
 
     suspend fun ensureDMExists(userId: String): String {
@@ -61,11 +50,7 @@
                 setDirectMessage()
                 enableEncryptionIfInvitedUsersSupportIt = adminE2EByDefault
             }
-<<<<<<< HEAD
-            roomId = if (vectorFeatures.shouldStartDmOnFirstMessage()) {
-=======
             roomId = if (vectorPreferences.isDeferredDmEnabled()) {
->>>>>>> aa427460
                 session.roomService().createLocalRoom(roomParams)
             } else {
                 analyticsTracker.capture(CreatedRoom(isDM = roomParams.isDirect.orFalse()))
