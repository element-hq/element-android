/*
 * Copyright 2019 New Vector Ltd
 *
 * Licensed under the Apache License, Version 2.0 (the "License");
 * you may not use this file except in compliance with the License.
 * You may obtain a copy of the License at
 *
 * http://www.apache.org/licenses/LICENSE-2.0
 *
 * Unless required by applicable law or agreed to in writing, software
 * distributed under the License is distributed on an "AS IS" BASIS,
 * WITHOUT WARRANTIES OR CONDITIONS OF ANY KIND, either express or implied.
 * See the License for the specific language governing permissions and
 * limitations under the License.
 */

package im.vector.app.features.home

import android.app.Activity
import android.content.Context
import android.content.Intent
import android.net.Uri
import android.os.Bundle
import android.os.Parcelable
import android.view.Menu
import android.view.MenuItem
import android.view.View
import androidx.core.view.GravityCompat
import androidx.core.view.isVisible
import androidx.drawerlayout.widget.DrawerLayout
import androidx.fragment.app.Fragment
import androidx.fragment.app.FragmentManager
import androidx.lifecycle.lifecycleScope
import com.airbnb.mvrx.Mavericks
import com.airbnb.mvrx.viewModel
import com.google.android.material.dialog.MaterialAlertDialogBuilder
import dagger.hilt.android.AndroidEntryPoint
import im.vector.app.R
import im.vector.app.SpaceStateHandler
import im.vector.app.core.di.ActiveSessionHolder
import im.vector.app.core.extensions.hideKeyboard
import im.vector.app.core.extensions.registerStartForActivityResult
import im.vector.app.core.extensions.replaceFragment
import im.vector.app.core.extensions.restart
import im.vector.app.core.extensions.validateBackPressed
import im.vector.app.core.platform.VectorBaseActivity
import im.vector.app.core.platform.VectorMenuProvider
import im.vector.app.core.pushers.FcmHelper
import im.vector.app.core.pushers.PushersManager
import im.vector.app.core.pushers.UnifiedPushHelper
<<<<<<< HEAD
import im.vector.app.core.utils.PERMISSIONS_FOR_P2P
import im.vector.app.core.utils.checkPermissions
import im.vector.app.core.utils.registerForPermissionsResult
=======
>>>>>>> aa427460
import im.vector.app.core.utils.startSharePlainTextIntent
import im.vector.app.databinding.ActivityHomeBinding
import im.vector.app.features.MainActivity
import im.vector.app.features.MainActivityArgs
import im.vector.app.features.analytics.accountdata.AnalyticsAccountDataViewModel
import im.vector.app.features.analytics.plan.MobileScreen
import im.vector.app.features.analytics.plan.ViewRoom
import im.vector.app.features.crypto.recover.SetupMode
import im.vector.app.features.disclaimer.showDisclaimerDialog
import im.vector.app.features.home.room.list.actions.RoomListSharedAction
import im.vector.app.features.home.room.list.actions.RoomListSharedActionViewModel
import im.vector.app.features.home.room.list.home.layout.HomeLayoutSettingBottomDialogFragment
import im.vector.app.features.home.room.list.home.release.ReleaseNotesActivity
import im.vector.app.features.matrixto.MatrixToBottomSheet
import im.vector.app.features.matrixto.OriginOfMatrixTo
import im.vector.app.features.navigation.Navigator
import im.vector.app.features.notifications.NotificationDrawerManager
import im.vector.app.features.onboarding.AuthenticationDescription
import im.vector.app.features.permalink.NavigationInterceptor
import im.vector.app.features.permalink.PermalinkHandler
import im.vector.app.features.permalink.PermalinkHandler.Companion.MATRIX_TO_CUSTOM_SCHEME_URL_BASE
import im.vector.app.features.permalink.PermalinkHandler.Companion.ROOM_LINK_PREFIX
import im.vector.app.features.permalink.PermalinkHandler.Companion.USER_LINK_PREFIX
import im.vector.app.features.popup.DefaultVectorAlert
import im.vector.app.features.popup.PopupAlertManager
import im.vector.app.features.popup.VerificationVectorAlert
import im.vector.app.features.rageshake.ReportType
import im.vector.app.features.rageshake.VectorUncaughtExceptionHandler
import im.vector.app.features.settings.VectorPreferences
import im.vector.app.features.settings.VectorSettingsActivity
import im.vector.app.features.spaces.SpaceCreationActivity
import im.vector.app.features.spaces.SpacePreviewActivity
import im.vector.app.features.spaces.SpaceSettingsMenuBottomSheet
import im.vector.app.features.spaces.invite.SpaceInviteBottomSheet
import im.vector.app.features.spaces.share.ShareSpaceBottomSheet
import im.vector.app.features.themes.ThemeUtils
import im.vector.app.features.usercode.UserCodeActivity
import im.vector.app.features.workers.signout.ServerBackupStatusViewModel
import kotlinx.coroutines.flow.launchIn
import kotlinx.coroutines.flow.onEach
import kotlinx.coroutines.launch
import kotlinx.parcelize.Parcelize
import org.matrix.android.sdk.api.session.permalinks.PermalinkService
import org.matrix.android.sdk.api.session.sync.InitialSyncStrategy
import org.matrix.android.sdk.api.session.sync.SyncRequestState
import org.matrix.android.sdk.api.session.sync.initialSyncStrategy
import org.matrix.android.sdk.api.util.MatrixItem
import timber.log.Timber
import javax.inject.Inject

@Parcelize
data class HomeActivityArgs(
        val clearNotification: Boolean,
        val authenticationDescription: AuthenticationDescription? = null,
        val hasExistingSession: Boolean = false,
        val inviteNotificationRoomId: String? = null
) : Parcelable

@AndroidEntryPoint
class HomeActivity :
        VectorBaseActivity<ActivityHomeBinding>(),
        NavigationInterceptor,
        SpaceInviteBottomSheet.InteractionListener,
        MatrixToBottomSheet.InteractionListener,
        VectorMenuProvider {

    private lateinit var sharedActionViewModel: HomeSharedActionViewModel
    private lateinit var roomListSharedActionViewModel: RoomListSharedActionViewModel

    private val homeActivityViewModel: HomeActivityViewModel by viewModel()

    @Suppress("UNUSED")
    private val analyticsAccountDataViewModel: AnalyticsAccountDataViewModel by viewModel()

    @Suppress("UNUSED")
    private val userColorAccountDataViewModel: UserColorAccountDataViewModel by viewModel()

    private val serverBackupStatusViewModel: ServerBackupStatusViewModel by viewModel()

    @Inject lateinit var activeSessionHolder: ActiveSessionHolder
    @Inject lateinit var vectorUncaughtExceptionHandler: VectorUncaughtExceptionHandler
    @Inject lateinit var pushersManager: PushersManager
    @Inject lateinit var notificationDrawerManager: NotificationDrawerManager
    @Inject lateinit var vectorPreferences: VectorPreferences
    @Inject lateinit var popupAlertManager: PopupAlertManager
    @Inject lateinit var shortcutsHandler: ShortcutsHandler
    @Inject lateinit var permalinkHandler: PermalinkHandler
    @Inject lateinit var avatarRenderer: AvatarRenderer
    @Inject lateinit var initSyncStepFormatter: InitSyncStepFormatter
    @Inject lateinit var spaceStateHandler: SpaceStateHandler
    @Inject lateinit var unifiedPushHelper: UnifiedPushHelper
    @Inject lateinit var fcmHelper: FcmHelper
    @Inject lateinit var nightlyProxy: NightlyProxy

    private var isNewAppLayoutEnabled: Boolean = false // delete once old app layout is removed

    private val createSpaceResultLauncher = registerStartForActivityResult { activityResult ->
        if (activityResult.resultCode == Activity.RESULT_OK) {
            val spaceId = SpaceCreationActivity.getCreatedSpaceId(activityResult.data)
            val defaultRoomId = SpaceCreationActivity.getDefaultRoomId(activityResult.data)
            val isJustMe = SpaceCreationActivity.isJustMeSpace(activityResult.data)
            views.drawerLayout.closeDrawer(GravityCompat.START)

            val postSwitchOption: Navigator.PostSwitchSpaceAction = if (defaultRoomId != null) {
                Navigator.PostSwitchSpaceAction.OpenDefaultRoom(defaultRoomId, !isJustMe)
            } else if (isJustMe) {
                Navigator.PostSwitchSpaceAction.OpenAddExistingRooms
            } else {
                Navigator.PostSwitchSpaceAction.None
            }
            // Here we want to change current space to the newly created one, and then immediately open the default room
            if (spaceId != null) {
                navigator.switchToSpace(
                        context = this,
                        spaceId = spaceId,
                        postSwitchOption,
                )
                roomListSharedActionViewModel.post(RoomListSharedAction.CloseBottomSheet)
            }
        }
    }

    private val fragmentLifecycleCallbacks = object : FragmentManager.FragmentLifecycleCallbacks() {
        override fun onFragmentResumed(fm: FragmentManager, f: Fragment) {
            if (f is MatrixToBottomSheet) {
                f.interactionListener = this@HomeActivity
            }
            super.onFragmentResumed(fm, f)
        }

        override fun onFragmentPaused(fm: FragmentManager, f: Fragment) {
            if (f is MatrixToBottomSheet) {
                f.interactionListener = null
            }
            super.onFragmentPaused(fm, f)
        }
    }

    private val drawerListener = object : DrawerLayout.SimpleDrawerListener() {
        override fun onDrawerOpened(drawerView: View) {
            analyticsTracker.screen(MobileScreen(screenName = MobileScreen.ScreenName.Sidebar))
        }

        override fun onDrawerStateChanged(newState: Int) {
            hideKeyboard()
        }
    }

    override fun getCoordinatorLayout() = views.coordinatorLayout

    override fun getBinding() = ActivityHomeBinding.inflate(layoutInflater)

    override fun onCreate(savedInstanceState: Bundle?) {
        super.onCreate(savedInstanceState)
        isNewAppLayoutEnabled = vectorPreferences.isNewAppLayoutEnabled()
        analyticsScreenName = MobileScreen.ScreenName.Home
        supportFragmentManager.registerFragmentLifecycleCallbacks(fragmentLifecycleCallbacks, false)
        unifiedPushHelper.register(this) {
            if (unifiedPushHelper.isEmbeddedDistributor()) {
                fcmHelper.ensureFcmTokenIsRetrieved(
                        this,
                        pushersManager,
                        vectorPreferences.areNotificationEnabledForDevice()
                )
            }
        }
        sharedActionViewModel = viewModelProvider[HomeSharedActionViewModel::class.java]
        roomListSharedActionViewModel = viewModelProvider[RoomListSharedActionViewModel::class.java]
        views.drawerLayout.addDrawerListener(drawerListener)
        if (isFirstCreation()) {
            if (vectorPreferences.isNewAppLayoutEnabled()) {
                views.drawerLayout.setDrawerLockMode(DrawerLayout.LOCK_MODE_LOCKED_CLOSED)
                replaceFragment(views.homeDetailFragmentContainer, NewHomeDetailFragment::class.java)
            } else {
                replaceFragment(views.homeDetailFragmentContainer, HomeDetailFragment::class.java)
                replaceFragment(views.homeDrawerFragmentContainer, HomeDrawerFragment::class.java)
                views.drawerLayout.setDrawerLockMode(DrawerLayout.LOCK_MODE_UNLOCKED)
            }
        }

        sharedActionViewModel
                .stream()
                .onEach { sharedAction ->
                    when (sharedAction) {
                        is HomeActivitySharedAction.OpenDrawer -> views.drawerLayout.openDrawer(GravityCompat.START)
                        is HomeActivitySharedAction.CloseDrawer -> views.drawerLayout.closeDrawer(GravityCompat.START)
                        is HomeActivitySharedAction.OpenSpacePreview -> startActivity(SpacePreviewActivity.newIntent(this, sharedAction.spaceId))
                        is HomeActivitySharedAction.AddSpace -> createSpaceResultLauncher.launch(SpaceCreationActivity.newIntent(this))
                        is HomeActivitySharedAction.ShowSpaceSettings -> showSpaceSettings(sharedAction.spaceId)
                        is HomeActivitySharedAction.OpenSpaceInvite -> openSpaceInvite(sharedAction.spaceId)
                        HomeActivitySharedAction.SendSpaceFeedBack -> bugReporter.openBugReportScreen(this, ReportType.SPACE_BETA_FEEDBACK)
                        HomeActivitySharedAction.OnCloseSpace -> onCloseSpace()
                    }
                }
                .launchIn(lifecycleScope)

        val args = intent.getParcelableExtra<HomeActivityArgs>(Mavericks.KEY_ARG)

        if (args?.clearNotification == true) {
            notificationDrawerManager.clearAllEvents()
        }
        if (args?.inviteNotificationRoomId != null) {
            activeSessionHolder.getSafeActiveSession()?.permalinkService()?.createPermalink(args.inviteNotificationRoomId)?.let {
                navigator.openMatrixToBottomSheet(this, it, OriginOfMatrixTo.NOTIFICATION)
            }
        }

        homeActivityViewModel.observeViewEvents {
            when (it) {
                is HomeActivityViewEvents.AskPasswordToInitCrossSigning -> handleAskPasswordToInitCrossSigning(it)
                is HomeActivityViewEvents.CurrentSessionNotVerified -> handleOnNewSession(it)
                is HomeActivityViewEvents.CurrentSessionCannotBeVerified -> handleCantVerify(it)
                HomeActivityViewEvents.PromptToEnableSessionPush -> handlePromptToEnablePush()
                HomeActivityViewEvents.StartRecoverySetupFlow -> handleStartRecoverySetup()
                is HomeActivityViewEvents.ForceVerification -> {
                    if (it.sendRequest) {
                        navigator.requestSelfSessionVerification(this)
                    } else {
                        navigator.waitSessionVerification(this)
                    }
                }
                is HomeActivityViewEvents.OnCrossSignedInvalidated -> handleCrossSigningInvalidated(it)
                HomeActivityViewEvents.ShowAnalyticsOptIn -> handleShowAnalyticsOptIn()
                HomeActivityViewEvents.ShowReleaseNotes -> handleShowReleaseNotes()
                HomeActivityViewEvents.NotifyUserForThreadsMigration -> handleNotifyUserForThreadsMigration()
                is HomeActivityViewEvents.MigrateThreads -> migrateThreadsIfNeeded(it.checkSession)
            }
        }
        homeActivityViewModel.onEach { renderState(it) }

        shortcutsHandler.observeRoomsAndBuildShortcuts(lifecycleScope)

        if (isFirstCreation()) {
            handleIntent(intent)
        }
        homeActivityViewModel.handle(HomeActivityViewActions.ViewStarted)
<<<<<<< HEAD

        // Dendrite needs location permissions to get BLE data, thanks Google
        if (checkPermissions(PERMISSIONS_FOR_P2P, this, launcher, R.string.permissions_rationale_msg_p2p)) {
            Timber.i("BLE: Got permissions")
        } else {
            Timber.i("BLE: No permissions")
        }
    }

    private val launcher = registerForPermissionsResult { allGranted, deniedPermanently ->
        if (allGranted) {
            Timber.i("BLE: Permission granted")
        } else {
            if (deniedPermanently) {
                Timber.i("BLE: Permission denied permanently")
            } else {
                Timber.i("BLE: Permission denied")
            }
        }
=======
>>>>>>> aa427460
    }

    private fun handleShowReleaseNotes() {
        startActivity(Intent(this, ReleaseNotesActivity::class.java))
    }

    private fun showSpaceSettings(spaceId: String) {
        // open bottom sheet
        SpaceSettingsMenuBottomSheet
                .newInstance(spaceId, object : SpaceSettingsMenuBottomSheet.InteractionListener {
                    override fun onShareSpaceSelected(spaceId: String) {
                        ShareSpaceBottomSheet.show(supportFragmentManager, spaceId)
                    }
                })
                .show(supportFragmentManager, "SPACE_SETTINGS")
    }

    private fun showLayoutSettings() {
        HomeLayoutSettingBottomDialogFragment()
                .show(supportFragmentManager, "LAYOUT_SETTINGS")
    }

    private fun openSpaceInvite(spaceId: String) {
        SpaceInviteBottomSheet.newInstance(spaceId)
                .show(supportFragmentManager, "SPACE_INVITE")
    }

    private fun onCloseSpace() {
        views.drawerLayout.openDrawer(GravityCompat.START)
    }

    private fun handleShowAnalyticsOptIn() {
        navigator.openAnalyticsOptIn(this)
    }

    /**
     * Migrating from old threads io.element.thread to new m.thread needs an initial sync to
     * sync and display existing messages appropriately.
     */
    private fun migrateThreadsIfNeeded(checkSession: Boolean) {
        if (checkSession) {
            // We should check session to ensure we will only clear cache if needed
            val args = intent.getParcelableExtra<HomeActivityArgs>(Mavericks.KEY_ARG)
            if (args?.hasExistingSession == true) {
                // existingSession --> Will be true only if we came from an existing active session
                Timber.i("----> Migrating threads from an existing session..")
                handleThreadsMigration()
            } else {
                // We came from a new session and not an existing one,
                // so there is no need to migrate threads while an initial synced performed
                Timber.i("----> No thread migration needed, we are ok")
                vectorPreferences.setShouldMigrateThreads(shouldMigrate = false)
            }
        } else {
            // Proceed with migration
            handleThreadsMigration()
        }
    }

    /**
     * Clear cache and restart to invoke an initial sync for threads migration.
     */
    private fun handleThreadsMigration() {
        Timber.i("----> Threads Migration detected, clearing cache and sync...")
        vectorPreferences.setShouldMigrateThreads(shouldMigrate = false)
        MainActivity.restartApp(this, MainActivityArgs(clearCache = true))
    }

    private fun handleNotifyUserForThreadsMigration() {
        MaterialAlertDialogBuilder(this)
                .setTitle(R.string.threads_notice_migration_title)
                .setMessage(R.string.threads_notice_migration_message)
                .setCancelable(true)
                .setPositiveButton(R.string.sas_got_it) { _, _ -> }
                .show()
    }

    private fun handleIntent(intent: Intent?) {
        intent?.dataString?.let { deepLink ->
            val resolvedLink = when {
                // Element custom scheme is not handled by the sdk, convert it to matrix.to link for compatibility
                deepLink.startsWith(MATRIX_TO_CUSTOM_SCHEME_URL_BASE) -> {
                    when {
                        deepLink.startsWith(USER_LINK_PREFIX) -> deepLink.substring(USER_LINK_PREFIX.length)
                        deepLink.startsWith(ROOM_LINK_PREFIX) -> deepLink.substring(ROOM_LINK_PREFIX.length)
                        else -> null
                    }?.let { permalinkId ->
                        activeSessionHolder.getSafeActiveSession()?.permalinkService()?.createPermalink(permalinkId)
                    }
                }
                else -> deepLink
            }

            lifecycleScope.launch {
                val isHandled = permalinkHandler.launch(
                        fragmentActivity = this@HomeActivity,
                        deepLink = resolvedLink,
                        navigationInterceptor = this@HomeActivity,
                        buildTask = true
                )
                if (!isHandled) {
                    val isMatrixToLink = deepLink.startsWith(PermalinkService.MATRIX_TO_URL_BASE) ||
                            deepLink.startsWith(MATRIX_TO_CUSTOM_SCHEME_URL_BASE)
                    MaterialAlertDialogBuilder(this@HomeActivity)
                            .setTitle(R.string.dialog_title_error)
                            .setMessage(if (isMatrixToLink) R.string.permalink_malformed else R.string.universal_link_malformed)
                            .setPositiveButton(R.string.ok, null)
                            .show()
                }
            }
        }
    }

    private fun handleStartRecoverySetup() {
        // To avoid IllegalStateException in case the transaction was executed after onSaveInstanceState
        lifecycleScope.launchWhenResumed {
            navigator.open4SSetup(this@HomeActivity, SetupMode.NORMAL)
        }
    }

    private fun renderState(state: HomeActivityViewState) {
        when (val status = state.syncRequestState) {
            is SyncRequestState.InitialSyncProgressing -> {
                val initSyncStepStr = initSyncStepFormatter.format(status.initialSyncStep)
                Timber.v("$initSyncStepStr ${status.percentProgress}")
                views.waitingView.root.setOnClickListener {
                    // block interactions
                }
                views.waitingView.waitingHorizontalProgress.apply {
                    isIndeterminate = false
                    max = 100
                    progress = status.percentProgress
                    isVisible = true
                }
                views.waitingView.waitingStatusText.apply {
                    text = initSyncStepStr
                    isVisible = true
                }
                views.waitingView.root.isVisible = true
            }
            else -> {
                // Idle or Incremental sync status
                views.waitingView.root.isVisible = false
            }
        }
    }

    private fun handleAskPasswordToInitCrossSigning(events: HomeActivityViewEvents.AskPasswordToInitCrossSigning) {
        // We need to ask
        promptSecurityEvent(
                events.userItem,
                R.string.upgrade_security,
                R.string.security_prompt_text
        ) {
            it.navigator.upgradeSessionSecurity(it, true)
        }
    }

    private fun handleCrossSigningInvalidated(event: HomeActivityViewEvents.OnCrossSignedInvalidated) {
        // We need to ask
        promptSecurityEvent(
                event.userItem,
                R.string.crosssigning_verify_this_session,
                R.string.confirm_your_identity
        ) {
            it.navigator.waitSessionVerification(it)
        }
    }

    private fun handleOnNewSession(event: HomeActivityViewEvents.CurrentSessionNotVerified) {
        // We need to ask
        promptSecurityEvent(
                event.userItem,
                R.string.crosssigning_verify_this_session,
                R.string.confirm_your_identity
        ) {
            if (event.waitForIncomingRequest) {
                it.navigator.waitSessionVerification(it)
            } else {
                it.navigator.requestSelfSessionVerification(it)
            }
        }
    }

    private fun handleCantVerify(event: HomeActivityViewEvents.CurrentSessionCannotBeVerified) {
        // We need to ask
        promptSecurityEvent(
                event.userItem,
                R.string.crosssigning_cannot_verify_this_session,
                R.string.crosssigning_cannot_verify_this_session_desc
        ) {
            it.navigator.open4SSetup(it, SetupMode.PASSPHRASE_AND_NEEDED_SECRETS_RESET)
        }
    }

    private fun handlePromptToEnablePush() {
        popupAlertManager.postVectorAlert(
                DefaultVectorAlert(
                        uid = "enablePush",
                        title = getString(R.string.alert_push_are_disabled_title),
                        description = getString(R.string.alert_push_are_disabled_description),
                        iconId = R.drawable.ic_room_actions_notifications_mutes,
                        shouldBeDisplayedIn = {
                            it is HomeActivity
                        }
                ).apply {
                    colorInt = ThemeUtils.getColor(this@HomeActivity, R.attr.vctr_notice_secondary)
                    contentAction = Runnable {
                        (weakCurrentActivity?.get() as? VectorBaseActivity<*>)?.let {
                            // action(it)
                            homeActivityViewModel.handle(HomeActivityViewActions.PushPromptHasBeenReviewed)
                            it.navigator.openSettings(it, VectorSettingsActivity.EXTRA_DIRECT_ACCESS_NOTIFICATIONS)
                        }
                    }
                    dismissedAction = Runnable {
                        homeActivityViewModel.handle(HomeActivityViewActions.PushPromptHasBeenReviewed)
                    }
                    addButton(getString(R.string.action_dismiss), {
                        homeActivityViewModel.handle(HomeActivityViewActions.PushPromptHasBeenReviewed)
                    }, true)
                    addButton(getString(R.string.settings), {
                        (weakCurrentActivity?.get() as? VectorBaseActivity<*>)?.let {
                            // action(it)
                            homeActivityViewModel.handle(HomeActivityViewActions.PushPromptHasBeenReviewed)
                            it.navigator.openSettings(it, VectorSettingsActivity.EXTRA_DIRECT_ACCESS_NOTIFICATIONS)
                        }
                    }, true)
                }
        )
    }

    private fun promptSecurityEvent(userItem: MatrixItem.UserItem, titleRes: Int, descRes: Int, action: ((VectorBaseActivity<*>) -> Unit)) {
        popupAlertManager.postVectorAlert(
                VerificationVectorAlert(
                        uid = "upgradeSecurity",
                        title = getString(titleRes),
                        description = getString(descRes),
                        iconId = R.drawable.ic_shield_warning
                ).apply {
                    viewBinder = VerificationVectorAlert.ViewBinder(userItem, avatarRenderer)
                    colorInt = ThemeUtils.getColor(this@HomeActivity, R.attr.colorPrimary)
                    contentAction = Runnable {
                        (weakCurrentActivity?.get() as? VectorBaseActivity<*>)?.let {
                            action(it)
                        }
                    }
                    dismissedAction = Runnable {}
                }
        )
    }

    override fun onNewIntent(intent: Intent?) {
        super.onNewIntent(intent)
        val parcelableExtra = intent?.getParcelableExtra<HomeActivityArgs>(Mavericks.KEY_ARG)
        if (parcelableExtra?.clearNotification == true) {
            notificationDrawerManager.clearAllEvents()
        }
        if (parcelableExtra?.inviteNotificationRoomId != null) {
            activeSessionHolder.getSafeActiveSession()
                    ?.permalinkService()
                    ?.createPermalink(parcelableExtra.inviteNotificationRoomId)?.let {
                        navigator.openMatrixToBottomSheet(this, it, OriginOfMatrixTo.NOTIFICATION)
                    }
        }
        handleIntent(intent)
    }

    override fun onDestroy() {
        views.drawerLayout.removeDrawerListener(drawerListener)
        supportFragmentManager.unregisterFragmentLifecycleCallbacks(fragmentLifecycleCallbacks)
        super.onDestroy()
    }

    override fun onResume() {
        super.onResume()

        if (vectorUncaughtExceptionHandler.didAppCrash()) {
            vectorUncaughtExceptionHandler.clearAppCrashStatus()

            MaterialAlertDialogBuilder(this)
                    .setMessage(R.string.send_bug_report_app_crashed)
                    .setCancelable(false)
                    .setPositiveButton(R.string.yes) { _, _ -> bugReporter.openBugReportScreen(this) }
                    .setNegativeButton(R.string.no) { _, _ -> bugReporter.deleteCrashFile() }
                    .show()
        } else {
            showDisclaimerDialog(this)
        }

        // Force remote backup state update to update the banner if needed
        serverBackupStatusViewModel.refreshRemoteStateIfNeeded()

        // Check nightly
        nightlyProxy.onHomeResumed()

        checkNewAppLayoutFlagChange()
    }

    private fun checkNewAppLayoutFlagChange() {
        if (vectorPreferences.isNewAppLayoutEnabled() != isNewAppLayoutEnabled) {
            restart()
        }
    }

    override fun getMenuRes() = if (vectorPreferences.isNewAppLayoutEnabled()) R.menu.menu_new_home else R.menu.menu_home

    override fun handlePrepareMenu(menu: Menu) {
        menu.findItem(R.id.menu_home_init_sync_legacy).isVisible = vectorPreferences.developerMode()
        menu.findItem(R.id.menu_home_init_sync_optimized).isVisible = vectorPreferences.developerMode()
    }

    override fun handleMenuItemSelected(item: MenuItem): Boolean {
        return when (item.itemId) {
            R.id.menu_home_suggestion -> {
                bugReporter.openBugReportScreen(this, ReportType.SUGGESTION)
                true
            }
            R.id.menu_home_report_bug -> {
                bugReporter.openBugReportScreen(this, ReportType.BUG_REPORT)
                true
            }
            R.id.menu_home_init_sync_legacy -> {
                // Configure the SDK
                initialSyncStrategy = InitialSyncStrategy.Legacy
                // And clear cache
                MainActivity.restartApp(this, MainActivityArgs(clearCache = true))
                true
            }
            R.id.menu_home_init_sync_optimized -> {
                // Configure the SDK
                initialSyncStrategy = InitialSyncStrategy.Optimized()
                // And clear cache
                MainActivity.restartApp(this, MainActivityArgs(clearCache = true))
                true
            }
            R.id.menu_home_filter -> {
                navigator.openRoomsFiltering(this)
                true
            }
            R.id.menu_home_setting -> {
                navigator.openSettings(this)
                true
            }
            R.id.menu_home_layout_settings -> {
                showLayoutSettings()
                true
<<<<<<< HEAD
            }
            R.id.menu_home_invite_friends -> {
                launchInviteFriends()
                true
            }
            else -> false
        }
    }

    private fun launchInviteFriends() {
        activeSessionHolder.getSafeActiveSession()?.permalinkService()?.createPermalink(sharedActionViewModel.session.myUserId)?.let { permalink ->
            analyticsTracker.screen(MobileScreen(screenName = MobileScreen.ScreenName.InviteFriends))
            val text = getString(R.string.invite_friends_text, permalink)

=======
            }
            R.id.menu_home_invite_friends -> {
                launchInviteFriends()
                true
            }
            R.id.menu_home_qr -> {
                launchQrCode()
                true
            }
            else -> false
        }
    }

    private fun launchQrCode() {
        startActivity(UserCodeActivity.newIntent(this, sharedActionViewModel.session.myUserId))
    }

    private fun launchInviteFriends() {
        activeSessionHolder.getSafeActiveSession()?.permalinkService()?.createPermalink(sharedActionViewModel.session.myUserId)?.let { permalink ->
            analyticsTracker.screen(MobileScreen(screenName = MobileScreen.ScreenName.InviteFriends))
            val text = getString(R.string.invite_friends_text, permalink)

>>>>>>> aa427460
            startSharePlainTextIntent(
                    context = this,
                    activityResultLauncher = null,
                    chooserTitle = getString(R.string.invite_friends),
                    text = text,
                    extraTitle = getString(R.string.invite_friends_rich_title)
            )
        }
    }

    override fun onBackPressed() {
        if (views.drawerLayout.isDrawerOpen(GravityCompat.START)) {
            views.drawerLayout.closeDrawer(GravityCompat.START)
        } else {
            validateBackPressed { super.onBackPressed() }
        }
    }

    override fun navToMemberProfile(userId: String, deepLink: Uri): Boolean {
        // TODO check if there is already one??
        MatrixToBottomSheet.withLink(deepLink.toString(), OriginOfMatrixTo.LINK)
                .show(supportFragmentManager, "HA#MatrixToBottomSheet")
        return true
    }

    override fun navToRoom(roomId: String?, eventId: String?, deepLink: Uri?, rootThreadEventId: String?): Boolean {
        if (roomId == null) return false
        MatrixToBottomSheet.withLink(deepLink.toString(), OriginOfMatrixTo.LINK)
                .show(supportFragmentManager, "HA#MatrixToBottomSheet")
        return true
    }

    override fun spaceInviteBottomSheetOnAccept(spaceId: String) {
        navigator.switchToSpace(this, spaceId, Navigator.PostSwitchSpaceAction.OpenRoomList)
    }

    override fun spaceInviteBottomSheetOnDecline(spaceId: String) {
        // nop
    }

    companion object {
        fun newIntent(
                context: Context,
                firstStartMainActivity: Boolean,
                clearNotification: Boolean = false,
                authenticationDescription: AuthenticationDescription? = null,
                existingSession: Boolean = false,
                inviteNotificationRoomId: String? = null
        ): Intent {
            val args = HomeActivityArgs(
                    clearNotification = clearNotification,
                    authenticationDescription = authenticationDescription,
                    hasExistingSession = existingSession,
                    inviteNotificationRoomId = inviteNotificationRoomId
            )

            val intent = Intent(context, HomeActivity::class.java)
                    .apply {
                        putExtra(Mavericks.KEY_ARG, args)
                    }

            return if (firstStartMainActivity) {
                MainActivity.getIntentWithNextIntent(context, intent)
            } else {
                intent
            }
        }
    }

    override fun mxToBottomSheetNavigateToRoom(roomId: String, trigger: ViewRoom.Trigger?) {
        navigator.openRoom(this, roomId, trigger = trigger)
    }

    override fun mxToBottomSheetSwitchToSpace(spaceId: String) {
        navigator.switchToSpace(this, spaceId, Navigator.PostSwitchSpaceAction.OpenRoomList)
    }
}<|MERGE_RESOLUTION|>--- conflicted
+++ resolved
@@ -48,12 +48,9 @@
 import im.vector.app.core.pushers.FcmHelper
 import im.vector.app.core.pushers.PushersManager
 import im.vector.app.core.pushers.UnifiedPushHelper
-<<<<<<< HEAD
 import im.vector.app.core.utils.PERMISSIONS_FOR_P2P
 import im.vector.app.core.utils.checkPermissions
 import im.vector.app.core.utils.registerForPermissionsResult
-=======
->>>>>>> aa427460
 import im.vector.app.core.utils.startSharePlainTextIntent
 import im.vector.app.databinding.ActivityHomeBinding
 import im.vector.app.features.MainActivity
@@ -290,7 +287,6 @@
             handleIntent(intent)
         }
         homeActivityViewModel.handle(HomeActivityViewActions.ViewStarted)
-<<<<<<< HEAD
 
         // Dendrite needs location permissions to get BLE data, thanks Google
         if (checkPermissions(PERMISSIONS_FOR_P2P, this, launcher, R.string.permissions_rationale_msg_p2p)) {
@@ -310,8 +306,6 @@
                 Timber.i("BLE: Permission denied")
             }
         }
-=======
->>>>>>> aa427460
     }
 
     private fun handleShowReleaseNotes() {
@@ -658,14 +652,21 @@
             R.id.menu_home_layout_settings -> {
                 showLayoutSettings()
                 true
-<<<<<<< HEAD
             }
             R.id.menu_home_invite_friends -> {
                 launchInviteFriends()
                 true
             }
+            R.id.menu_home_qr -> {
+                launchQrCode()
+                true
+            }
             else -> false
         }
+    }
+
+    private fun launchQrCode() {
+        startActivity(UserCodeActivity.newIntent(this, sharedActionViewModel.session.myUserId))
     }
 
     private fun launchInviteFriends() {
@@ -673,30 +674,6 @@
             analyticsTracker.screen(MobileScreen(screenName = MobileScreen.ScreenName.InviteFriends))
             val text = getString(R.string.invite_friends_text, permalink)
 
-=======
-            }
-            R.id.menu_home_invite_friends -> {
-                launchInviteFriends()
-                true
-            }
-            R.id.menu_home_qr -> {
-                launchQrCode()
-                true
-            }
-            else -> false
-        }
-    }
-
-    private fun launchQrCode() {
-        startActivity(UserCodeActivity.newIntent(this, sharedActionViewModel.session.myUserId))
-    }
-
-    private fun launchInviteFriends() {
-        activeSessionHolder.getSafeActiveSession()?.permalinkService()?.createPermalink(sharedActionViewModel.session.myUserId)?.let { permalink ->
-            analyticsTracker.screen(MobileScreen(screenName = MobileScreen.ScreenName.InviteFriends))
-            val text = getString(R.string.invite_friends_text, permalink)
-
->>>>>>> aa427460
             startSharePlainTextIntent(
                     context = this,
                     activityResultLauncher = null,
