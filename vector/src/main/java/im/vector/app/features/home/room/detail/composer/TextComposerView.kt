--- conflicted
+++ resolved
@@ -33,11 +33,7 @@
 import im.vector.app.R
 import im.vector.app.core.extensions.setTextIfDifferent
 import im.vector.app.databinding.ComposerLayoutBinding
-<<<<<<< HEAD
 import im.vector.app.features.themes.ThemeUtils
-import org.matrix.android.sdk.api.extensions.orFalse
-=======
->>>>>>> 7b46796a
 
 /**
  * Encapsulate the timeline composer UX.
@@ -75,25 +71,8 @@
                 return callback?.onRichContentSelected(contentUri) ?: false
             }
 
-<<<<<<< HEAD
-            override fun onTextBlankStateChanged(isBlank: Boolean) {
-                val shouldShowSendButton = currentConstraintSetId == R.layout.composer_layout_constraint_set_expanded || !isBlank || alwaysShowSendButton
-                TransitionManager.endTransitions(this@TextComposerView)
-                if (views.sendButton.isVisible != shouldShowSendButton) {
-                    /* This causes some weird layout bug when using gboard clipboard to paste longer texts
-                    TransitionManager.beginDelayedTransition(
-                            this@TextComposerView,
-                            AutoTransition().also { it.duration = 150 }
-                    )
-                     */
-                    views.sendButton.isInvisible = !shouldShowSendButton
-                }
-                updateSendButtonColor(isBlank)
-                callback?.onTextBlankStateChanged(isBlank)
-=======
             override fun onTextChanged(text: CharSequence) {
                 callback?.onTextChanged(text)
->>>>>>> 7b46796a
             }
         }
         views.composerRelatedMessageCloseButton.setOnClickListener {
