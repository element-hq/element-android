--- conflicted
+++ resolved
@@ -70,15 +70,10 @@
 @Singleton
 class WebRtcCallManager @Inject constructor(
         private val context: Context,
-<<<<<<< HEAD
         private val activeSessionDataSource: ActiveSessionDataSource,
         private var vectorPreferences: VectorPreferences
-) : CallListener, LifecycleObserver {
-=======
-        private val activeSessionDataSource: ActiveSessionDataSource
 ) : CallListener,
         DefaultLifecycleObserver {
->>>>>>> c72dd5ee
 
     private val currentSession: Session?
         get() = activeSessionDataSource.currentValue?.orNull()
