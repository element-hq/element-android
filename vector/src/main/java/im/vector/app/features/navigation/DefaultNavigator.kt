/*
 * Copyright 2019 New Vector Ltd
 *
 * Licensed under the Apache License, Version 2.0 (the "License");
 * you may not use this file except in compliance with the License.
 * You may obtain a copy of the License at
 *
 *     http://www.apache.org/licenses/LICENSE-2.0
 *
 * Unless required by applicable law or agreed to in writing, software
 * distributed under the License is distributed on an "AS IS" BASIS,
 * WITHOUT WARRANTIES OR CONDITIONS OF ANY KIND, either express or implied.
 * See the License for the specific language governing permissions and
 * limitations under the License.
 */

package im.vector.app.features.navigation

import android.app.Activity
import android.content.Context
import android.content.Intent
import android.net.Uri
import android.os.Build
import android.view.View
import android.view.Window
import android.widget.Toast
import androidx.activity.result.ActivityResultLauncher
import androidx.core.app.ActivityOptionsCompat
import androidx.core.app.TaskStackBuilder
import androidx.core.util.Pair
import androidx.core.view.ViewCompat
import androidx.fragment.app.FragmentActivity
import com.google.android.material.dialog.MaterialAlertDialogBuilder
import im.vector.app.R
import im.vector.app.SpaceStateHandler
import im.vector.app.config.OnboardingVariant
import im.vector.app.core.debug.DebugNavigator
import im.vector.app.core.di.ActiveSessionHolder
import im.vector.app.core.error.fatalError
import im.vector.app.features.VectorFeatures
import im.vector.app.features.analytics.AnalyticsTracker
import im.vector.app.features.analytics.extensions.toAnalyticsViewRoom
import im.vector.app.features.analytics.plan.ViewRoom
import im.vector.app.features.analytics.ui.consent.AnalyticsOptInActivity
import im.vector.app.features.call.conference.JitsiCallViewModel
import im.vector.app.features.call.conference.VectorJitsiActivity
import im.vector.app.features.call.transfer.CallTransferActivity
import im.vector.app.features.createdirect.CreateDirectRoomActivity
import im.vector.app.features.crypto.keysbackup.settings.KeysBackupManageActivity
import im.vector.app.features.crypto.keysbackup.setup.KeysBackupSetupActivity
import im.vector.app.features.crypto.recover.BootstrapBottomSheet
import im.vector.app.features.crypto.recover.SetupMode
import im.vector.app.features.crypto.verification.SupportedVerificationMethodsProvider
import im.vector.app.features.crypto.verification.VerificationBottomSheet
import im.vector.app.features.devtools.RoomDevToolActivity
import im.vector.app.features.home.room.detail.RoomDetailActivity
import im.vector.app.features.home.room.detail.arguments.TimelineArgs
import im.vector.app.features.home.room.detail.search.SearchActivity
import im.vector.app.features.home.room.detail.search.SearchArgs
import im.vector.app.features.home.room.filtered.FilteredRoomsActivity
import im.vector.app.features.home.room.threads.ThreadsActivity
import im.vector.app.features.home.room.threads.arguments.ThreadListArgs
import im.vector.app.features.home.room.threads.arguments.ThreadTimelineArgs
import im.vector.app.features.invite.InviteUsersToRoomActivity
import im.vector.app.features.location.LocationData
import im.vector.app.features.location.LocationSharingActivity
import im.vector.app.features.location.LocationSharingArgs
import im.vector.app.features.location.LocationSharingMode
import im.vector.app.features.location.live.map.LiveLocationMapViewActivity
import im.vector.app.features.location.live.map.LiveLocationMapViewArgs
import im.vector.app.features.login.LoginActivity
import im.vector.app.features.login.LoginConfig
import im.vector.app.features.matrixto.MatrixToBottomSheet
import im.vector.app.features.matrixto.OriginOfMatrixTo
import im.vector.app.features.media.AttachmentData
import im.vector.app.features.media.BigImageViewerActivity
import im.vector.app.features.media.VectorAttachmentViewerActivity
import im.vector.app.features.onboarding.OnboardingActivity
import im.vector.app.features.pin.PinActivity
import im.vector.app.features.pin.PinArgs
import im.vector.app.features.pin.PinMode
import im.vector.app.features.poll.PollMode
import im.vector.app.features.poll.create.CreatePollActivity
import im.vector.app.features.poll.create.CreatePollArgs
import im.vector.app.features.roomdirectory.RoomDirectoryActivity
import im.vector.app.features.roomdirectory.RoomDirectoryData
import im.vector.app.features.roomdirectory.createroom.CreateRoomActivity
import im.vector.app.features.roomdirectory.roompreview.RoomPreviewActivity
import im.vector.app.features.roomdirectory.roompreview.RoomPreviewData
import im.vector.app.features.roommemberprofile.RoomMemberProfileActivity
import im.vector.app.features.roommemberprofile.RoomMemberProfileArgs
import im.vector.app.features.roomprofile.RoomProfileActivity
import im.vector.app.features.settings.VectorPreferences
import im.vector.app.features.settings.VectorSettingsActivity
import im.vector.app.features.share.SharedData
import im.vector.app.features.signout.soft.SoftLogoutActivity
import im.vector.app.features.spaces.InviteRoomSpaceChooserBottomSheet
import im.vector.app.features.spaces.SpaceExploreActivity
import im.vector.app.features.spaces.SpacePreviewActivity
import im.vector.app.features.spaces.manage.ManageType
import im.vector.app.features.spaces.manage.SpaceManageActivity
import im.vector.app.features.spaces.people.SpacePeopleActivity
import im.vector.app.features.terms.ReviewTermsActivity
import im.vector.app.features.widgets.WidgetActivity
import im.vector.app.features.widgets.WidgetArgsBuilder
<<<<<<< HEAD
import org.matrix.android.sdk.internal.crypto.verification.IncomingSasVerificationTransaction
=======
import im.vector.app.space
import kotlinx.coroutines.CoroutineScope
import kotlinx.coroutines.launch
import org.matrix.android.sdk.api.session.crypto.verification.SasVerificationTransaction
>>>>>>> bda03149
import org.matrix.android.sdk.api.session.getRoom
import org.matrix.android.sdk.api.session.getRoomSummary
import org.matrix.android.sdk.api.session.permalinks.PermalinkData
import org.matrix.android.sdk.api.session.room.model.RoomSummary
import org.matrix.android.sdk.api.session.room.model.roomdirectory.PublicRoom
import org.matrix.android.sdk.api.session.terms.TermsService
import org.matrix.android.sdk.api.session.widgets.model.Widget
import org.matrix.android.sdk.api.session.widgets.model.WidgetType
import javax.inject.Inject
import javax.inject.Singleton

@Singleton
class DefaultNavigator @Inject constructor(
        private val sessionHolder: ActiveSessionHolder,
        private val vectorPreferences: VectorPreferences,
        private val widgetArgsBuilder: WidgetArgsBuilder,
        private val spaceStateHandler: SpaceStateHandler,
        private val supportedVerificationMethodsProvider: SupportedVerificationMethodsProvider,
        private val features: VectorFeatures,
<<<<<<< HEAD
        private val analyticsTracker: AnalyticsTracker,
        private val debugNavigator: DebugNavigator,
=======
        private val coroutineScope: CoroutineScope,
        private val analyticsTracker: AnalyticsTracker
>>>>>>> bda03149
) : Navigator {

    override fun openLogin(context: Context, loginConfig: LoginConfig?, flags: Int) {
        val intent = when (features.onboardingVariant()) {
            OnboardingVariant.LEGACY -> LoginActivity.newIntent(context, loginConfig)
            OnboardingVariant.FTUE_AUTH -> OnboardingActivity.newIntent(context, loginConfig)
        }
        intent.addFlags(flags)
        context.startActivity(intent)
    }

    override fun loginSSORedirect(context: Context, data: Uri?) {
        val intent = when (features.onboardingVariant()) {
            OnboardingVariant.LEGACY -> LoginActivity.redirectIntent(context, data)
            OnboardingVariant.FTUE_AUTH -> OnboardingActivity.redirectIntent(context, data)
        }
        context.startActivity(intent)
    }

    override fun softLogout(context: Context) {
        val intent = SoftLogoutActivity.newIntent(context)
        context.startActivity(intent)
    }

    override fun openRoom(
            context: Context,
            roomId: String,
            eventId: String?,
            buildTask: Boolean,
            isInviteAlreadyAccepted: Boolean,
            trigger: ViewRoom.Trigger?
    ) {
        if (sessionHolder.getSafeActiveSession()?.getRoom(roomId) == null) {
            fatalError("Trying to open an unknown room $roomId", vectorPreferences.failFast())
            return
        }

        trigger?.let {
            analyticsTracker.capture(
                    sessionHolder.getActiveSession().getRoomSummary(roomId).toAnalyticsViewRoom(
                            trigger = trigger,
                            selectedSpace = spaceStateHandler.getCurrentSpace()
                    )
            )
        }

        val args = TimelineArgs(roomId = roomId, eventId = eventId, isInviteAlreadyAccepted = isInviteAlreadyAccepted)
        val intent = RoomDetailActivity.newIntent(context, args, false)
        startActivity(context, intent, buildTask)
    }

    override fun switchToSpace(
            context: Context,
            spaceId: String,
            postSwitchSpaceAction: Navigator.PostSwitchSpaceAction,
    ) {
        if (sessionHolder.getSafeActiveSession()?.getRoomSummary(spaceId) == null) {
            fatalError("Trying to open an unknown space $spaceId", vectorPreferences.failFast())
            return
        }
        spaceStateHandler.setCurrentSpace(spaceId)
        handlePostSwitchAction(context, spaceId, postSwitchSpaceAction)
    }

    private fun handlePostSwitchAction(
            context: Context,
            spaceId: String,
            action: Navigator.PostSwitchSpaceAction,
    ) {
        when (action) {
            Navigator.PostSwitchSpaceAction.None -> {
                // go back to home if we are showing room details?
                // This is a bit ugly, but the navigator is supposed to know about the activity stack
                if (context is RoomDetailActivity) {
                    context.finish()
                }
            }
            Navigator.PostSwitchSpaceAction.OpenAddExistingRooms -> {
                startActivity(context, SpaceManageActivity.newIntent(context, spaceId, ManageType.AddRooms), false)
            }
            Navigator.PostSwitchSpaceAction.OpenRoomList -> {
                startActivity(context, SpaceExploreActivity.newIntent(context, spaceId), buildTask = false)
            }
            is Navigator.PostSwitchSpaceAction.OpenDefaultRoom -> {
                val args = TimelineArgs(
                        action.roomId,
                        eventId = null,
                        openShareSpaceForId = spaceId.takeIf { action.showShareSheet }
                )
                val intent = RoomDetailActivity.newIntent(context, args, false)
                startActivity(context, intent, false)
            }
        }
    }

    override fun openSpacePreview(context: Context, spaceId: String) {
        startActivity(context, SpacePreviewActivity.newIntent(context, spaceId), false)
    }

<<<<<<< HEAD
    override fun performDeviceVerification(fragmentActivity: FragmentActivity, otherUserId: String, sasTransactionId: String) {
        val session = sessionHolder.getSafeActiveSession() ?: return
        val tx = session.cryptoService().verificationService().getExistingTransaction(otherUserId, sasTransactionId)
                ?: return
        (tx as? IncomingSasVerificationTransaction)?.performAccept()
        VerificationBottomSheet.withArgs(
                roomId = null,
                otherUserId = otherUserId,
                transactionId = sasTransactionId
        ).show(fragmentActivity.supportFragmentManager, "REQPOP")
    }

    override fun requestSessionVerification(fragmentActivity: FragmentActivity, otherSessionId: String) {
        val session = sessionHolder.getSafeActiveSession() ?: return
        val pr = session.cryptoService().verificationService().requestKeyVerification(
                supportedVerificationMethodsProvider.provide(),
                session.myUserId,
                listOf(otherSessionId)
        )
        VerificationBottomSheet.withArgs(
                roomId = null,
                otherUserId = session.myUserId,
                transactionId = pr.transactionId
        ).show(fragmentActivity.supportFragmentManager, VerificationBottomSheet.WAITING_SELF_VERIF_TAG)
    }

    override fun requestSelfSessionVerification(fragmentActivity: FragmentActivity) {
        val session = sessionHolder.getSafeActiveSession() ?: return
        val otherSessions = session.cryptoService()
                .getCryptoDeviceInfo(session.myUserId)
                .filter { it.deviceId != session.sessionParams.deviceId }
                .map { it.deviceId }
        if (otherSessions.isNotEmpty()) {
            val pr = session.cryptoService().verificationService().requestKeyVerification(
                    supportedVerificationMethodsProvider.provide(),
                    session.myUserId,
                    otherSessions
            )
            VerificationBottomSheet.forSelfVerification(session, pr.transactionId ?: pr.localId)
                    .show(fragmentActivity.supportFragmentManager, VerificationBottomSheet.WAITING_SELF_VERIF_TAG)
        } else {
=======
    override fun performDeviceVerification(context: Context, otherUserId: String, sasTransactionId: String) {
        coroutineScope.launch {
            val session = sessionHolder.getSafeActiveSession() ?: return@launch
            val tx = session.cryptoService().verificationService().getExistingTransaction(otherUserId, sasTransactionId)
                    ?: return@launch
            if (tx is SasVerificationTransaction && tx.isIncoming) {
                tx.acceptVerification()
            }

            if (context is AppCompatActivity) {
                VerificationBottomSheet.withArgs(
                        roomId = null,
                        otherUserId = otherUserId,
                        transactionId = sasTransactionId
                ).show(context.supportFragmentManager, "REQPOP")
            }
        }
    }

    override fun requestSessionVerification(context: Context, otherSessionId: String) {
        coroutineScope.launch {
            val session = sessionHolder.getSafeActiveSession() ?: return@launch
            val pr = session.cryptoService().verificationService().requestSelfKeyVerification(
                    supportedVerificationMethodsProvider.provide()
            )
            if (context is AppCompatActivity) {
                VerificationBottomSheet.withArgs(
                        roomId = null,
                        otherUserId = session.myUserId,
                        transactionId = pr.transactionId
                ).show(context.supportFragmentManager, VerificationBottomSheet.WAITING_SELF_VERIF_TAG)
            }
        }
    }

    override fun requestSelfSessionVerification(context: Context) {
        coroutineScope.launch {
            val session = sessionHolder.getSafeActiveSession() ?: return@launch
            val otherSessions = session.cryptoService()
                    .getCryptoDeviceInfoList(session.myUserId)
                    .filter { it.deviceId != session.sessionParams.deviceId }
                    .map { it.deviceId }
            if (context is AppCompatActivity) {
                if (otherSessions.isNotEmpty()) {
                    val pr = session.cryptoService().verificationService().requestSelfKeyVerification(
                            supportedVerificationMethodsProvider.provide())
                    VerificationBottomSheet.forSelfVerification(session, pr.transactionId ?: pr.localId)
                            .show(context.supportFragmentManager, VerificationBottomSheet.WAITING_SELF_VERIF_TAG)
                } else {
                    VerificationBottomSheet.forSelfVerification(session)
                            .show(context.supportFragmentManager, VerificationBottomSheet.WAITING_SELF_VERIF_TAG)
                }
            }
        }
    }

    override fun waitSessionVerification(context: Context) {
        val session = sessionHolder.getSafeActiveSession() ?: return
        if (context is AppCompatActivity) {
>>>>>>> bda03149
            VerificationBottomSheet.forSelfVerification(session)
                    .show(fragmentActivity.supportFragmentManager, VerificationBottomSheet.WAITING_SELF_VERIF_TAG)
        }
    }

    override fun waitSessionVerification(fragmentActivity: FragmentActivity) {
        val session = sessionHolder.getSafeActiveSession() ?: return
        VerificationBottomSheet.forSelfVerification(session)
                .show(fragmentActivity.supportFragmentManager, VerificationBottomSheet.WAITING_SELF_VERIF_TAG)
    }

    override fun upgradeSessionSecurity(fragmentActivity: FragmentActivity, initCrossSigningOnly: Boolean) {
        BootstrapBottomSheet.show(
                fragmentActivity.supportFragmentManager,
                if (initCrossSigningOnly) SetupMode.CROSS_SIGNING_ONLY else SetupMode.NORMAL
        )
    }

    override fun openRoomMemberProfile(userId: String, roomId: String?, context: Context, buildTask: Boolean) {
        val args = RoomMemberProfileArgs(userId = userId, roomId = roomId)
        val intent = RoomMemberProfileActivity.newIntent(context, args)
        startActivity(context, intent, buildTask)
    }

    override fun openRoomForSharingAndFinish(activity: Activity, roomId: String, sharedData: SharedData) {
        val args = TimelineArgs(roomId, null, sharedData)
        val intent = RoomDetailActivity.newIntent(activity, args, false)
        activity.startActivity(intent)
        activity.finish()
    }

    override fun openRoomPreview(context: Context, publicRoom: PublicRoom, roomDirectoryData: RoomDirectoryData) {
        val intent = RoomPreviewActivity.newIntent(context, publicRoom, roomDirectoryData)
        context.startActivity(intent)
    }

    override fun openRoomPreview(context: Context, roomPreviewData: RoomPreviewData, fromEmailInviteLink: PermalinkData.RoomEmailInviteLink?) {
        val intent = RoomPreviewActivity.newIntent(context, roomPreviewData)
        context.startActivity(intent)
    }

    override fun openMatrixToBottomSheet(fragmentActivity: FragmentActivity, link: String, origin: OriginOfMatrixTo) {
        if (fragmentActivity !is MatrixToBottomSheet.InteractionListener) {
            fatalError("Caller context should implement MatrixToBottomSheet.InteractionListener", vectorPreferences.failFast())
            return
        }
        // TODO check if there is already one??
        MatrixToBottomSheet.withLink(link, origin)
                .show(fragmentActivity.supportFragmentManager, "HA#MatrixToBottomSheet")
    }

    override fun openRoomDirectory(context: Context, initialFilter: String) {
        when (val currentSpace = spaceStateHandler.getCurrentSpace()) {
            null -> RoomDirectoryActivity.getIntent(context, initialFilter)
            else -> SpaceExploreActivity.newIntent(context, currentSpace.roomId)
        }.start(context)
    }

    override fun openCreateRoom(context: Context, initialName: String, openAfterCreate: Boolean) {
        val intent = CreateRoomActivity.getIntent(context = context, initialName = initialName, openAfterCreate = openAfterCreate)
        context.startActivity(intent)
    }

    override fun openCreateDirectRoom(context: Context) {
        when (val currentSpace = spaceStateHandler.getCurrentSpace()) {
            null -> CreateDirectRoomActivity.getIntent(context)
            else -> SpacePeopleActivity.newIntent(context, currentSpace.roomId)
        }.start(context)
    }

    override fun openInviteUsersToRoom(fragmentActivity: FragmentActivity, roomId: String) {
        when (val currentSpace = spaceStateHandler.getCurrentSpace()) {
            null -> InviteUsersToRoomActivity.getIntent(fragmentActivity, roomId).start(fragmentActivity)
            else -> showInviteToDialog(fragmentActivity, currentSpace, roomId)
        }
    }

    private fun showInviteToDialog(fragmentActivity: FragmentActivity, currentSpace: RoomSummary, roomId: String) {
        InviteRoomSpaceChooserBottomSheet.showInstance(fragmentActivity.supportFragmentManager, currentSpace.roomId, roomId) { itemId ->
            InviteUsersToRoomActivity.getIntent(fragmentActivity, itemId).start(fragmentActivity)
        }
    }

    override fun openRoomsFiltering(context: Context) {
        val intent = FilteredRoomsActivity.newIntent(context)
        context.startActivity(intent)
    }

    override fun openSettings(context: Context, directAccess: Int) {
        val intent = VectorSettingsActivity.getIntent(context, directAccess)
        context.startActivity(intent)
    }

    override fun openSettings(context: Context, payload: SettingsActivityPayload) {
        val intent = VectorSettingsActivity.getIntent(context, payload)
        context.startActivity(intent)
    }

    override fun openDebug(context: Context) {
        debugNavigator.openDebugMenu(context)
    }

    override fun openKeysBackupSetup(fragmentActivity: FragmentActivity, showManualExport: Boolean) {
        // if cross signing is enabled and trusted or not set up at all we should propose full 4S
        sessionHolder.getSafeActiveSession()?.let { session ->
<<<<<<< HEAD
            if (session.cryptoService().crossSigningService().getMyCrossSigningKeys() == null ||
                    session.cryptoService().crossSigningService().canCrossSign()) {
                BootstrapBottomSheet.show(fragmentActivity.supportFragmentManager, SetupMode.NORMAL)
            } else {
                fragmentActivity.startActivity(KeysBackupSetupActivity.intent(fragmentActivity, showManualExport))
=======
            coroutineScope.launch {
                if (session.cryptoService().crossSigningService().getMyCrossSigningKeys() == null ||
                        session.cryptoService().crossSigningService().canCrossSign()) {
                    (context as? AppCompatActivity)?.let {
                        BootstrapBottomSheet.show(it.supportFragmentManager, SetupMode.NORMAL)
                    }
                } else {
                    context.startActivity(KeysBackupSetupActivity.intent(context, showManualExport))
                }
>>>>>>> bda03149
            }
        }
    }

    override fun open4SSetup(fragmentActivity: FragmentActivity, setupMode: SetupMode) {
        BootstrapBottomSheet.show(fragmentActivity.supportFragmentManager, setupMode)
    }

    override fun openKeysBackupManager(context: Context) {
        context.startActivity(KeysBackupManageActivity.intent(context))
    }

    override fun showGroupsUnsupportedWarning(context: Context) {
        Toast.makeText(context, context.getString(R.string.permalink_unsupported_groups), Toast.LENGTH_LONG).show()
    }

    override fun openRoomProfile(context: Context, roomId: String, directAccess: Int?) {
        context.startActivity(RoomProfileActivity.newIntent(context, roomId, directAccess))
    }

    override fun openBigImageViewer(activity: Activity, sharedElement: View?, mxcUrl: String?, title: String?) {
        mxcUrl
                ?.takeIf { it.isNotBlank() }
                ?.let { avatarUrl ->
                    val intent = BigImageViewerActivity.newIntent(activity, title, avatarUrl)
                    val options = sharedElement?.let {
                        ActivityOptionsCompat.makeSceneTransitionAnimation(activity, it, ViewCompat.getTransitionName(it) ?: "")
                    }
                    activity.startActivity(intent, options?.toBundle())
                }
    }

    override fun openAnalyticsOptIn(context: Context) {
        context.startActivity(Intent(context, AnalyticsOptInActivity::class.java))
    }

    override fun openTerms(
            context: Context,
            activityResultLauncher: ActivityResultLauncher<Intent>,
            serviceType: TermsService.ServiceType,
            baseUrl: String,
            token: String?
    ) {
        val intent = ReviewTermsActivity.intent(context, serviceType, baseUrl, token)
        activityResultLauncher.launch(intent)
    }

    override fun openStickerPicker(
            context: Context,
            activityResultLauncher: ActivityResultLauncher<Intent>,
            roomId: String,
            widget: Widget
    ) {
        val widgetArgs = widgetArgsBuilder.buildStickerPickerArgs(roomId, widget)
        val intent = WidgetActivity.newIntent(context, widgetArgs)
        activityResultLauncher.launch(intent)
    }

    override fun openIntegrationManager(
            context: Context,
            activityResultLauncher: ActivityResultLauncher<Intent>,
            roomId: String,
            integId: String?,
            screen: String?
    ) {
        val widgetArgs = widgetArgsBuilder.buildIntegrationManagerArgs(roomId, integId, screen)
        val intent = WidgetActivity.newIntent(context, widgetArgs)
        activityResultLauncher.launch(intent)
    }

    override fun openRoomWidget(context: Context, roomId: String, widget: Widget, options: Map<String, Any>?) {
        if (widget.type is WidgetType.Jitsi) {
            // Jitsi SDK is now for API 23+
            if (Build.VERSION.SDK_INT < Build.VERSION_CODES.M) {
                MaterialAlertDialogBuilder(context)
                        .setTitle(R.string.dialog_title_error)
                        .setMessage(R.string.error_jitsi_not_supported_on_old_device)
                        .setPositiveButton(R.string.ok, null)
                        .show()
            } else {
                val enableVideo = options?.get(JitsiCallViewModel.ENABLE_VIDEO_OPTION) == true
                context.startActivity(VectorJitsiActivity.newIntent(context, roomId = roomId, widgetId = widget.widgetId, enableVideo = enableVideo))
            }
        } else if (widget.type is WidgetType.ElementCall) {
            val widgetArgs = widgetArgsBuilder.buildElementCallWidgetArgs(roomId, widget)
            context.startActivity(WidgetActivity.newIntent(context, widgetArgs))
        } else {
            val widgetArgs = widgetArgsBuilder.buildRoomWidgetArgs(roomId, widget)
            context.startActivity(WidgetActivity.newIntent(context, widgetArgs))
        }
    }

    override fun openPinCode(
            context: Context,
            activityResultLauncher: ActivityResultLauncher<Intent>,
            pinMode: PinMode
    ) {
        val intent = PinActivity.newIntent(context, PinArgs(pinMode))
        activityResultLauncher.launch(intent)
    }

    override fun openMediaViewer(
            activity: Activity,
            roomId: String,
            mediaData: AttachmentData,
            view: View,
            inMemory: List<AttachmentData>,
            options: ((MutableList<Pair<View, String>>) -> Unit)?
    ) {
        VectorAttachmentViewerActivity.newIntent(
                activity,
                mediaData,
                roomId,
                mediaData.eventId,
                inMemory,
                ViewCompat.getTransitionName(view)
        ).let { intent ->
            val pairs = ArrayList<Pair<View, String>>()
            activity.window.decorView.findViewById<View>(android.R.id.statusBarBackground)?.let {
                pairs.add(Pair(it, Window.STATUS_BAR_BACKGROUND_TRANSITION_NAME))
            }
            activity.window.decorView.findViewById<View>(android.R.id.navigationBarBackground)?.let {
                pairs.add(Pair(it, Window.NAVIGATION_BAR_BACKGROUND_TRANSITION_NAME))
            }

            pairs.add(Pair(view, ViewCompat.getTransitionName(view) ?: ""))
            options?.invoke(pairs)

            val bundle = ActivityOptionsCompat.makeSceneTransitionAnimation(activity, *pairs.toTypedArray()).toBundle()
            activity.startActivity(intent, bundle)
        }
    }

    override fun openSearch(
            context: Context,
            roomId: String,
            roomDisplayName: String?,
            roomAvatarUrl: String?
    ) {
        val intent = SearchActivity.newIntent(context, SearchArgs(roomId, roomDisplayName, roomAvatarUrl))
        context.startActivity(intent)
    }

    override fun openDevTools(context: Context, roomId: String) {
        context.startActivity(RoomDevToolActivity.intent(context, roomId))
    }

    override fun openCallTransfer(
            context: Context,
            activityResultLauncher: ActivityResultLauncher<Intent>,
            callId: String
    ) {
        val intent = CallTransferActivity.newIntent(context, callId)
        activityResultLauncher.launch(intent)
    }

    override fun openCreatePoll(context: Context, roomId: String, editedEventId: String?, mode: PollMode) {
        val intent = CreatePollActivity.getIntent(
                context,
                CreatePollArgs(roomId = roomId, editedEventId = editedEventId, mode = mode)
        )
        context.startActivity(intent)
    }

    override fun openLocationSharing(
            context: Context,
            roomId: String,
            mode: LocationSharingMode,
            initialLocationData: LocationData?,
            locationOwnerId: String?
    ) {
        val intent = LocationSharingActivity.getIntent(
                context,
                LocationSharingArgs(roomId = roomId, mode = mode, initialLocationData = initialLocationData, locationOwnerId = locationOwnerId)
        )
        context.startActivity(intent)
    }

    override fun openLiveLocationMap(context: Context, roomId: String) {
        val intent = LiveLocationMapViewActivity.getIntent(
                context = context,
                liveLocationMapViewArgs = LiveLocationMapViewArgs(roomId = roomId)
        )
        context.startActivity(intent)
    }

    private fun startActivity(context: Context, intent: Intent, buildTask: Boolean) {
        if (buildTask) {
            val stackBuilder = TaskStackBuilder.create(context)
            stackBuilder.addNextIntentWithParentStack(intent)
            stackBuilder.startActivities()
        } else {
            context.startActivity(intent)
        }
    }

    override fun openThread(context: Context, threadTimelineArgs: ThreadTimelineArgs, eventIdToNavigate: String?) {
        context.startActivity(
                ThreadsActivity.newIntent(
                        context = context,
                        threadTimelineArgs = threadTimelineArgs,
                        threadListArgs = null,
                        eventIdToNavigate = eventIdToNavigate
                )
        )
    }

    override fun openThreadList(context: Context, threadTimelineArgs: ThreadTimelineArgs) {
        context.startActivity(
                ThreadsActivity.newIntent(
                        context = context,
                        threadTimelineArgs = null,
                        threadListArgs = ThreadListArgs(
                                roomId = threadTimelineArgs.roomId,
                                displayName = threadTimelineArgs.displayName,
                                avatarUrl = threadTimelineArgs.avatarUrl,
                                roomEncryptionTrustLevel = threadTimelineArgs.roomEncryptionTrustLevel
                        )
                )
        )
    }

    override fun openScreenSharingPermissionDialog(
            screenCaptureIntent: Intent,
            activityResultLauncher: ActivityResultLauncher<Intent>
    ) {
        activityResultLauncher.launch(screenCaptureIntent)
    }

    private fun Intent.start(context: Context) {
        context.startActivity(this)
    }
}<|MERGE_RESOLUTION|>--- conflicted
+++ resolved
@@ -25,6 +25,7 @@
 import android.view.Window
 import android.widget.Toast
 import androidx.activity.result.ActivityResultLauncher
+import androidx.appcompat.app.AppCompatActivity
 import androidx.core.app.ActivityOptionsCompat
 import androidx.core.app.TaskStackBuilder
 import androidx.core.util.Pair
@@ -103,14 +104,9 @@
 import im.vector.app.features.terms.ReviewTermsActivity
 import im.vector.app.features.widgets.WidgetActivity
 import im.vector.app.features.widgets.WidgetArgsBuilder
-<<<<<<< HEAD
-import org.matrix.android.sdk.internal.crypto.verification.IncomingSasVerificationTransaction
-=======
-import im.vector.app.space
 import kotlinx.coroutines.CoroutineScope
 import kotlinx.coroutines.launch
 import org.matrix.android.sdk.api.session.crypto.verification.SasVerificationTransaction
->>>>>>> bda03149
 import org.matrix.android.sdk.api.session.getRoom
 import org.matrix.android.sdk.api.session.getRoomSummary
 import org.matrix.android.sdk.api.session.permalinks.PermalinkData
@@ -130,13 +126,9 @@
         private val spaceStateHandler: SpaceStateHandler,
         private val supportedVerificationMethodsProvider: SupportedVerificationMethodsProvider,
         private val features: VectorFeatures,
-<<<<<<< HEAD
+        private val coroutineScope: CoroutineScope,
         private val analyticsTracker: AnalyticsTracker,
         private val debugNavigator: DebugNavigator,
-=======
-        private val coroutineScope: CoroutineScope,
-        private val analyticsTracker: AnalyticsTracker
->>>>>>> bda03149
 ) : Navigator {
 
     override fun openLogin(context: Context, loginConfig: LoginConfig?, flags: Int) {
@@ -236,49 +228,6 @@
         startActivity(context, SpacePreviewActivity.newIntent(context, spaceId), false)
     }
 
-<<<<<<< HEAD
-    override fun performDeviceVerification(fragmentActivity: FragmentActivity, otherUserId: String, sasTransactionId: String) {
-        val session = sessionHolder.getSafeActiveSession() ?: return
-        val tx = session.cryptoService().verificationService().getExistingTransaction(otherUserId, sasTransactionId)
-                ?: return
-        (tx as? IncomingSasVerificationTransaction)?.performAccept()
-        VerificationBottomSheet.withArgs(
-                roomId = null,
-                otherUserId = otherUserId,
-                transactionId = sasTransactionId
-        ).show(fragmentActivity.supportFragmentManager, "REQPOP")
-    }
-
-    override fun requestSessionVerification(fragmentActivity: FragmentActivity, otherSessionId: String) {
-        val session = sessionHolder.getSafeActiveSession() ?: return
-        val pr = session.cryptoService().verificationService().requestKeyVerification(
-                supportedVerificationMethodsProvider.provide(),
-                session.myUserId,
-                listOf(otherSessionId)
-        )
-        VerificationBottomSheet.withArgs(
-                roomId = null,
-                otherUserId = session.myUserId,
-                transactionId = pr.transactionId
-        ).show(fragmentActivity.supportFragmentManager, VerificationBottomSheet.WAITING_SELF_VERIF_TAG)
-    }
-
-    override fun requestSelfSessionVerification(fragmentActivity: FragmentActivity) {
-        val session = sessionHolder.getSafeActiveSession() ?: return
-        val otherSessions = session.cryptoService()
-                .getCryptoDeviceInfo(session.myUserId)
-                .filter { it.deviceId != session.sessionParams.deviceId }
-                .map { it.deviceId }
-        if (otherSessions.isNotEmpty()) {
-            val pr = session.cryptoService().verificationService().requestKeyVerification(
-                    supportedVerificationMethodsProvider.provide(),
-                    session.myUserId,
-                    otherSessions
-            )
-            VerificationBottomSheet.forSelfVerification(session, pr.transactionId ?: pr.localId)
-                    .show(fragmentActivity.supportFragmentManager, VerificationBottomSheet.WAITING_SELF_VERIF_TAG)
-        } else {
-=======
     override fun performDeviceVerification(context: Context, otherUserId: String, sasTransactionId: String) {
         coroutineScope.launch {
             val session = sessionHolder.getSafeActiveSession() ?: return@launch
@@ -289,11 +238,12 @@
             }
 
             if (context is AppCompatActivity) {
-                VerificationBottomSheet.withArgs(
-                        roomId = null,
-                        otherUserId = otherUserId,
-                        transactionId = sasTransactionId
-                ).show(context.supportFragmentManager, "REQPOP")
+                TODO()
+//                VerificationBottomSheet.withArgs(
+//                        roomId = null,
+//                        otherUserId = otherUserId,
+//                        transactionId = sasTransactionId
+//                ).show(context.supportFragmentManager, "REQPOP")
             }
         }
     }
@@ -305,11 +255,11 @@
                     supportedVerificationMethodsProvider.provide()
             )
             if (context is AppCompatActivity) {
-                VerificationBottomSheet.withArgs(
-                        roomId = null,
-                        otherUserId = session.myUserId,
-                        transactionId = pr.transactionId
-                ).show(context.supportFragmentManager, VerificationBottomSheet.WAITING_SELF_VERIF_TAG)
+                TODO()
+//                VerificationBottomSheet.withArgs(
+//                        otherUserId = session.myUserId,
+//                        transactionId = pr.requestId()
+//                ).show(context.supportFragmentManager)
             }
         }
     }
@@ -322,33 +272,25 @@
                     .filter { it.deviceId != session.sessionParams.deviceId }
                     .map { it.deviceId }
             if (context is AppCompatActivity) {
-                if (otherSessions.isNotEmpty()) {
-                    val pr = session.cryptoService().verificationService().requestSelfKeyVerification(
-                            supportedVerificationMethodsProvider.provide())
-                    VerificationBottomSheet.forSelfVerification(session, pr.transactionId ?: pr.localId)
-                            .show(context.supportFragmentManager, VerificationBottomSheet.WAITING_SELF_VERIF_TAG)
-                } else {
-                    VerificationBottomSheet.forSelfVerification(session)
-                            .show(context.supportFragmentManager, VerificationBottomSheet.WAITING_SELF_VERIF_TAG)
-                }
-            }
-        }
-    }
-
-    override fun waitSessionVerification(context: Context) {
-        val session = sessionHolder.getSafeActiveSession() ?: return
-        if (context is AppCompatActivity) {
->>>>>>> bda03149
-            VerificationBottomSheet.forSelfVerification(session)
-                    .show(fragmentActivity.supportFragmentManager, VerificationBottomSheet.WAITING_SELF_VERIF_TAG)
-        }
-    }
-
-    override fun waitSessionVerification(fragmentActivity: FragmentActivity) {
-        val session = sessionHolder.getSafeActiveSession() ?: return
-        VerificationBottomSheet.forSelfVerification(session)
-                .show(fragmentActivity.supportFragmentManager, VerificationBottomSheet.WAITING_SELF_VERIF_TAG)
-    }
+                TODO()
+//                if (otherSessions.isNotEmpty()) {
+//                    val pr = session.cryptoService().verificationService().requestSelfKeyVerification(
+//                            supportedVerificationMethodsProvider.provide())
+//                    VerificationBottomSheet.forSelfVerification(session, pr.transactionId)
+//                            .show(context.supportFragmentManager, VerificationBottomSheet.WAITING_SELF_VERIF_TAG)
+//                } else {
+//                    VerificationBottomSheet.forSelfVerification(session)
+//                            .show(context.supportFragmentManager, VerificationBottomSheet.WAITING_SELF_VERIF_TAG)
+//                }
+            }
+        }
+    }
+
+//    override fun waitSessionVerification(fragmentActivity: FragmentActivity) {
+//        val session = sessionHolder.getSafeActiveSession() ?: return
+//        VerificationBottomSheet.forSelfVerification(session)
+//                .show(fragmentActivity.supportFragmentManager, VerificationBottomSheet.WAITING_SELF_VERIF_TAG)
+//    }
 
     override fun upgradeSessionSecurity(fragmentActivity: FragmentActivity, initCrossSigningOnly: Boolean) {
         BootstrapBottomSheet.show(
@@ -441,16 +383,9 @@
         debugNavigator.openDebugMenu(context)
     }
 
-    override fun openKeysBackupSetup(fragmentActivity: FragmentActivity, showManualExport: Boolean) {
+    override fun openKeysBackupSetup(context: Context, showManualExport: Boolean) {
         // if cross signing is enabled and trusted or not set up at all we should propose full 4S
         sessionHolder.getSafeActiveSession()?.let { session ->
-<<<<<<< HEAD
-            if (session.cryptoService().crossSigningService().getMyCrossSigningKeys() == null ||
-                    session.cryptoService().crossSigningService().canCrossSign()) {
-                BootstrapBottomSheet.show(fragmentActivity.supportFragmentManager, SetupMode.NORMAL)
-            } else {
-                fragmentActivity.startActivity(KeysBackupSetupActivity.intent(fragmentActivity, showManualExport))
-=======
             coroutineScope.launch {
                 if (session.cryptoService().crossSigningService().getMyCrossSigningKeys() == null ||
                         session.cryptoService().crossSigningService().canCrossSign()) {
@@ -460,7 +395,6 @@
                 } else {
                     context.startActivity(KeysBackupSetupActivity.intent(context, showManualExport))
                 }
->>>>>>> bda03149
             }
         }
     }
