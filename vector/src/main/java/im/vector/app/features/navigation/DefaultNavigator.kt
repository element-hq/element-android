--- conflicted
+++ resolved
@@ -104,15 +104,11 @@
 import im.vector.app.features.widgets.WidgetActivity
 import im.vector.app.features.widgets.WidgetArgsBuilder
 import im.vector.app.space
-<<<<<<< HEAD
 import kotlinx.coroutines.CoroutineScope
 import kotlinx.coroutines.launch
 import org.matrix.android.sdk.api.session.crypto.verification.SasVerificationTransaction
-=======
-import org.matrix.android.sdk.api.session.crypto.verification.IncomingSasVerificationTransaction
 import org.matrix.android.sdk.api.session.getRoom
 import org.matrix.android.sdk.api.session.getRoomSummary
->>>>>>> 4309fdba
 import org.matrix.android.sdk.api.session.permalinks.PermalinkData
 import org.matrix.android.sdk.api.session.room.model.roomdirectory.PublicRoom
 import org.matrix.android.sdk.api.session.terms.TermsService
@@ -129,11 +125,8 @@
         private val appStateHandler: AppStateHandler,
         private val supportedVerificationMethodsProvider: SupportedVerificationMethodsProvider,
         private val features: VectorFeatures,
-<<<<<<< HEAD
-        private val coroutineScope: CoroutineScope
-=======
+        private val coroutineScope: CoroutineScope,
         private val analyticsTracker: AnalyticsTracker
->>>>>>> 4309fdba
 ) : Navigator {
 
     override fun openLogin(context: Context, loginConfig: LoginConfig?, flags: Int) {
@@ -259,7 +252,6 @@
     }
 
     override fun requestSelfSessionVerification(context: Context) {
-<<<<<<< HEAD
         coroutineScope.launch {
             val session = sessionHolder.getSafeActiveSession() ?: return@launch
             val otherSessions = session.cryptoService()
@@ -276,25 +268,6 @@
                     VerificationBottomSheet.forSelfVerification(session)
                             .show(context.supportFragmentManager, VerificationBottomSheet.WAITING_SELF_VERIF_TAG)
                 }
-=======
-        val session = sessionHolder.getSafeActiveSession() ?: return
-        val otherSessions = session.cryptoService()
-                .getCryptoDeviceInfo(session.myUserId)
-                .filter { it.deviceId != session.sessionParams.deviceId }
-                .map { it.deviceId }
-        if (context is AppCompatActivity) {
-            if (otherSessions.isNotEmpty()) {
-                val pr = session.cryptoService().verificationService().requestKeyVerification(
-                        supportedVerificationMethodsProvider.provide(),
-                        session.myUserId,
-                        otherSessions
-                )
-                VerificationBottomSheet.forSelfVerification(session, pr.transactionId ?: pr.localId)
-                        .show(context.supportFragmentManager, VerificationBottomSheet.WAITING_SELF_VERIF_TAG)
-            } else {
-                VerificationBottomSheet.forSelfVerification(session)
-                        .show(context.supportFragmentManager, VerificationBottomSheet.WAITING_SELF_VERIF_TAG)
->>>>>>> 4309fdba
             }
         }
     }
