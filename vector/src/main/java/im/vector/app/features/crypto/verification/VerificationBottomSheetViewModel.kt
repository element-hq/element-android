--- conflicted
+++ resolved
@@ -37,10 +37,7 @@
 import org.matrix.android.sdk.api.Matrix
 import org.matrix.android.sdk.api.MatrixCallback
 import org.matrix.android.sdk.api.extensions.orFalse
-<<<<<<< HEAD
-=======
 import org.matrix.android.sdk.api.extensions.tryOrNull
->>>>>>> aa427460
 import org.matrix.android.sdk.api.raw.RawService
 import org.matrix.android.sdk.api.session.Session
 import org.matrix.android.sdk.api.session.crypto.crosssigning.KEYBACKUP_SECRET_SSSS_NAME
@@ -74,11 +71,7 @@
         val roomId: String?,
         // true when we display the loading and we wait for the other (incoming request)
         val selfVerificationMode: Boolean,
-<<<<<<< HEAD
-        val otherUserMxItem: MatrixItem? = null,
-=======
         val otherUserMxItem: MatrixItem,
->>>>>>> aa427460
         val pendingRequest: Async<PendingVerificationRequest> = Uninitialized,
         val pendingLocalId: String? = null,
         val sasTransactionState: VerificationTxState? = null,
@@ -100,12 +93,8 @@
             otherUserId = args.otherUserId,
             verificationId = args.verificationId,
             roomId = args.roomId,
-<<<<<<< HEAD
-            selfVerificationMode = args.selfVerificationMode
-=======
             selfVerificationMode = args.selfVerificationMode,
             otherUserMxItem = MatrixItem.UserItem(args.otherUserId),
->>>>>>> aa427460
     )
 }
 
@@ -139,11 +128,7 @@
             }
         }
 
-<<<<<<< HEAD
-        val userItem = session.getUser(initialState.otherUserId)
-=======
         fetchOtherUserProfile(initialState.otherUserId)
->>>>>>> aa427460
 
         var autoReady = false
         val pr = if (initialState.selfVerificationMode) {
