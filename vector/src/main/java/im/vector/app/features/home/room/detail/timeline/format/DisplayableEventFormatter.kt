/*
 * Copyright 2019 New Vector Ltd
 *
 * Licensed under the Apache License, Version 2.0 (the "License");
 * you may not use this file except in compliance with the License.
 * You may obtain a copy of the License at
 *
 * http://www.apache.org/licenses/LICENSE-2.0
 *
 * Unless required by applicable law or agreed to in writing, software
 * distributed under the License is distributed on an "AS IS" BASIS,
 * WITHOUT WARRANTIES OR CONDITIONS OF ANY KIND, either express or implied.
 * See the License for the specific language governing permissions and
 * limitations under the License.
 */

package im.vector.app.features.home.room.detail.timeline.format

import fr.gouv.tchap.core.utils.TchapUtils
import im.vector.app.EmojiCompatWrapper
import im.vector.app.R
import im.vector.app.core.resources.ColorProvider
import im.vector.app.core.resources.StringProvider
import me.gujun.android.span.span
import org.matrix.android.sdk.api.session.events.model.EventType
import org.matrix.android.sdk.api.session.events.model.toModel
import org.matrix.android.sdk.api.session.room.model.message.MessageOptionsContent
import org.matrix.android.sdk.api.session.room.model.message.MessageType
import org.matrix.android.sdk.api.session.room.model.message.OPTION_TYPE_BUTTONS
import org.matrix.android.sdk.api.session.room.model.relation.ReactionContent
import org.matrix.android.sdk.api.session.room.timeline.TimelineEvent
import org.matrix.android.sdk.api.session.room.timeline.getLastMessageContent
import org.matrix.android.sdk.api.session.room.timeline.getTextEditableContent
import org.matrix.android.sdk.api.session.room.timeline.isReply
import javax.inject.Inject

class DisplayableEventFormatter @Inject constructor(
        private val stringProvider: StringProvider,
        private val colorProvider: ColorProvider,
        private val emojiCompatWrapper: EmojiCompatWrapper,
        private val noticeEventFormatter: NoticeEventFormatter
) {

    fun format(timelineEvent: TimelineEvent, appendAuthor: Boolean): CharSequence {
        if (timelineEvent.root.isRedacted()) {
            return noticeEventFormatter.formatRedactedEvent(timelineEvent.root)
        }

        if (timelineEvent.root.isEncrypted()
                && timelineEvent.root.mxDecryptionResult == null) {
            return stringProvider.getString(R.string.encrypted_message)
        }

        val senderName = TchapUtils.getNameFromDisplayName(
                timelineEvent.senderInfo.disambiguatedDisplayName
        )

        when (timelineEvent.root.getClearType()) {
            EventType.STICKER               -> {
                return simpleFormat(senderName, stringProvider.getString(R.string.send_a_sticker), appendAuthor)
            }
            EventType.REACTION              -> {
                timelineEvent.root.getClearContent().toModel<ReactionContent>()?.relatesTo?.let {
                    val emojiSpanned = emojiCompatWrapper.safeEmojiSpanify(stringProvider.getString(R.string.sent_a_reaction, it.key))
                    return simpleFormat(senderName, emojiSpanned, appendAuthor)
                }
            }
            EventType.MESSAGE               -> {
                timelineEvent.getLastMessageContent()?.let { messageContent ->
                    when (messageContent.msgType) {
                        MessageType.MSGTYPE_VERIFICATION_REQUEST -> {
                            return simpleFormat(senderName, stringProvider.getString(R.string.verification_request), appendAuthor)
                        }
                        MessageType.MSGTYPE_IMAGE                -> {
                            return simpleFormat(senderName, stringProvider.getString(R.string.sent_an_image), appendAuthor)
                        }
                        MessageType.MSGTYPE_AUDIO                -> {
                            return simpleFormat(senderName, stringProvider.getString(R.string.sent_an_audio_file), appendAuthor)
                        }
                        MessageType.MSGTYPE_VIDEO                -> {
                            return simpleFormat(senderName, stringProvider.getString(R.string.sent_a_video), appendAuthor)
                        }
                        MessageType.MSGTYPE_FILE                 -> {
                            return simpleFormat(senderName, stringProvider.getString(R.string.sent_a_file), appendAuthor)
                        }
                        MessageType.MSGTYPE_TEXT                 -> {
                            return if (timelineEvent.isReply()) {
                                // Skip reply prefix, and show important
                                // TODO add a reply image span ?
                                simpleFormat(senderName, timelineEvent.getTextEditableContent()
                                        ?: messageContent.body, appendAuthor)
                            } else {
                                simpleFormat(senderName, messageContent.body, appendAuthor)
                            }
                        }
                        MessageType.MSGTYPE_RESPONSE             -> {
                            // do not show that?
                            return span { }
                        }
                        MessageType.MSGTYPE_OPTIONS              -> {
                            return when (messageContent) {
                                is MessageOptionsContent -> {
                                    val previewText = if (messageContent.optionType == OPTION_TYPE_BUTTONS) {
                                        stringProvider.getString(R.string.sent_a_bot_buttons)
                                    } else {
                                        stringProvider.getString(R.string.sent_a_poll)
                                    }
                                    simpleFormat(senderName, previewText, appendAuthor)
                                }
                                else                     -> {
                                    span { }
                                }
                            }
                        }
                        else                                     -> {
                            return simpleFormat(senderName, messageContent.body, appendAuthor)
                        }
                    }
                }
            }
            EventType.KEY_VERIFICATION_CANCEL,
            EventType.KEY_VERIFICATION_DONE -> {
                // cancel and done can appear in timeline, so should have representation
                return simpleFormat(senderName, stringProvider.getString(R.string.sent_verification_conclusion), appendAuthor)
            }
            EventType.KEY_VERIFICATION_START,
            EventType.KEY_VERIFICATION_ACCEPT,
            EventType.KEY_VERIFICATION_MAC,
            EventType.KEY_VERIFICATION_KEY,
            EventType.KEY_VERIFICATION_READY,
            EventType.CALL_CANDIDATES       -> {
                return span { }
            }
            else                            -> {
                return span {
                    text = noticeEventFormatter.format(timelineEvent) ?: ""
                    textStyle = "italic"
                }
            }
        }

        return span { }
    }

    private fun simpleFormat(senderName: String, body: CharSequence, appendAuthor: Boolean): CharSequence {
        return if (appendAuthor) {
            span {
                text = senderName
<<<<<<< HEAD
                textColor = colorProvider.getColorFromAttribute(R.attr.secondary_text_color)
                textStyle = "bold"
=======
                textColor = colorProvider.getColorFromAttribute(R.attr.vctr_content_primary)
>>>>>>> a3d54f14
            }
                    .append(stringProvider.getString(R.string.tchap_colon_append))
                    .append(" ")
                    .append(body)
        } else {
            body
        }
    }
}<|MERGE_RESOLUTION|>--- conflicted
+++ resolved
@@ -146,12 +146,8 @@
         return if (appendAuthor) {
             span {
                 text = senderName
-<<<<<<< HEAD
-                textColor = colorProvider.getColorFromAttribute(R.attr.secondary_text_color)
+                textColor = colorProvider.getColorFromAttribute(R.attr.vctr_content_primary)
                 textStyle = "bold"
-=======
-                textColor = colorProvider.getColorFromAttribute(R.attr.vctr_content_primary)
->>>>>>> a3d54f14
             }
                     .append(stringProvider.getString(R.string.tchap_colon_append))
                     .append(" ")
