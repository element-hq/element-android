--- conflicted
+++ resolved
@@ -32,13 +32,8 @@
 import im.vector.app.features.html.PillImageSpan
 import timber.log.Timber
 
-<<<<<<< HEAD
-class ComposerEditText @JvmOverloads constructor(context: Context, attrs: AttributeSet? = null, defStyleAttr: Int = android.R.attr.editTextStyle)
-    : AppCompatEditText(context, attrs, defStyleAttr) {
-=======
 class ComposerEditText @JvmOverloads constructor(context: Context, attrs: AttributeSet? = null, defStyleAttr: Int = android.R.attr.editTextStyle) :
-    EmojiEditText(context, attrs, defStyleAttr) {
->>>>>>> 7b46796a
+    AppCompatEditText(context, attrs, defStyleAttr) {
 
     interface Callback {
         fun onRichContentSelected(contentUri: Uri): Boolean
