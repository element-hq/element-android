/*
 * Copyright (c) 2020 New Vector Ltd
 *
 * Licensed under the Apache License, Version 2.0 (the "License");
 * you may not use this file except in compliance with the License.
 * You may obtain a copy of the License at
 *
 *     http://www.apache.org/licenses/LICENSE-2.0
 *
 * Unless required by applicable law or agreed to in writing, software
 * distributed under the License is distributed on an "AS IS" BASIS,
 * WITHOUT WARRANTIES OR CONDITIONS OF ANY KIND, either express or implied.
 * See the License for the specific language governing permissions and
 * limitations under the License.
 */

package im.vector.app.features.widgets

import android.text.TextUtils
import dagger.assisted.Assisted
import dagger.assisted.AssistedFactory
import dagger.assisted.AssistedInject
import im.vector.app.R
import im.vector.app.core.resources.StringProvider
import im.vector.app.features.session.coroutineScope
import kotlinx.coroutines.Job
import kotlinx.coroutines.launch
import org.matrix.android.sdk.api.query.QueryStringValue
import org.matrix.android.sdk.api.session.Session
import org.matrix.android.sdk.api.session.accountdata.UserAccountDataTypes
import org.matrix.android.sdk.api.session.events.model.Content
import org.matrix.android.sdk.api.session.events.model.Event
import org.matrix.android.sdk.api.session.events.model.EventType
import org.matrix.android.sdk.api.session.events.model.toContent
import org.matrix.android.sdk.api.session.events.model.toModel
import org.matrix.android.sdk.api.session.getRoom
import org.matrix.android.sdk.api.session.room.getStateEvent
import org.matrix.android.sdk.api.session.room.model.Membership
import org.matrix.android.sdk.api.session.room.model.PowerLevelsContent
import org.matrix.android.sdk.api.session.room.powerlevels.PowerLevelsHelper
import org.matrix.android.sdk.api.session.widgets.WidgetPostAPIMediator
import org.matrix.android.sdk.api.util.JsonDict
import timber.log.Timber

class WidgetPostAPIHandler @AssistedInject constructor(
        @Assisted private val roomId: String,
        private val stringProvider: StringProvider,
        private val session: Session
) : WidgetPostAPIMediator.Handler {

    @AssistedFactory
    interface Factory {
        fun create(roomId: String): WidgetPostAPIHandler
    }

    interface NavigationCallback {
        fun close()
        fun closeWithResult(content: Content)
        fun openIntegrationManager(integId: String?, integType: String?)
    }

    private val room = session.getRoom(roomId)!!
    var navigationCallback: NavigationCallback? = null

    override fun handleWidgetRequest(mediator: WidgetPostAPIMediator, eventData: JsonDict): Boolean {
        return when (eventData["action"] as String?) {
            "integration_manager_open" -> handleIntegrationManagerOpenAction(eventData).run { true }
            "bot_options" -> getBotOptions(mediator, eventData).run { true }
            "can_send_event" -> canSendEvent(mediator, eventData).run { true }
            "close_scalar" -> handleCloseScalar().run { true }
            "get_membership_count" -> getMembershipCount(mediator, eventData).run { true }
            "get_widgets" -> getWidgets(mediator, eventData).run { true }
            "invite" -> inviteUser(mediator, eventData).run { true }
            "join_rules_state" -> getJoinRules(mediator, eventData).run { true }
            "membership_state" -> getMembershipState(mediator, eventData).run { true }
            "set_bot_options" -> setBotOptions(mediator, eventData).run { true }
            "set_bot_power" -> setBotPower(mediator, eventData).run { true }
            "set_plumbing_state" -> setPlumbingState(mediator, eventData).run { true }
            "set_widget" -> setWidget(mediator, eventData).run { true }
            "m.sticker" -> pickStickerData(mediator, eventData).run { true }
            else -> false
        }
    }

    private fun handleCloseScalar() {
        navigationCallback?.close()
    }

    private fun handleIntegrationManagerOpenAction(eventData: JsonDict) {
        var integType: String? = null
        var integId: String? = null
        val data = eventData["data"]
        data
                .takeIf { it is Map<*, *> }
                ?.let {
                    val dict = data as Map<*, *>

                    dict["integType"]
                            .takeIf { it is String }
                            ?.let { integType = it as String }

                    dict["integId"]
                            .takeIf { it is String }
                            ?.let { integId = it as String }

                    // Add "type_" as a prefix
                    integType?.let { integType = "type_$integType" }
                }
        navigationCallback?.openIntegrationManager(integId, integType)
    }

    /**
     * Retrieve the latest botOptions event.
     *
     * @param widgetPostAPIMediator the post api mediator
     * @param eventData the modular data
     */
    private fun getBotOptions(widgetPostAPIMediator: WidgetPostAPIMediator, eventData: JsonDict) {
        if (checkRoomId(widgetPostAPIMediator, eventData) || checkUserId(widgetPostAPIMediator, eventData)) {
            return
        }
        val userId = eventData["user_id"] as String
        Timber.d("Received request to get options for bot $userId in room $roomId requested")
        val stateEvents = room.stateService().getStateEvents(setOf(EventType.BOT_OPTIONS), QueryStringValue.IsNotNull)
        var botOptionsEvent: Event? = null
        val stateKey = "_$userId"
        for (stateEvent in stateEvents) {
            if (TextUtils.equals(stateEvent.stateKey, stateKey)) {
                if (null == botOptionsEvent || stateEvent.ageLocalTs ?: 0 > botOptionsEvent.ageLocalTs ?: 0) {
                    botOptionsEvent = stateEvent
                }
            }
        }
        if (null != botOptionsEvent) {
            Timber.d("Received request to get options for bot $userId returns $botOptionsEvent")
            widgetPostAPIMediator.sendObjectResponse(Event::class.java, botOptionsEvent, eventData)
        } else {
            Timber.d("Received request to get options for bot $userId returns null")
            widgetPostAPIMediator.sendObjectResponse(Event::class.java, null, eventData)
        }
    }

    private fun canSendEvent(widgetPostAPIMediator: WidgetPostAPIMediator, eventData: JsonDict) {
        if (checkRoomId(widgetPostAPIMediator, eventData)) {
            return
        }
        Timber.d("Received request canSendEvent in room $roomId")
        if (room.roomSummary()?.membership != Membership.JOIN) {
            widgetPostAPIMediator.sendError(stringProvider.getString(R.string.widget_integration_must_be_in_room), eventData)
            return
        }

        val eventType = eventData["event_type"] as String
        val isState = eventData["is_state"] as Boolean

        Timber.d("## canSendEvent() : eventType $eventType isState $isState")

        val powerLevelsEvent = room.getStateEvent(EventType.STATE_ROOM_POWER_LEVELS, QueryStringValue.IsEmpty)
        val powerLevelsContent = powerLevelsEvent?.content?.toModel<PowerLevelsContent>()
        val canSend = if (powerLevelsContent == null) {
            false
        } else {
            PowerLevelsHelper(powerLevelsContent).isUserAllowedToSend(session.myUserId, isState, eventType)
        }
        if (canSend) {
            Timber.d("## canSendEvent() returns true")
            widgetPostAPIMediator.sendBoolResponse(true, eventData)
        } else {
            Timber.d("## canSendEvent() returns widget_integration_no_permission_in_room")
            widgetPostAPIMediator.sendError(stringProvider.getString(R.string.widget_integration_no_permission_in_room), eventData)
        }
    }

    /**
     * Provides the membership state.
     *
     * @param widgetPostAPIMediator the post api mediator
     * @param eventData the modular data
     */
    private fun getMembershipState(widgetPostAPIMediator: WidgetPostAPIMediator, eventData: JsonDict) {
        if (checkRoomId(widgetPostAPIMediator, eventData) || checkUserId(widgetPostAPIMediator, eventData)) {
            return
        }
        val userId = eventData["user_id"] as String
        Timber.d("membership_state of $userId in room $roomId requested")
        val roomMemberStateEvent = room.getStateEvent(EventType.STATE_ROOM_MEMBER, stateKey = QueryStringValue.Equals(userId, QueryStringValue.Case.SENSITIVE))
        if (roomMemberStateEvent != null) {
            widgetPostAPIMediator.sendObjectResponse(Map::class.java, roomMemberStateEvent.content, eventData)
        } else {
            widgetPostAPIMediator.sendError(stringProvider.getString(R.string.widget_integration_failed_to_send_request), eventData)
        }
    }

    /**
     * Request the latest joined room event.
     *
     * @param widgetPostAPIMediator the post api mediator
     * @param eventData the modular data
     */
    private fun getJoinRules(widgetPostAPIMediator: WidgetPostAPIMediator, eventData: JsonDict) {
        if (checkRoomId(widgetPostAPIMediator, eventData)) {
            return
        }
        Timber.d("Received request join rules  in room $roomId")
        val joinedEvents = room.stateService().getStateEvents(setOf(EventType.STATE_ROOM_JOIN_RULES), QueryStringValue.IsEmpty)
        if (joinedEvents.isNotEmpty()) {
            widgetPostAPIMediator.sendObjectResponse(Event::class.java, joinedEvents.last(), eventData)
        } else {
            widgetPostAPIMediator.sendError(stringProvider.getString(R.string.widget_integration_failed_to_send_request), eventData)
        }
    }

    /**
     * Provide the widgets list.
     *
     * @param widgetPostAPIMediator the post api mediator
     * @param eventData the modular data
     */
    private fun getWidgets(widgetPostAPIMediator: WidgetPostAPIMediator, eventData: JsonDict) {
        // Check if param is present
        val roomIdInEvent = eventData["room_id"] as String?
        val allWidgets = if (null == roomIdInEvent) {
            session.widgetService().getUserWidgets()
        } else {
            if (checkRoomId(widgetPostAPIMediator, eventData)) {
                return
            }
            session.widgetService().getRoomWidgets(roomId) + session.widgetService().getUserWidgets()
        }
        Timber.d("Received request to get widget in room $roomId")
        val responseData = ArrayList<JsonDict>()
<<<<<<< HEAD
=======
        val allWidgets = session.widgetService().getRoomWidgets(roomId, QueryStringValue.IsNotNull) + session.widgetService().getUserWidgets()
>>>>>>> 90643510
        for (widget in allWidgets) {
            val map = widget.event.toContent()
            responseData.add(map)
        }
        Timber.d("## getWidgets() returns $responseData")
        widgetPostAPIMediator.sendObjectResponse(List::class.java, responseData, eventData)
    }

    /**
     * Set a new widget.
     *
     * @param widgetPostAPIMediator the post api mediator
     * @param eventData the modular data
     */
    private fun setWidget(widgetPostAPIMediator: WidgetPostAPIMediator, eventData: JsonDict) {
        val userWidget = eventData["userWidget"] as Boolean?
        if (userWidget == true) {
            Timber.d("Received request to set widget for user")
        } else {
            if (checkRoomId(widgetPostAPIMediator, eventData)) {
                return
            }
            Timber.d("Received request to set widget in room $roomId")
        }
        val widgetId = eventData["widget_id"] as String?
        val widgetType = eventData["type"] as String?
        val widgetUrl = eventData["url"] as String?

        // optional
        val widgetName = eventData["name"] as String?
        // optional
        val widgetData = eventData["data"]
        if (widgetId == null) {
            widgetPostAPIMediator.sendError(stringProvider.getString(R.string.widget_integration_unable_to_create), eventData)
            return
        }

        val widgetEventContent = HashMap<String, Any>()

        if (null != widgetUrl) {
            if (null == widgetType) {
                widgetPostAPIMediator.sendError(stringProvider.getString(R.string.widget_integration_unable_to_create), eventData)
                return
            }

            widgetEventContent["type"] = widgetType
            widgetEventContent["url"] = widgetUrl

            if (null != widgetName) {
                widgetEventContent["name"] = widgetName
            }

            if (null != widgetData) {
                widgetEventContent["data"] = widgetData
            }
        }

        if (userWidget == true) {
            val addUserWidgetBody = mapOf(
                    widgetId to mapOf(
                            "content" to widgetEventContent,
                            "state_key" to widgetId,
                            "id" to widgetId,
                            "sender" to session.myUserId,
                            "type" to "m.widget"
                    )
            )
            launchWidgetAPIAction(widgetPostAPIMediator, eventData) {
                session.accountDataService().updateUserAccountData(
                        type = UserAccountDataTypes.TYPE_WIDGETS,
                        content = addUserWidgetBody
                )
            }
        } else {
            launchWidgetAPIAction(widgetPostAPIMediator, eventData) {
                session.widgetService().createRoomWidget(
                        roomId = roomId,
                        widgetId = widgetId,
                        content = widgetEventContent
                )
            }
        }
    }

    /**
     * Update the 'plumbing state".
     *
     * @param widgetPostAPIMediator the post api mediator
     * @param eventData the modular data
     */
    private fun setPlumbingState(widgetPostAPIMediator: WidgetPostAPIMediator, eventData: JsonDict) {
        if (checkRoomId(widgetPostAPIMediator, eventData)) {
            return
        }
        val description = "Received request to set plumbing state to status " + eventData["status"] + " in room " + roomId + " requested"
        Timber.d(description)

        val status = eventData["status"] as String

        val params = HashMap<String, Any>()
        params["status"] = status
        launchWidgetAPIAction(widgetPostAPIMediator, eventData) {
            room.stateService().sendStateEvent(
                    eventType = EventType.PLUMBING,
                    stateKey = "",
                    body = params
            )
        }
    }

    /**
     * Update the bot options.
     *
     * @param widgetPostAPIMediator the post api mediator
     * @param eventData the modular data
     */
    @Suppress("UNCHECKED_CAST")
    private fun setBotOptions(widgetPostAPIMediator: WidgetPostAPIMediator, eventData: JsonDict) {
        if (checkRoomId(widgetPostAPIMediator, eventData) || checkUserId(widgetPostAPIMediator, eventData)) {
            return
        }
        val userId = eventData["user_id"] as String
        val description = "Received request to set options for bot $userId in room $roomId"
        Timber.d(description)
        val content = eventData["content"] as JsonDict
        val stateKey = "_$userId"

        launchWidgetAPIAction(widgetPostAPIMediator, eventData) {
            room.stateService().sendStateEvent(
                    eventType = EventType.BOT_OPTIONS,
                    stateKey = stateKey,
                    body = content
            )
        }
    }

    /**
     * Update the bot power levels.
     *
     * @param widgetPostAPIMediator the post api mediator
     * @param eventData the modular data
     */
    private fun setBotPower(widgetPostAPIMediator: WidgetPostAPIMediator, eventData: JsonDict) {
        if (checkRoomId(widgetPostAPIMediator, eventData) || checkUserId(widgetPostAPIMediator, eventData)) {
            return
        }
        val userId = eventData["user_id"] as String
        val description = "Received request to set power level to " + eventData["level"] + " for bot " + userId + " in room " + roomId
        Timber.d(description)
        val level = eventData["level"] as Int
        if (level >= 0) {
            // TODO
            // room.updateUserPowerLevels(userId, level, WidgetApiCallback(eventData, description))
        } else {
            Timber.e("## setBotPower() : Power level must be positive integer.")
            widgetPostAPIMediator.sendError(stringProvider.getString(R.string.widget_integration_positive_power_level), eventData)
        }
    }

    /**
     * Invite an user to this room.
     *
     * @param widgetPostAPIMediator the post api mediator
     * @param eventData the modular data
     */
    private fun inviteUser(widgetPostAPIMediator: WidgetPostAPIMediator, eventData: JsonDict) {
        if (checkRoomId(widgetPostAPIMediator, eventData) || checkUserId(widgetPostAPIMediator, eventData)) {
            return
        }
        val userId = eventData["user_id"] as String
        val description = "Received request to invite $userId into room $roomId"
        Timber.d(description)
        val member = room.membershipService().getRoomMember(userId)
        if (member != null && member.membership == Membership.JOIN) {
            widgetPostAPIMediator.sendSuccess(eventData)
        } else {
            launchWidgetAPIAction(widgetPostAPIMediator, eventData) {
                room.membershipService().invite(userId = userId)
            }
        }
    }

    /**
     * Provides the number of members in the rooms.
     *
     * @param widgetPostAPIMediator the post api mediator
     * @param eventData the modular data
     */
    private fun getMembershipCount(widgetPostAPIMediator: WidgetPostAPIMediator, eventData: JsonDict) {
        if (checkRoomId(widgetPostAPIMediator, eventData)) {
            return
        }
        val numberOfJoinedMembers = room.membershipService().getNumberOfJoinedMembers()
        widgetPostAPIMediator.sendIntegerResponse(numberOfJoinedMembers, eventData)
    }

    @Suppress("UNCHECKED_CAST")
    private fun pickStickerData(widgetPostAPIMediator: WidgetPostAPIMediator, eventData: JsonDict) {
        Timber.d("Received request send sticker")
        val data = eventData["data"]
        if (data == null) {
            widgetPostAPIMediator.sendError(stringProvider.getString(R.string.widget_integration_missing_parameter), eventData)
            return
        }
        val content = (data as? JsonDict)?.get("content") as? Content
        if (content == null) {
            widgetPostAPIMediator.sendError(stringProvider.getString(R.string.widget_integration_missing_parameter), eventData)
            return
        }
        widgetPostAPIMediator.sendSuccess(eventData)
        navigationCallback?.closeWithResult(content)
    }

    /**
     * Check if roomId is present in the event and match.
     * Send response and return true in case of error.
     *
     * @return true in case of error
     */
    private fun checkRoomId(widgetPostAPIMediator: WidgetPostAPIMediator, eventData: JsonDict): Boolean {
        val roomIdInEvent = eventData["room_id"] as String?
        // Check if param is present
        if (null == roomIdInEvent) {
            widgetPostAPIMediator.sendError(stringProvider.getString(R.string.widget_integration_missing_room_id), eventData)
            return true
        }

        if (!TextUtils.equals(roomIdInEvent, roomId)) {
            widgetPostAPIMediator.sendError(stringProvider.getString(R.string.widget_integration_room_not_visible), eventData)
            return true
        }

        // OK
        return false
    }

    /**
     * Check if userId is present in the event.
     * Send response and return true in case of error.
     *
     * @return true in case of error
     */
    private fun checkUserId(widgetPostAPIMediator: WidgetPostAPIMediator, eventData: JsonDict): Boolean {
        val userIdInEvent = eventData["user_id"] as String?
        // Check if param is present
        if (null == userIdInEvent) {
            widgetPostAPIMediator.sendError(stringProvider.getString(R.string.widget_integration_missing_user_id), eventData)
            return true
        }
        // OK
        return false
    }

    private fun launchWidgetAPIAction(widgetPostAPIMediator: WidgetPostAPIMediator, eventData: JsonDict, block: suspend () -> Unit): Job {
        // We should probably use a scope tight to the lifecycle here...
        return session.coroutineScope.launch {
            kotlin.runCatching {
                block()
            }.fold(
                    onSuccess = {
                        widgetPostAPIMediator.sendSuccess(eventData)
                    },
                    onFailure = {
                        widgetPostAPIMediator.sendError(stringProvider.getString(R.string.widget_integration_failed_to_send_request), eventData)
                    }
            )
        }
    }
}<|MERGE_RESOLUTION|>--- conflicted
+++ resolved
@@ -229,10 +229,7 @@
         }
         Timber.d("Received request to get widget in room $roomId")
         val responseData = ArrayList<JsonDict>()
-<<<<<<< HEAD
-=======
         val allWidgets = session.widgetService().getRoomWidgets(roomId, QueryStringValue.IsNotNull) + session.widgetService().getUserWidgets()
->>>>>>> 90643510
         for (widget in allWidgets) {
             val map = widget.event.toContent()
             responseData.add(map)
