/*
 * Copyright (c) 2020 New Vector Ltd
 *
 * Licensed under the Apache License, Version 2.0 (the "License");
 * you may not use this file except in compliance with the License.
 * You may obtain a copy of the License at
 *
 *     http://www.apache.org/licenses/LICENSE-2.0
 *
 * Unless required by applicable law or agreed to in writing, software
 * distributed under the License is distributed on an "AS IS" BASIS,
 * WITHOUT WARRANTIES OR CONDITIONS OF ANY KIND, either express or implied.
 * See the License for the specific language governing permissions and
 * limitations under the License.
 */

package im.vector.app.features.widgets

import android.app.Activity
import android.bluetooth.BluetoothDevice
import android.content.Intent
import android.content.pm.PackageManager
import android.net.Uri
import android.os.Build
import android.os.Bundle
import android.os.Parcelable
import android.view.LayoutInflater
import android.view.Menu
import android.view.MenuItem
import android.view.View
import android.view.ViewGroup
import android.webkit.PermissionRequest
import android.webkit.WebMessage
import androidx.activity.result.contract.ActivityResultContracts
import androidx.appcompat.app.AlertDialog
import androidx.core.content.ContextCompat
import androidx.core.view.isInvisible
import androidx.core.view.isVisible
import com.airbnb.mvrx.Fail
import com.airbnb.mvrx.Loading
import com.airbnb.mvrx.Success
import com.airbnb.mvrx.Uninitialized
import com.airbnb.mvrx.activityViewModel
import com.airbnb.mvrx.args
import com.airbnb.mvrx.withState
import com.google.android.material.dialog.MaterialAlertDialogBuilder
import dagger.hilt.android.AndroidEntryPoint
import im.vector.app.R
import im.vector.app.core.extensions.registerStartForActivityResult
import im.vector.app.core.platform.OnBackPressed
import im.vector.app.core.platform.VectorBaseFragment
<<<<<<< HEAD
import im.vector.app.core.utils.PERMISSIONS_FOR_BLUETOOTH
import im.vector.app.core.utils.checkPermissions
import im.vector.app.core.utils.onPermissionDeniedDialog
=======
import im.vector.app.core.platform.VectorMenuProvider
import im.vector.app.core.utils.CheckWebViewPermissionsUseCase
>>>>>>> 59cf20be
import im.vector.app.core.utils.openUrlInExternalBrowser
import im.vector.app.core.utils.registerForPermissionsResult
import im.vector.app.databinding.FragmentRoomWidgetBinding
import im.vector.app.features.settings.VectorPreferences
import im.vector.app.features.webview.WebEventListener
import im.vector.app.features.widgets.ptt.BluetoothLowEnergyDeviceScanner
import im.vector.app.features.widgets.ptt.BluetoothLowEnergyService
import im.vector.app.features.widgets.webview.WebviewPermissionUtils
import im.vector.app.features.widgets.webview.clearAfterWidget
import im.vector.app.features.widgets.webview.setupForWidget
import im.vector.lib.core.utils.compat.resolveActivityCompat
import kotlinx.parcelize.Parcelize
import org.matrix.android.sdk.api.extensions.orFalse
import org.matrix.android.sdk.api.session.terms.TermsService
import timber.log.Timber
import java.net.URISyntaxException
import javax.inject.Inject

@Parcelize
data class WidgetArgs(
        val baseUrl: String,
        val kind: WidgetKind,
        val roomId: String,
        val widgetId: String? = null,
        val urlParams: Map<String, String> = emptyMap()
) : Parcelable

<<<<<<< HEAD
class WidgetFragment @Inject constructor(
        private val permissionUtils: WebviewPermissionUtils,
        private val bluetoothLowEnergyDeviceScanner: BluetoothLowEnergyDeviceScanner,
) :
=======
@AndroidEntryPoint
class WidgetFragment :
>>>>>>> 59cf20be
        VectorBaseFragment<FragmentRoomWidgetBinding>(),
        WebEventListener,
        OnBackPressed,
        VectorMenuProvider {

    @Inject lateinit var permissionUtils: WebviewPermissionUtils
    @Inject lateinit var checkWebViewPermissionsUseCase: CheckWebViewPermissionsUseCase
    @Inject lateinit var vectorPreferences: VectorPreferences

    private val fragmentArgs: WidgetArgs by args()
    private val viewModel: WidgetViewModel by activityViewModel()

    private val scanBluetoothResultLauncher = registerForPermissionsResult { allGranted, deniedPermanently ->
        if (allGranted) {
            startBluetoothScanning()
        } else if (deniedPermanently) {
            activity?.onPermissionDeniedDialog(R.string.denied_permission_bluetooth)
        }
    }

    override fun getBinding(inflater: LayoutInflater, container: ViewGroup?): FragmentRoomWidgetBinding {
        return FragmentRoomWidgetBinding.inflate(inflater, container, false)
    }

    override fun onViewCreated(view: View, savedInstanceState: Bundle?) {
        super.onViewCreated(view, savedInstanceState)
<<<<<<< HEAD
        setHasOptionsMenu(true)
        views.widgetWebView.setupForWidget(requireActivity(), this)
=======
        views.widgetWebView.setupForWidget(requireActivity(), checkWebViewPermissionsUseCase, this)
>>>>>>> 59cf20be
        if (fragmentArgs.kind.isAdmin()) {
            viewModel.getPostAPIMediator().setWebView(views.widgetWebView)
        }

        if (fragmentArgs.kind == WidgetKind.ELEMENT_CALL) {
            if (checkPermissions(PERMISSIONS_FOR_BLUETOOTH, requireActivity(), scanBluetoothResultLauncher)) {
                startBluetoothScanning()
            }
        }

        viewModel.observeViewEvents {
            Timber.v("Observed view events: $it")
            when (it) {
                is WidgetViewEvents.DisplayTerms -> displayTerms(it)
                is WidgetViewEvents.OnURLFormatted -> loadFormattedUrl(it)
                is WidgetViewEvents.DisplayIntegrationManager -> displayIntegrationManager(it)
                is WidgetViewEvents.Failure -> displayErrorDialog(it.throwable)
                is WidgetViewEvents.Close -> Unit
                is WidgetViewEvents.OnBluetoothDeviceData -> handleBluetoothDeviceData(it)
            }
        }
        viewModel.handle(WidgetAction.LoadFormattedUrl)
    }

    private val termsActivityResultLauncher = registerStartForActivityResult {
        Timber.v("On terms results")
        if (it.resultCode == Activity.RESULT_OK) {
            viewModel.handle(WidgetAction.OnTermsReviewed)
        } else {
            vectorBaseActivity.finish()
        }
    }

    private val integrationManagerActivityResultLauncher = registerStartForActivityResult {
        if (it.resultCode == Activity.RESULT_OK) {
            viewModel.handle(WidgetAction.LoadFormattedUrl)
        }
    }

    override fun onDestroyView() {
        if (fragmentArgs.kind.isAdmin()) {
            viewModel.getPostAPIMediator().clearWebView()
        }
        views.widgetWebView.clearAfterWidget()
        super.onDestroyView()
    }

    override fun onResume() {
        super.onResume()
        views.widgetWebView.let {
            it.resumeTimers()
            it.onResume()
        }
    }

    override fun onPause() {
        super.onPause()
        if (fragmentArgs.kind != WidgetKind.ELEMENT_CALL) {
            views.widgetWebView.let {
                it.pauseTimers()
                it.onPause()
            }
        }
    }

    override fun getMenuRes() = R.menu.menu_widget

    override fun handlePrepareMenu(menu: Menu) {
        withState(viewModel) { state ->
            val widget = state.asyncWidget()
            menu.findItem(R.id.action_edit)?.isVisible = state.widgetKind != WidgetKind.INTEGRATION_MANAGER
            if (widget == null) {
                menu.findItem(R.id.action_refresh)?.isVisible = false
                menu.findItem(R.id.action_widget_open_ext)?.isVisible = false
                menu.findItem(R.id.action_delete)?.isVisible = false
                menu.findItem(R.id.action_revoke)?.isVisible = false
            } else {
                menu.findItem(R.id.action_refresh)?.isVisible = true
                menu.findItem(R.id.action_widget_open_ext)?.isVisible = true
                menu.findItem(R.id.action_delete)?.isVisible = state.canManageWidgets && widget.isAddedByMe
                menu.findItem(R.id.action_revoke)?.isVisible = state.status == WidgetStatus.WIDGET_ALLOWED && !widget.isAddedByMe
            }
        }
    }

    override fun handleMenuItemSelected(item: MenuItem): Boolean {
        return withState(viewModel) { state ->
            return@withState when (item.itemId) {
                R.id.action_edit -> {
                    navigator.openIntegrationManager(
                            requireContext(),
                            integrationManagerActivityResultLauncher,
                            state.roomId,
                            state.widgetId,
                            state.widgetKind.screenId
                    )
                    true
                }
                R.id.action_delete -> {
                    deleteWidget()
                    true
                }
                R.id.action_refresh -> {
                    if (state.formattedURL.complete) {
                        views.widgetWebView.reload()
                    }
                    true
                }
                R.id.action_widget_open_ext -> {
                    if (state.formattedURL.complete) {
                        openUrlInExternalBrowser(requireContext(), state.formattedURL.invoke())
                    }
                    true
                }
                R.id.action_revoke -> {
                    if (state.status == WidgetStatus.WIDGET_ALLOWED) {
                        revokeWidget()
                    }
                    true
                }
                else -> false
            }
        }
    }

    override fun onBackPressed(toolbarButton: Boolean): Boolean = withState(viewModel) { state ->
        if (state.formattedURL.complete) {
            if (views.widgetWebView.canGoBack()) {
                views.widgetWebView.goBack()
                return@withState true
            }
        }
        return@withState false
    }

    override fun invalidate() = withState(viewModel) { state ->
        Timber.v("Invalidate state: $state")
        when (state.formattedURL) {
            Uninitialized,
            is Loading -> {
                setStateError(null)
                views.widgetWebView.isInvisible = true
                views.widgetProgressBar.isIndeterminate = true
                views.widgetProgressBar.isVisible = true
            }
            is Success -> {
                setStateError(null)
                when (state.webviewLoadedUrl) {
                    Uninitialized -> {
                        views.widgetWebView.isInvisible = true
                    }
                    is Loading -> {
                        setStateError(null)
                        views.widgetWebView.isInvisible = false
                        views.widgetProgressBar.isIndeterminate = true
                        views.widgetProgressBar.isVisible = true
                    }
                    is Success -> {
                        views.widgetWebView.isInvisible = false
                        views.widgetProgressBar.isVisible = false
                        setStateError(null)
                    }
                    is Fail -> {
                        views.widgetProgressBar.isInvisible = true
                        setStateError(state.webviewLoadedUrl.error.message)
                    }
                }
            }
            is Fail -> {
                // we need to show Error
                views.widgetWebView.isInvisible = true
                views.widgetProgressBar.isVisible = false
                setStateError(state.formattedURL.error.message)
            }
        }
    }

    override fun shouldOverrideUrlLoading(url: String): Boolean {
        if (url.startsWith("intent://")) {
            try {
                val context = requireContext()
                val intent = Intent.parseUri(url, Intent.URI_INTENT_SCHEME)
                if (intent != null) {
                    val packageManager: PackageManager = context.packageManager
                    val info = packageManager.resolveActivityCompat(intent, PackageManager.MATCH_DEFAULT_ONLY)
                    if (info != null) {
                        context.startActivity(intent)
                    } else {
                        val fallbackUrl = intent.getStringExtra("browser_fallback_url")
                        openUrlInExternalBrowser(context, fallbackUrl)
                    }
                    return true
                }
            } catch (e: URISyntaxException) {
                Timber.d("Can't resolve intent://")
            }
        }
        return false
    }

    override fun onPageStarted(url: String) {
        viewModel.handle(WidgetAction.OnWebViewStartedToLoad(url))
    }

    override fun onPageFinished(url: String) {
        viewModel.handle(WidgetAction.OnWebViewLoadingSuccess(url))
    }

    override fun onPageError(url: String, errorCode: Int, description: String) {
        viewModel.handle(WidgetAction.OnWebViewLoadingError(url, false, errorCode, description))
    }

    override fun onHttpError(url: String, errorCode: Int, description: String) {
        viewModel.handle(WidgetAction.OnWebViewLoadingError(url, true, errorCode, description))
    }

    private val permissionResultLauncher = registerForActivityResult(ActivityResultContracts.RequestMultiplePermissions()) { result ->
        permissionUtils.onPermissionResult(result)
    }

    override fun onPermissionRequest(request: PermissionRequest) {
        permissionUtils.promptForPermissions(
                title = R.string.room_widget_resource_permission_title,
                request = request,
                context = requireContext(),
                activity = requireActivity(),
                activityResultLauncher = permissionResultLauncher,
<<<<<<< HEAD
                autoApprove = fragmentArgs.kind == WidgetKind.ELEMENT_CALL
=======
                autoApprove = fragmentArgs.kind == WidgetKind.ELEMENT_CALL && vectorPreferences.labsEnableElementCallPermissionShortcuts()
>>>>>>> 59cf20be
        )
    }

    private fun displayTerms(displayTerms: WidgetViewEvents.DisplayTerms) {
        navigator.openTerms(
                context = requireContext(),
                activityResultLauncher = termsActivityResultLauncher,
                serviceType = TermsService.ServiceType.IntegrationManager,
                baseUrl = displayTerms.url,
                token = displayTerms.token
        )
    }

    private fun loadFormattedUrl(event: WidgetViewEvents.OnURLFormatted) {
        views.widgetWebView.clearHistory()
        views.widgetWebView.loadUrl(event.formattedURL)
    }

    private fun setStateError(message: String?) {
        if (message == null) {
            views.widgetErrorLayout.isVisible = false
            views.widgetErrorText.text = null
        } else {
            views.widgetProgressBar.isVisible = false
            views.widgetErrorLayout.isVisible = true
            views.widgetWebView.isInvisible = true
            views.widgetErrorText.text = getString(R.string.room_widget_failed_to_load, message)
        }
    }

    private fun displayIntegrationManager(event: WidgetViewEvents.DisplayIntegrationManager) {
        navigator.openIntegrationManager(
                context = requireContext(),
                activityResultLauncher = integrationManagerActivityResultLauncher,
                roomId = fragmentArgs.roomId,
                integId = event.integId,
                screen = event.integType
        )
    }

    private fun deleteWidget() {
        MaterialAlertDialogBuilder(requireContext())
                .setMessage(R.string.widget_delete_message_confirmation)
                .setPositiveButton(R.string.action_remove) { _, _ ->
                    viewModel.handle(WidgetAction.DeleteWidget)
                }
                .setNegativeButton(R.string.action_cancel, null)
                .show()
    }

    private fun revokeWidget() {
        viewModel.handle(WidgetAction.RevokeWidget)
    }

    private var deviceListDialog: AlertDialog? = null

    private fun startBluetoothScanning() {
        val deviceListDialogBuilder = MaterialAlertDialogBuilder(requireContext())
        val bluetoothDevices = mutableListOf<BluetoothDevice>()

        bluetoothLowEnergyDeviceScanner.callback = object : BluetoothLowEnergyDeviceScanner.Callback {
            override fun onPairedDeviceFound(device: BluetoothDevice) {
                onBluetoothDeviceSelected(device)
            }

            override fun onScanResult(device: BluetoothDevice) {
                Timber.d("### WidgetFragment. New BLE device found: " + device.name + " - " + device.address)
                if (device.name == null || bluetoothDevices.map { it.address }.contains(device.address)) {
                    return
                }

                bluetoothDevices.add(device)

                deviceListDialogBuilder.setItems(
                        bluetoothDevices.map { it.name + " " + it.address }.toTypedArray()
                ) { _, which ->
                    Timber.d("### WidgetFragment. $which selected")
                    onBluetoothDeviceSelected(bluetoothDevices[which])
                }

                if (deviceListDialog?.isShowing.orFalse()) {
                    deviceListDialog?.dismiss()
                }
                deviceListDialog = deviceListDialogBuilder.show()
            }
        }
        bluetoothLowEnergyDeviceScanner.startScanning()
    }

    private fun onBluetoothDeviceSelected(device: BluetoothDevice) {
        viewModel.handle(WidgetAction.ConnectToBluetoothDevice(device))

        Intent(requireContext(), BluetoothLowEnergyService::class.java).also {
            ContextCompat.startForegroundService(requireContext(), it)
        }
    }

    // 0x01: pressed, 0x00: released
    private fun handleBluetoothDeviceData(event: WidgetViewEvents.OnBluetoothDeviceData) {
        if (Build.VERSION.SDK_INT < Build.VERSION_CODES.M) return

        activity?.let {
            val widgetUri = Uri.parse(fragmentArgs.baseUrl)

            if (event.data contentEquals byteArrayOf(0x00)) {
                views.widgetWebView.postWebMessage(WebMessage("pttr"), widgetUri)
            } else if (event.data contentEquals byteArrayOf(0x01)) {
                views.widgetWebView.postWebMessage(WebMessage("pttp"), widgetUri)
            }
        }
    }
}<|MERGE_RESOLUTION|>--- conflicted
+++ resolved
@@ -49,14 +49,11 @@
 import im.vector.app.core.extensions.registerStartForActivityResult
 import im.vector.app.core.platform.OnBackPressed
 import im.vector.app.core.platform.VectorBaseFragment
-<<<<<<< HEAD
 import im.vector.app.core.utils.PERMISSIONS_FOR_BLUETOOTH
 import im.vector.app.core.utils.checkPermissions
 import im.vector.app.core.utils.onPermissionDeniedDialog
-=======
 import im.vector.app.core.platform.VectorMenuProvider
 import im.vector.app.core.utils.CheckWebViewPermissionsUseCase
->>>>>>> 59cf20be
 import im.vector.app.core.utils.openUrlInExternalBrowser
 import im.vector.app.core.utils.registerForPermissionsResult
 import im.vector.app.databinding.FragmentRoomWidgetBinding
@@ -84,15 +81,8 @@
         val urlParams: Map<String, String> = emptyMap()
 ) : Parcelable
 
-<<<<<<< HEAD
-class WidgetFragment @Inject constructor(
-        private val permissionUtils: WebviewPermissionUtils,
-        private val bluetoothLowEnergyDeviceScanner: BluetoothLowEnergyDeviceScanner,
-) :
-=======
 @AndroidEntryPoint
 class WidgetFragment :
->>>>>>> 59cf20be
         VectorBaseFragment<FragmentRoomWidgetBinding>(),
         WebEventListener,
         OnBackPressed,
@@ -101,6 +91,7 @@
     @Inject lateinit var permissionUtils: WebviewPermissionUtils
     @Inject lateinit var checkWebViewPermissionsUseCase: CheckWebViewPermissionsUseCase
     @Inject lateinit var vectorPreferences: VectorPreferences
+    @Inject lateinit var bluetoothLowEnergyDeviceScanner: BluetoothLowEnergyDeviceScanner
 
     private val fragmentArgs: WidgetArgs by args()
     private val viewModel: WidgetViewModel by activityViewModel()
@@ -119,12 +110,8 @@
 
     override fun onViewCreated(view: View, savedInstanceState: Bundle?) {
         super.onViewCreated(view, savedInstanceState)
-<<<<<<< HEAD
-        setHasOptionsMenu(true)
-        views.widgetWebView.setupForWidget(requireActivity(), this)
-=======
         views.widgetWebView.setupForWidget(requireActivity(), checkWebViewPermissionsUseCase, this)
->>>>>>> 59cf20be
+
         if (fragmentArgs.kind.isAdmin()) {
             viewModel.getPostAPIMediator().setWebView(views.widgetWebView)
         }
@@ -352,11 +339,7 @@
                 context = requireContext(),
                 activity = requireActivity(),
                 activityResultLauncher = permissionResultLauncher,
-<<<<<<< HEAD
-                autoApprove = fragmentArgs.kind == WidgetKind.ELEMENT_CALL
-=======
                 autoApprove = fragmentArgs.kind == WidgetKind.ELEMENT_CALL && vectorPreferences.labsEnableElementCallPermissionShortcuts()
->>>>>>> 59cf20be
         )
     }
 
