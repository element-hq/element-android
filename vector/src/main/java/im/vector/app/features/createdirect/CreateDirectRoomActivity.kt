/*
 *
 *  * Copyright 2019 New Vector Ltd
 *  *
 *  * Licensed under the Apache License, Version 2.0 (the "License");
 *  * you may not use this file except in compliance with the License.
 *  * You may obtain a copy of the License at
 *  *
 *  *     http://www.apache.org/licenses/LICENSE-2.0
 *  *
 *  * Unless required by applicable law or agreed to in writing, software
 *  * distributed under the License is distributed on an "AS IS" BASIS,
 *  * WITHOUT WARRANTIES OR CONDITIONS OF ANY KIND, either express or implied.
 *  * See the License for the specific language governing permissions and
 *  * limitations under the License.
 *
 */

package im.vector.app.features.createdirect

import android.content.Context
import android.content.Intent
import android.os.Bundle
import android.view.View
import android.widget.Toast
import androidx.lifecycle.lifecycleScope
import com.airbnb.mvrx.Async
import com.airbnb.mvrx.Fail
import com.airbnb.mvrx.Loading
import com.airbnb.mvrx.Success
import com.airbnb.mvrx.viewModel
import com.google.android.material.dialog.MaterialAlertDialogBuilder
import dagger.hilt.android.AndroidEntryPoint
import im.vector.app.R
import im.vector.app.core.error.ErrorFormatter
import im.vector.app.core.extensions.addFragment
import im.vector.app.core.extensions.addFragmentToBackstack
import im.vector.app.core.platform.SimpleFragmentActivity
import im.vector.app.core.platform.WaitingViewData
import im.vector.app.core.utils.PERMISSIONS_FOR_MEMBERS_SEARCH
import im.vector.app.core.utils.PERMISSIONS_FOR_TAKING_PHOTO
import im.vector.app.core.utils.checkPermissions
import im.vector.app.core.utils.onPermissionDeniedSnackbar
import im.vector.app.core.utils.registerForPermissionsResult
import im.vector.app.features.analytics.plan.MobileScreen
import im.vector.app.features.analytics.plan.ViewRoom
import im.vector.app.features.contactsbook.ContactsBookFragment
import im.vector.app.features.qrcode.QrCodeScannerEvents
import im.vector.app.features.qrcode.QrCodeScannerFragment
import im.vector.app.features.qrcode.QrCodeScannerViewModel
import im.vector.app.features.qrcode.QrScannerArgs
import im.vector.app.features.userdirectory.UserListFragment
import im.vector.app.features.userdirectory.UserListFragmentArgs
import im.vector.app.features.userdirectory.UserListSharedAction
import im.vector.app.features.userdirectory.UserListSharedActionViewModel
import kotlinx.coroutines.flow.launchIn
import kotlinx.coroutines.flow.onEach
import org.matrix.android.sdk.api.failure.Failure
import org.matrix.android.sdk.api.session.room.failure.CreateRoomFailure
import java.net.HttpURLConnection
import javax.inject.Inject

@AndroidEntryPoint
class CreateDirectRoomActivity : SimpleFragmentActivity() {

    private val viewModel: CreateDirectRoomViewModel by viewModel()
    private val qrViewModel: QrCodeScannerViewModel by viewModel()

    private lateinit var sharedActionViewModel: UserListSharedActionViewModel
    @Inject lateinit var errorFormatter: ErrorFormatter

    override fun onCreate(savedInstanceState: Bundle?) {
        super.onCreate(savedInstanceState)
        analyticsScreenName = MobileScreen.ScreenName.StartChat
        views.toolbar.visibility = View.GONE

        sharedActionViewModel = viewModelProvider.get(UserListSharedActionViewModel::class.java)
        sharedActionViewModel
                .stream()
                .onEach { action ->
                    when (action) {
                        UserListSharedAction.Close -> finish()
                        UserListSharedAction.GoBack -> onBackPressed()
                        is UserListSharedAction.OnMenuItemSubmitClick -> handleOnMenuItemSubmitClick(action)
                        UserListSharedAction.OpenPhoneBook -> openPhoneBook()
                        UserListSharedAction.AddByQrCode -> openAddByQrCode()
                    }
                }
                .launchIn(lifecycleScope)
        if (isFirstCreation()) {
            addFragment(
                    views.container,
                    UserListFragment::class.java,
                    UserListFragmentArgs(
                            title = getString(R.string.fab_menu_create_chat),
                            menuResId = R.menu.vector_create_direct_room,
                            submitMenuItemId = R.id.action_create_direct_room,
                    )
            )
        }
        viewModel.onEach(CreateDirectRoomViewState::createAndInviteState) {
            renderCreateAndInviteState(it)
        }

        viewModel.observeViewEvents {
            when (it) {
                CreateDirectRoomViewEvents.InvalidCode -> {
                    Toast.makeText(this, R.string.invalid_qr_code_uri, Toast.LENGTH_SHORT).show()
                    finish()
                }
                CreateDirectRoomViewEvents.DmSelf -> {
                    Toast.makeText(this, R.string.cannot_dm_self, Toast.LENGTH_SHORT).show()
                    finish()
                }
            }
        }

        qrViewModel.observeViewEvents {
            when (it) {
                is QrCodeScannerEvents.CodeParsed -> {
                    viewModel.handle(CreateDirectRoomAction.QrScannedAction(it.result))
                }
                is QrCodeScannerEvents.ParseFailed -> {
                    Toast.makeText(this, R.string.qr_code_not_scanned, Toast.LENGTH_SHORT).show()
                    finish()
                }
                else -> Unit
            }
        }
    }

    private fun openAddByQrCode() {
        if (checkPermissions(PERMISSIONS_FOR_TAKING_PHOTO, this, permissionCameraLauncher)) {
            val args = QrScannerArgs(showExtraButtons = false, R.string.add_by_qr_code)
            addFragment(views.container, QrCodeScannerFragment::class.java, args)
        }
    }

    private fun openPhoneBook() {
        // Check permission first
        if (checkPermissions(PERMISSIONS_FOR_MEMBERS_SEARCH, this, permissionReadContactLauncher)) {
            addFragmentToBackstack(views.container, ContactsBookFragment::class.java)
        }
    }

    private val permissionReadContactLauncher = registerForPermissionsResult { allGranted, deniedPermanently ->
        if (allGranted) {
            doOnPostResume { addFragmentToBackstack(views.container, ContactsBookFragment::class.java) }
        } else if (deniedPermanently) {
            onPermissionDeniedSnackbar(R.string.permissions_denied_add_contact)
        }
    }

    private val permissionCameraLauncher = registerForPermissionsResult { allGranted, deniedPermanently ->
        if (allGranted) {
            val args = QrScannerArgs(showExtraButtons = false, R.string.add_by_qr_code)
            addFragment(views.container, QrCodeScannerFragment::class.java, args)
        } else if (deniedPermanently) {
            onPermissionDeniedSnackbar(R.string.permissions_denied_qr_code)
        }
    }

<<<<<<< HEAD
    private fun onMenuItemSelected(action: UserListSharedAction.OnMenuItemSelected) {
        if (action.itemId == R.id.action_create_direct_room) {
            viewModel.handle(CreateDirectRoomAction.PrepareRoomWithSelectedUsers(action.selections))
        }
=======
    private fun handleOnMenuItemSubmitClick(action: UserListSharedAction.OnMenuItemSubmitClick) {
        viewModel.handle(CreateDirectRoomAction.CreateRoomAndInviteSelectedUsers(action.selections))
>>>>>>> 5a378383
    }

    private fun renderCreateAndInviteState(state: Async<String>) {
        when (state) {
            is Loading -> renderCreationLoading()
            is Success -> renderCreationSuccess(state())
            is Fail -> renderCreationFailure(state.error)
            else -> Unit
        }
    }

    private fun renderCreationLoading() {
        updateWaitingView(WaitingViewData(getString(R.string.creating_direct_room)))
    }

    private fun renderCreationFailure(error: Throwable) {
        hideWaitingView()
        when (error) {
            is CreateRoomFailure.CreatedWithTimeout -> {
                finish()
            }
            is CreateRoomFailure.CreatedWithFederationFailure -> {
                MaterialAlertDialogBuilder(this)
                        .setMessage(getString(R.string.create_room_federation_error, error.matrixError.message))
                        .setCancelable(false)
                        .setPositiveButton(R.string.ok) { _, _ -> finish() }
                        .show()
            }
            else -> {
                val message = if (error is Failure.ServerError && error.httpCode == HttpURLConnection.HTTP_INTERNAL_ERROR /*500*/) {
                    // This error happen if the invited userId does not exist.
                    getString(R.string.create_room_dm_failure)
                } else {
                    errorFormatter.toHumanReadable(error)
                }
                MaterialAlertDialogBuilder(this)
                        .setMessage(message)
                        .setPositiveButton(R.string.ok, null)
                        .show()
            }
        }
    }

    private fun renderCreationSuccess(roomId: String) {
        navigator.openRoom(
                context = this,
                roomId = roomId,
                trigger = ViewRoom.Trigger.MessageUser
        )
        finish()
    }

    companion object {

        fun getIntent(context: Context): Intent {
            return Intent(context, CreateDirectRoomActivity::class.java)
        }
    }
}<|MERGE_RESOLUTION|>--- conflicted
+++ resolved
@@ -160,15 +160,8 @@
         }
     }
 
-<<<<<<< HEAD
-    private fun onMenuItemSelected(action: UserListSharedAction.OnMenuItemSelected) {
-        if (action.itemId == R.id.action_create_direct_room) {
-            viewModel.handle(CreateDirectRoomAction.PrepareRoomWithSelectedUsers(action.selections))
-        }
-=======
     private fun handleOnMenuItemSubmitClick(action: UserListSharedAction.OnMenuItemSubmitClick) {
-        viewModel.handle(CreateDirectRoomAction.CreateRoomAndInviteSelectedUsers(action.selections))
->>>>>>> 5a378383
+        viewModel.handle(CreateDirectRoomAction.PrepareRoomWithSelectedUsers(action.selections))
     }
 
     private fun renderCreateAndInviteState(state: Async<String>) {
