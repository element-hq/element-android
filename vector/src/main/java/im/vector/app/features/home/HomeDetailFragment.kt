/*
 * Copyright 2019 New Vector Ltd
 *
 * Licensed under the Apache License, Version 2.0 (the "License");
 * you may not use this file except in compliance with the License.
 * You may obtain a copy of the License at
 *
 * http://www.apache.org/licenses/LICENSE-2.0
 *
 * Unless required by applicable law or agreed to in writing, software
 * distributed under the License is distributed on an "AS IS" BASIS,
 * WITHOUT WARRANTIES OR CONDITIONS OF ANY KIND, either express or implied.
 * See the License for the specific language governing permissions and
 * limitations under the License.
 */

package im.vector.app.features.home

import android.os.Bundle
import android.view.LayoutInflater
import android.view.Menu
import android.view.MenuItem
import android.view.View
import android.view.ViewGroup
<<<<<<< HEAD
import android.widget.Toast
import androidx.core.view.doOnNextLayout
import androidx.core.view.isEmpty
=======
>>>>>>> 32bad575
import androidx.core.view.isVisible
import androidx.fragment.app.Fragment
import com.airbnb.mvrx.activityViewModel
import com.airbnb.mvrx.fragmentViewModel
import com.airbnb.mvrx.withState
import com.google.android.material.badge.BadgeDrawable
import com.google.android.material.dialog.MaterialAlertDialogBuilder
import com.jakewharton.rxbinding3.appcompat.queryTextChanges
import fr.gouv.tchap.core.utils.TchapUtils
import fr.gouv.tchap.features.home.contact.list.TchapContactListFragment
import fr.gouv.tchap.features.home.contact.list.TchapContactListFragmentArgs
import fr.gouv.tchap.features.home.contact.list.TchapContactListViewEvents
import fr.gouv.tchap.features.home.contact.list.TchapContactListViewModel
import fr.gouv.tchap.features.platform.PlatformAction
import fr.gouv.tchap.features.platform.PlatformViewEvents
import fr.gouv.tchap.features.platform.PlatformViewModel
import fr.gouv.tchap.features.platform.PlatformViewState
import fr.gouv.tchap.features.userdirectory.TchapContactListSharedAction
import fr.gouv.tchap.features.userdirectory.TchapContactListSharedActionViewModel
import im.vector.app.R
import im.vector.app.RoomGroupingMethod
import im.vector.app.core.extensions.commitTransaction
import im.vector.app.core.extensions.exhaustive
import im.vector.app.core.extensions.toMvRxBundle
import im.vector.app.core.extensions.withoutLeftMargin
import im.vector.app.core.platform.ToolbarConfigurable
import im.vector.app.core.platform.VectorBaseActivity
import im.vector.app.core.platform.VectorBaseFragment
import im.vector.app.core.resources.ColorProvider
import im.vector.app.core.ui.views.CurrentCallsView
import im.vector.app.core.ui.views.CurrentCallsViewPresenter
import im.vector.app.core.ui.views.KeysBackupBanner
import im.vector.app.databinding.FragmentHomeDetailBinding
import im.vector.app.features.call.SharedKnownCallsViewModel
import im.vector.app.features.call.VectorCallActivity
import im.vector.app.features.call.dialpad.DialPadFragment
import im.vector.app.features.call.webrtc.WebRtcCallManager
import im.vector.app.features.home.room.list.RoomListFragment
import im.vector.app.features.home.room.list.RoomListParams
import im.vector.app.features.home.room.list.RoomListViewEvents
import im.vector.app.features.home.room.list.RoomListViewModel
import im.vector.app.features.home.room.list.UnreadCounterBadgeView
import im.vector.app.features.popup.PopupAlertManager
import im.vector.app.features.popup.VerificationVectorAlert
import im.vector.app.features.settings.VectorLocale
import im.vector.app.features.settings.VectorPreferences
import im.vector.app.features.settings.VectorSettingsActivity.Companion.EXTRA_DIRECT_ACCESS_SECURITY_PRIVACY_MANAGE_SESSIONS
import im.vector.app.features.themes.ThemeUtils
import im.vector.app.features.workers.signout.BannerState
import im.vector.app.features.workers.signout.ServerBackupStatusViewModel
import im.vector.app.features.workers.signout.ServerBackupStatusViewState
import org.matrix.android.sdk.api.session.group.model.GroupSummary
import org.matrix.android.sdk.api.session.room.model.RoomSummary
import org.matrix.android.sdk.api.session.user.model.User
import org.matrix.android.sdk.internal.crypto.model.rest.DeviceInfo
import javax.inject.Inject

class HomeDetailFragment @Inject constructor(
        val homeDetailViewModelFactory: HomeDetailViewModel.Factory,
        private val serverBackupStatusViewModelFactory: ServerBackupStatusViewModel.Factory,
        private val platformViewModelFactory: PlatformViewModel.Factory,
        private val avatarRenderer: AvatarRenderer,
        private val colorProvider: ColorProvider,
        private val alertManager: PopupAlertManager,
        private val callManager: WebRtcCallManager,
        private val vectorPreferences: VectorPreferences
) : VectorBaseFragment<FragmentHomeDetailBinding>(),
        KeysBackupBanner.Delegate,
        CurrentCallsView.Callback,
        ServerBackupStatusViewModel.Factory,
        PlatformViewModel.Factory {

    private val viewModel: HomeDetailViewModel by fragmentViewModel()
    private val platformViewModel: PlatformViewModel by fragmentViewModel()
    private val unknownDeviceDetectorSharedViewModel: UnknownDeviceDetectorSharedViewModel by activityViewModel()
    private val unreadMessagesSharedViewModel: UnreadMessagesSharedViewModel by activityViewModel()
    private val serverBackupStatusViewModel: ServerBackupStatusViewModel by activityViewModel()
    private val roomListViewModel: RoomListViewModel by activityViewModel()
    private val tchapContactListViewModel: TchapContactListViewModel by activityViewModel()

    private lateinit var sharedActionViewModel: HomeSharedActionViewModel
    private lateinit var sharedCallActionViewModel: SharedKnownCallsViewModel
    private lateinit var sharedContactActionViewModel: TchapContactListSharedActionViewModel

    private var hasUnreadRooms = false
        set(value) {
            if (value != field) {
                field = value
                invalidateOptionsMenu()
            }
        }

    override fun getMenuRes() = R.menu.tchap_menu_home

    override fun onPrepareOptionsMenu(menu: Menu) {
        super.onPrepareOptionsMenu(menu)
        val isSearchMode = views.homeSearchView.isVisible
        menu.findItem(R.id.menu_home_search_action)?.setIcon(if(isSearchMode) 0 else R.drawable.ic_search)
    }

    override fun onOptionsItemSelected(item: MenuItem): Boolean {
        return when (item.itemId) {
            R.id.menu_home_search_action -> {
                toggleSearchView()
                true
            }
            else                         -> {
                super.onOptionsItemSelected(item)
            }
        }
    }

    override fun getBinding(inflater: LayoutInflater, container: ViewGroup?): FragmentHomeDetailBinding {
        return FragmentHomeDetailBinding.inflate(inflater, container, false)
    }

    private val currentCallsViewPresenter = CurrentCallsViewPresenter()

    override fun onViewCreated(view: View, savedInstanceState: Bundle?) {
        super.onViewCreated(view, savedInstanceState)
        sharedActionViewModel = activityViewModelProvider.get(HomeSharedActionViewModel::class.java)
        sharedCallActionViewModel = activityViewModelProvider.get(SharedKnownCallsViewModel::class.java)
        sharedContactActionViewModel = activityViewModelProvider.get(TchapContactListSharedActionViewModel::class.java)

        setupBottomNavigationView()
        setupToolbar()
        setupKeysBackupBanner()
        setupActiveCallView()

        viewModel.selectSubscribe(this, HomeDetailViewState::roomGroupingMethod) { roomGroupingMethod ->
            when (roomGroupingMethod) {
                is RoomGroupingMethod.ByLegacyGroup -> {
                    onGroupChange(roomGroupingMethod.groupSummary)
                }
                is RoomGroupingMethod.BySpace       -> {
                    onSpaceChange(roomGroupingMethod.spaceSummary)
                }
            }
        }

        viewModel.selectSubscribe(this, HomeDetailViewState::currentTab) { currentTab ->
            updateUIForTab(currentTab)
        }

        viewModel.selectSubscribe(this, HomeDetailViewState::showDialPadTab) { showDialPadTab ->
            updateTabVisibilitySafely(R.id.bottom_action_dial_pad, showDialPadTab)
        }

        viewModel.observeViewEvents { viewEvent ->
            when (viewEvent) {
                HomeDetailViewEvents.CallStarted                          -> dismissLoadingDialog()
                is HomeDetailViewEvents.FailToCall                        -> showFailure(viewEvent.failure)
                HomeDetailViewEvents.Loading                              -> showLoadingDialog()
                is HomeDetailViewEvents.InviteIgnoredForDiscoveredUser    -> handleExistingUser(viewEvent.user)
                is HomeDetailViewEvents.InviteIgnoredForUnauthorizedEmail ->
                    handleInviteByEmailFailed(getString(R.string.tchap_invite_unauthorized_message, viewEvent.email))
                is HomeDetailViewEvents.InviteIgnoredForExistingRoom      ->
                    handleInviteByEmailFailed(getString(R.string.tchap_invite_already_send_message, viewEvent.email))
                HomeDetailViewEvents.InviteNoTchapUserByEmail             ->
                    handleInviteByEmailFailed(getString(R.string.tchap_invite_sending_succeeded) + "\n" + getString(R.string.tchap_send_invite_confirmation))
                is HomeDetailViewEvents.GetPlatform                       -> platformViewModel.handle(PlatformAction.DiscoverTchapPlatform(viewEvent.email))
                is HomeDetailViewEvents.OpenDirectChat                    -> openRoom(viewEvent.roomId)
                is HomeDetailViewEvents.PromptCreateDirectChat            -> showCreateRoomDialog(viewEvent.user)
                is HomeDetailViewEvents.Failure                           -> showFailure(viewEvent.throwable)
            }
        }.exhaustive

        unknownDeviceDetectorSharedViewModel.subscribe { state ->
            state.unknownSessions.invoke()?.let { unknownDevices ->
//                Timber.v("## Detector Triggerred in fragment - ${unknownDevices.firstOrNull()}")
                if (unknownDevices.firstOrNull()?.currentSessionTrust == true) {
                    val uid = "review_login"
                    alertManager.cancelAlert(uid)
                    val olderUnverified = unknownDevices.filter { !it.isNew }
                    val newest = unknownDevices.firstOrNull { it.isNew }?.deviceInfo
                    if (newest != null) {
                        promptForNewUnknownDevices(uid, state, newest)
                    } else if (olderUnverified.isNotEmpty()) {
                        // In this case we prompt to go to settings to review logins
                        promptToReviewChanges(uid, state, olderUnverified.map { it.deviceInfo })
                    }
                }
            }
        }

        unreadMessagesSharedViewModel.subscribe { state ->
            views.drawerUnreadCounterBadgeView.render(
                    UnreadCounterBadgeView.State(
                            count = state.otherSpacesUnread.totalCount,
                            highlighted = state.otherSpacesUnread.isHighlight
                    )
            )
        }

        sharedContactActionViewModel
                .observe()
                .subscribe { action ->
                    when (action) {
                        is TchapContactListSharedAction.OnInviteByEmail -> onInviteByEmail(action)
                        is TchapContactListSharedAction.OnSelectContact -> onSelectContact(action)
                    }.exhaustive
                }
                .disposeOnDestroyView()

        sharedCallActionViewModel
                .liveKnownCalls
                .observe(viewLifecycleOwner, {
                    currentCallsViewPresenter.updateCall(callManager.getCurrentCall(), callManager.getCalls())
                    invalidateOptionsMenu()
                })

        roomListViewModel.observeViewEvents {
            if (it is RoomListViewEvents.CancelSearch) {
                // prevent glitch caused by search refresh during activity transition
                cancelSearch()
            }
        }

        tchapContactListViewModel.observeViewEvents {
            when (it) {
                is TchapContactListViewEvents.OpenSearch   -> openSearchView()
                is TchapContactListViewEvents.CancelSearch -> cancelSearch()
            }.exhaustive
        }

        platformViewModel.observeViewEvents {
            when (it) {
                is PlatformViewEvents.Loading -> showLoading(it.message)
                is PlatformViewEvents.Failure -> viewModel.handle(HomeDetailAction.UnauthorizedEmail)
                is PlatformViewEvents.Success -> {
                    if (it.platform.hs.isNotEmpty()) {
                        viewModel.handle(HomeDetailAction.CreateDirectMessageByEmail(TchapUtils.isExternalTchapServer(it.platform.hs)))
                    } else {
                        viewModel.handle(HomeDetailAction.UnauthorizedEmail)
                    }
                }
            }.exhaustive
        }
    }

    override fun onDestroyView() {
        currentCallsViewPresenter.unBind()
        super.onDestroyView()
    }

    override fun onResume() {
        super.onResume()
        // update notification tab if needed
        updateTabVisibilitySafely(R.id.bottom_action_notification, vectorPreferences.labAddNotificationTab())
        callManager.checkForProtocolsSupportIfNeeded()

        checkNotificationTabStatus()
    }

    private fun toggleSearchView() {
        val isSearchMode = views.homeSearchView.isVisible
        if (!isSearchMode) {
            openSearchView()
        } else {
            closeSearchView()
        }
    }

    private fun openSearchView() {
        views.groupToolbar.menu?.findItem(R.id.menu_home_search_action)?.setIcon(0)
        views.homeToolbarContent.isVisible = false
        views.groupToolbarAvatarImageView.isVisible = false
        views.homeSearchView.apply {
            isVisible = true
            isIconified = false
        }
    }

    private fun closeSearchView() {
        views.groupToolbar.menu?.findItem(R.id.menu_home_search_action)?.setIcon(R.drawable.ic_search)
        views.homeSearchView.isVisible = false
        views.homeToolbarContent.isVisible = true
        views.groupToolbarAvatarImageView.isVisible = true
        views.homeSearchView.takeUnless { it.isEmpty() }?.setQuery("", false)
    }

    private fun cancelSearch() {
        view?.doOnNextLayout { closeSearchView() }
    }

    private fun checkNotificationTabStatus() {
        val wasVisible = views.bottomNavigationView.menu.findItem(R.id.bottom_action_notification).isVisible
        views.bottomNavigationView.menu.findItem(R.id.bottom_action_notification).isVisible = vectorPreferences.labAddNotificationTab()
        if (wasVisible && !vectorPreferences.labAddNotificationTab()) {
            // As we hide it check if it's not the current item!
            withState(viewModel) {
                val tab = it.currentTab
                if (tab is HomeTab.RoomList && tab.toMenuId() == R.id.bottom_action_notification) {
                    viewModel.handle(HomeDetailAction.SwitchTab(HomeTab.ContactList))
                }
            }
        }
    }

    private fun promptForNewUnknownDevices(uid: String, state: UnknownDevicesState, newest: DeviceInfo) {
        val user = state.myMatrixItem
        alertManager.postVectorAlert(
                VerificationVectorAlert(
                        uid = uid,
                        title = getString(R.string.new_session),
                        description = getString(R.string.verify_this_session, newest.displayName ?: newest.deviceId ?: ""),
                        iconId = R.drawable.ic_shield_warning
                ).apply {
                    viewBinder = VerificationVectorAlert.ViewBinder(user, avatarRenderer)
                    colorInt = colorProvider.getColorFromAttribute(R.attr.colorPrimary)
                    contentAction = Runnable {
                        (weakCurrentActivity?.get() as? VectorBaseActivity<*>)
                                ?.navigator
                                ?.requestSessionVerification(requireContext(), newest.deviceId ?: "")
                        unknownDeviceDetectorSharedViewModel.handle(
                                UnknownDeviceDetectorSharedViewModel.Action.IgnoreDevice(newest.deviceId?.let { listOf(it) }.orEmpty())
                        )
                    }
                    dismissedAction = Runnable {
                        unknownDeviceDetectorSharedViewModel.handle(
                                UnknownDeviceDetectorSharedViewModel.Action.IgnoreDevice(newest.deviceId?.let { listOf(it) }.orEmpty())
                        )
                    }
                }
        )
    }

    private fun promptToReviewChanges(uid: String, state: UnknownDevicesState, oldUnverified: List<DeviceInfo>) {
        val user = state.myMatrixItem
        alertManager.postVectorAlert(
                VerificationVectorAlert(
                        uid = uid,
                        title = getString(R.string.review_logins),
                        description = getString(R.string.verify_other_sessions),
                        iconId = R.drawable.ic_shield_warning
                ).apply {
                    viewBinder = VerificationVectorAlert.ViewBinder(user, avatarRenderer)
                    colorInt = colorProvider.getColorFromAttribute(R.attr.colorPrimary)
                    contentAction = Runnable {
                        (weakCurrentActivity?.get() as? VectorBaseActivity<*>)?.let {
                            // mark as ignored to avoid showing it again
                            unknownDeviceDetectorSharedViewModel.handle(
                                    UnknownDeviceDetectorSharedViewModel.Action.IgnoreDevice(oldUnverified.mapNotNull { it.deviceId })
                            )
                            it.navigator.openSettings(it, EXTRA_DIRECT_ACCESS_SECURITY_PRIVACY_MANAGE_SESSIONS)
                        }
                    }
                    dismissedAction = Runnable {
                        unknownDeviceDetectorSharedViewModel.handle(
                                UnknownDeviceDetectorSharedViewModel.Action.IgnoreDevice(oldUnverified.mapNotNull { it.deviceId })
                        )
                    }
                }
        )
    }

    private fun onGroupChange(groupSummary: GroupSummary?) {
        if (groupSummary == null) {
            views.groupToolbarSpaceTitleView.isVisible = false
        } else {
            views.groupToolbarSpaceTitleView.isVisible = true
            views.groupToolbarSpaceTitleView.text = groupSummary.displayName
        }
    }

    private fun onSpaceChange(spaceSummary: RoomSummary?) {
        if (spaceSummary == null) {
            views.groupToolbarSpaceTitleView.isVisible = false
        } else {
            views.groupToolbarSpaceTitleView.isVisible = true
            views.groupToolbarSpaceTitleView.text = spaceSummary.displayName
        }
    }

    private fun onInviteByEmail(action: TchapContactListSharedAction.OnInviteByEmail) {
        viewModel.handle(HomeDetailAction.InviteByEmail(action.email))
    }

    private fun onSelectContact(action: TchapContactListSharedAction.OnSelectContact) {
        viewModel.handle(HomeDetailAction.SelectContact(action.user))
    }

    private fun setupKeysBackupBanner() {
        serverBackupStatusViewModel
                .subscribe(this) {
                    when (val banState = it.bannerState.invoke()) {
                        is BannerState.Setup  -> views.homeKeysBackupBanner.render(KeysBackupBanner.State.Setup(banState.numberOfKeys), false)
                        BannerState.BackingUp -> views.homeKeysBackupBanner.render(KeysBackupBanner.State.BackingUp, false)
                        null,
                        BannerState.Hidden    -> views.homeKeysBackupBanner.render(KeysBackupBanner.State.Hidden, false)
                    }
                }
        views.homeKeysBackupBanner.delegate = this
    }

    private fun setupActiveCallView() {
        currentCallsViewPresenter.bind(views.currentCallsView, this)
    }

    private fun setupToolbar() {
        val parentActivity = vectorBaseActivity
        if (parentActivity is ToolbarConfigurable) {
            parentActivity.configure(views.groupToolbar)
        }
        views.groupToolbar.title = ""
        views.groupToolbarAvatarImageView.debouncedClicks {
            sharedActionViewModel.post(HomeActivitySharedAction.OpenDrawer)
        }

        views.homeToolbarContent.debouncedClicks {
            withState(viewModel) {
                when (it.roomGroupingMethod) {
                    is RoomGroupingMethod.ByLegacyGroup -> {
                        // nothing do far
                    }
                    is RoomGroupingMethod.BySpace       -> {
                        it.roomGroupingMethod.spaceSummary?.let {
                            sharedActionViewModel.post(HomeActivitySharedAction.ShowSpaceSettings(it.roomId))
                        }
                    }
                }
            }
        }

        views.homeSearchView.withoutLeftMargin()
        views.homeSearchView.queryTextChanges()
                .skipInitialValue()
                .map { it.trim().toString() }
                .subscribe { searchWith(it) }
                .disposeOnDestroyView()
    }

    private fun setupBottomNavigationView() {
        withState(viewModel) {
            // Update the navigation view if needed (for when we restore the tabs)
            views.bottomNavigationView.selectedItemId = it.currentTab.toMenuId()
        }

        views.bottomNavigationView.menu.findItem(R.id.bottom_action_notification).isVisible = vectorPreferences.labAddNotificationTab()
        views.bottomNavigationView.setOnItemSelectedListener {
            val tab = when (it.itemId) {
                R.id.bottom_action_people       -> HomeTab.ContactList
                R.id.bottom_action_rooms        -> HomeTab.RoomList(RoomListDisplayMode.ROOMS)
                R.id.bottom_action_notification -> HomeTab.RoomList(RoomListDisplayMode.NOTIFICATIONS)
                else                            -> HomeTab.DialPad
            }
            closeSearchView()
            viewModel.handle(HomeDetailAction.SwitchTab(tab))
            true
        }

//        val menuView = bottomNavigationView.getChildAt(0) as BottomNavigationMenuView

//        bottomNavigationView.getOrCreateBadge()
//        menuView.forEachIndexed { index, view ->
//            val itemView = view as BottomNavigationItemView
//            val badgeLayout = LayoutInflater.from(requireContext()).inflate(R.layout.vector_home_badge_unread_layout, menuView, false)
//            val unreadCounterBadgeView: UnreadCounterBadgeView = badgeLayout.findViewById(R.id.actionUnreadCounterBadgeView)
//            itemView.addView(badgeLayout)
//            unreadCounterBadgeViews.add(index, unreadCounterBadgeView)
//        }
    }

    private fun updateUIForTab(tab: HomeTab) {
        views.bottomNavigationView.menu.findItem(tab.toMenuId()).isChecked = true
        views.groupToolbarTitleView.setText(tab.titleRes)
        updateSelectedFragment(tab)
        invalidateOptionsMenu()
    }

    private fun updateSelectedFragment(tab: HomeTab) {
        val fragmentTag = "FRAGMENT_TAG_$tab"
        val fragmentToShow = childFragmentManager.findFragmentByTag(fragmentTag)
        childFragmentManager.commitTransaction {
            childFragmentManager.fragments
                    .filter { it != fragmentToShow }
                    .forEach {
                        detach(it)
                    }
            if (fragmentToShow == null) {
                when (tab) {
                    is HomeTab.RoomList    -> {
                        val params = RoomListParams(tab.displayMode)
                        add(R.id.roomListContainer, RoomListFragment::class.java, params.toMvRxBundle(), fragmentTag)
                    }
<<<<<<< HEAD
                    is HomeTab.DialPad     -> {
                        add(R.id.roomListContainer, createDialPadFragment())
=======
                    is HomeTab.DialPad  -> {
                        add(R.id.roomListContainer, createDialPadFragment(), fragmentTag)
>>>>>>> 32bad575
                    }
                    is HomeTab.ContactList -> {
                        val params = TchapContactListFragmentArgs(title = getString(R.string.invite_users_to_room_title))
                        add(R.id.roomListContainer, TchapContactListFragment::class.java, params.toMvRxBundle(), fragmentTag)
                    }
                }
            } else {
                if (tab is HomeTab.DialPad) {
                    (fragmentToShow as? DialPadFragment)?.applyCallback()
                }
                attach(fragmentToShow)
            }
        }
    }

    private fun searchWith(value: String) {
        withState(viewModel) {
            val tab = it.currentTab
            val fragmentTag = "$FRAGMENT_TAG_PREFIX$tab"
            val fragment = childFragmentManager.findFragmentByTag(fragmentTag)
            when (tab) {
                is HomeTab.ContactList -> (fragment as? TchapContactListFragment)?.searchContactsWith(value)
                is HomeTab.RoomList    -> (fragment as? RoomListFragment)?.filterRoomsWith(value)
                else                   -> Unit // nothing to do
            }
        }
    }

    private fun createDialPadFragment(): Fragment {
        val fragment = childFragmentManager.fragmentFactory.instantiate(vectorBaseActivity.classLoader, DialPadFragment::class.java.name)
        return (fragment as DialPadFragment).apply {
            arguments = Bundle().apply {
                putBoolean(DialPadFragment.EXTRA_ENABLE_DELETE, true)
                putBoolean(DialPadFragment.EXTRA_ENABLE_OK, true)
                putString(DialPadFragment.EXTRA_REGION_CODE, VectorLocale.applicationLocale.country)
            }
            applyCallback()
        }
    }

    private fun updateTabVisibilitySafely(tabId: Int, isVisible: Boolean) {
        val wasVisible = views.bottomNavigationView.menu.findItem(tabId).isVisible
        views.bottomNavigationView.menu.findItem(tabId).isVisible = isVisible
        if (wasVisible && !isVisible) {
            // As we hide it check if it's not the current item!
            withState(viewModel) {
                if (it.currentTab.toMenuId() == tabId) {
                    viewModel.handle(HomeDetailAction.SwitchTab(HomeTab.RoomList(RoomListDisplayMode.ROOMS)))
                }
            }
        }
    }

    /* ==========================================================================================
     * KeysBackupBanner Listener
     * ========================================================================================== */

    override fun setupKeysBackup() {
        navigator.openKeysBackupSetup(requireActivity(), false)
    }

    override fun recoverKeysBackup() {
        navigator.openKeysBackupManager(requireActivity())
    }

    override fun invalidate() = withState(viewModel) {
//        Timber.v(it.toString())
        views.bottomNavigationView.getOrCreateBadge(R.id.bottom_action_rooms).render(it.notificationCountRooms, it.notificationHighlightRooms)
        views.bottomNavigationView.getOrCreateBadge(R.id.bottom_action_notification).render(it.notificationCountCatchup, it.notificationHighlightCatchup)
        views.syncStateView.render(it.syncState)

        hasUnreadRooms = it.hasUnreadMessages
    }

    private fun BadgeDrawable.render(count: Int, highlight: Boolean) {
        isVisible = count > 0
        number = count
        maxCharacterCount = 3
        badgeTextColor = ThemeUtils.getColor(requireContext(), R.attr.colorOnPrimary)
        backgroundColor = if (highlight) {
            ThemeUtils.getColor(requireContext(), R.attr.colorError)
        } else {
            ThemeUtils.getColor(requireContext(), R.attr.vctr_unread_room_badge)
        }
    }

    private fun HomeTab.toMenuId() = when (this) {
        is HomeTab.DialPad  -> R.id.bottom_action_dial_pad
        is HomeTab.RoomList -> when (displayMode) {
            RoomListDisplayMode.PEOPLE -> R.id.bottom_action_people
            RoomListDisplayMode.ROOMS  -> R.id.bottom_action_rooms
            else                       -> R.id.bottom_action_notification
        }
        HomeTab.ContactList -> R.id.bottom_action_people
    }

    override fun onTapToReturnToCall() {
        callManager.getCurrentCall()?.let { call ->
            VectorCallActivity.newIntent(
                    context = requireContext(),
                    callId = call.callId,
                    signalingRoomId = call.signalingRoomId,
                    otherUserId = call.mxCall.opponentUserId,
                    isIncomingCall = !call.mxCall.isOutgoing,
                    isVideoCall = call.mxCall.isVideoCall,
                    mode = null
            ).let {
                startActivity(it)
            }
        }
    }

    private fun DialPadFragment.applyCallback(): DialPadFragment {
        callback = object : DialPadFragment.Callback {
            override fun onOkClicked(formatted: String?, raw: String?) {
                if (raw.isNullOrEmpty()) return
                viewModel.handle(HomeDetailAction.StartCallWithPhoneNumber(raw))
            }
        }
        return this
    }

    private fun openRoom(roomId: String) {
        navigator.openRoom(requireActivity(), roomId)
        cancelSearch()
    }

    private fun showCreateRoomDialog(user: User) {
        val name = user.displayName?.let { TchapUtils.getNameFromDisplayName(it) }
        MaterialAlertDialogBuilder(requireActivity())
                .setTitle(R.string.fab_menu_create_chat)
                .setMessage(getString(R.string.tchap_dialog_prompt_new_direct_chat, name))
                .setPositiveButton(R.string.yes) { _, _ ->
                    viewModel.handle(HomeDetailAction.CreateDirectMessageByUserId(user.userId))
                }
                .setNegativeButton(R.string.no, null)
                .show()
    }

    private fun handleInviteByEmailFailed(message: String) {
        Toast.makeText(requireContext(), message, Toast.LENGTH_LONG).show()
    }

    private fun handleExistingUser(user: User) {
        MaterialAlertDialogBuilder(requireActivity())
                .setTitle(R.string.permissions_rationale_popup_title)
                .setMessage(R.string.tchap_invite_not_sent_for_discovered_user)
                .setPositiveButton(R.string.ok) { _, _ ->
                    viewModel.handle(HomeDetailAction.SelectContact(user))
                }
                .show()
    }

    override fun create(initialState: ServerBackupStatusViewState): ServerBackupStatusViewModel {
        return serverBackupStatusViewModelFactory.create(initialState)
    }

    override fun create(initialState: PlatformViewState): PlatformViewModel {
        return platformViewModelFactory.create(initialState)
    }

    companion object {
        private const val FRAGMENT_TAG_PREFIX = "FRAGMENT_TAG_"
    }
}<|MERGE_RESOLUTION|>--- conflicted
+++ resolved
@@ -22,12 +22,9 @@
 import android.view.MenuItem
 import android.view.View
 import android.view.ViewGroup
-<<<<<<< HEAD
 import android.widget.Toast
 import androidx.core.view.doOnNextLayout
 import androidx.core.view.isEmpty
-=======
->>>>>>> 32bad575
 import androidx.core.view.isVisible
 import androidx.fragment.app.Fragment
 import com.airbnb.mvrx.activityViewModel
@@ -513,13 +510,8 @@
                         val params = RoomListParams(tab.displayMode)
                         add(R.id.roomListContainer, RoomListFragment::class.java, params.toMvRxBundle(), fragmentTag)
                     }
-<<<<<<< HEAD
                     is HomeTab.DialPad     -> {
-                        add(R.id.roomListContainer, createDialPadFragment())
-=======
-                    is HomeTab.DialPad  -> {
                         add(R.id.roomListContainer, createDialPadFragment(), fragmentTag)
->>>>>>> 32bad575
                     }
                     is HomeTab.ContactList -> {
                         val params = TchapContactListFragmentArgs(title = getString(R.string.invite_users_to_room_title))
