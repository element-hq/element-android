--- conflicted
+++ resolved
@@ -18,18 +18,12 @@
 
 import android.os.Bundle
 import android.view.LayoutInflater
-<<<<<<< HEAD
-=======
 import android.view.Menu
->>>>>>> 7f96749d
 import android.view.MenuItem
 import android.view.View
 import android.view.ViewGroup
 import androidx.core.content.ContextCompat
-<<<<<<< HEAD
 import androidx.core.view.isEmpty
-=======
->>>>>>> 7f96749d
 import androidx.core.view.isVisible
 import com.airbnb.mvrx.activityViewModel
 import com.airbnb.mvrx.fragmentViewModel
@@ -42,10 +36,7 @@
 import im.vector.app.RoomGroupingMethod
 import im.vector.app.core.extensions.commitTransaction
 import im.vector.app.core.extensions.toMvRxBundle
-<<<<<<< HEAD
 import im.vector.app.core.extensions.withoutLeftMargin
-=======
->>>>>>> 7f96749d
 import im.vector.app.core.platform.ToolbarConfigurable
 import im.vector.app.core.platform.VectorBaseActivity
 import im.vector.app.core.platform.VectorBaseFragment
@@ -100,27 +91,19 @@
             }
         }
 
-<<<<<<< HEAD
     override fun getMenuRes() = R.menu.tchap_menu_home
-=======
-    override fun getMenuRes() = R.menu.room_list
 
     override fun onOptionsItemSelected(item: MenuItem): Boolean {
-        when (item.itemId) {
-            R.id.menu_home_mark_all_as_read -> {
-                viewModel.handle(HomeDetailAction.MarkAllRoomsRead)
-                return true
-            }
-        }
-
-        return super.onOptionsItemSelected(item)
-    }
-
-    override fun onPrepareOptionsMenu(menu: Menu) {
-        menu.findItem(R.id.menu_home_mark_all_as_read).isVisible = hasUnreadRooms
-        super.onPrepareOptionsMenu(menu)
-    }
->>>>>>> 7f96749d
+        return when (item.itemId) {
+            R.id.menu_home_search_action -> {
+                toggleSearchView()
+                true
+            }
+            else                         -> {
+                super.onOptionsItemSelected(item)
+            }
+        }
+    }
 
     override fun getBinding(inflater: LayoutInflater, container: ViewGroup?): FragmentHomeDetailBinding {
         return FragmentHomeDetailBinding.inflate(inflater, container, false)
@@ -148,11 +131,7 @@
                 is RoomGroupingMethod.ByLegacyGroup -> {
                     onGroupChange(roomGroupingMethod.groupSummary)
                 }
-<<<<<<< HEAD
-                is RoomGroupingMethod.BySpace       -> {
-=======
                 is RoomGroupingMethod.BySpace -> {
->>>>>>> 7f96749d
                     onSpaceChange(roomGroupingMethod.spaceSummary)
                 }
             }
@@ -205,18 +184,6 @@
         super.onResume()
         // update notification tab if needed
         checkNotificationTabStatus()
-    }
-
-    override fun onOptionsItemSelected(item: MenuItem): Boolean {
-        return when (item.itemId) {
-            R.id.menu_home_search_action -> {
-                toggleSearchView()
-                true
-            }
-            else                         -> {
-                super.onOptionsItemSelected(item)
-            }
-        }
     }
 
     private fun toggleSearchView() {
@@ -365,11 +332,7 @@
                     is RoomGroupingMethod.ByLegacyGroup -> {
                         // nothing do far
                     }
-<<<<<<< HEAD
-                    is RoomGroupingMethod.BySpace       -> {
-=======
                     is RoomGroupingMethod.BySpace -> {
->>>>>>> 7f96749d
                         it.roomGroupingMethod.spaceSummary?.let {
                             sharedActionViewModel.post(HomeActivitySharedAction.ShowSpaceSettings(it.roomId))
                         }
@@ -377,7 +340,6 @@
                 }
             }
         }
-<<<<<<< HEAD
 
         views.homeSearchView.withoutLeftMargin()
         views.homeSearchView.queryTextChanges()
@@ -385,8 +347,6 @@
                 .map { it.trim().toString() }
                 .subscribe { searchWith(it) }
                 .disposeOnDestroyView()
-=======
->>>>>>> 7f96749d
     }
 
     private fun setupBottomNavigationView() {
@@ -473,10 +433,6 @@
 
     override fun invalidate() = withState(viewModel) {
 //        Timber.v(it.toString())
-<<<<<<< HEAD
-=======
-        views.bottomNavigationView.getOrCreateBadge(R.id.bottom_action_people).render(it.notificationCountPeople, it.notificationHighlightPeople)
->>>>>>> 7f96749d
         views.bottomNavigationView.getOrCreateBadge(R.id.bottom_action_rooms).render(it.notificationCountRooms, it.notificationHighlightRooms)
         views.bottomNavigationView.getOrCreateBadge(R.id.bottom_action_notification).render(it.notificationCountCatchup, it.notificationHighlightCatchup)
         views.syncStateView.render(it.syncState)
