--- conflicted
+++ resolved
@@ -21,15 +21,9 @@
 import android.view.MenuItem
 import android.view.View
 import android.view.ViewGroup
-<<<<<<< HEAD
-import androidx.core.content.ContextCompat
 import androidx.core.view.doOnNextLayout
 import androidx.core.view.isEmpty
-=======
-import androidx.core.view.get
->>>>>>> a3d54f14
 import androidx.core.view.isVisible
-import androidx.core.view.iterator
 import androidx.fragment.app.Fragment
 import com.airbnb.mvrx.activityViewModel
 import com.airbnb.mvrx.fragmentViewModel
@@ -116,20 +110,15 @@
                 super.onOptionsItemSelected(item)
             }
         }
-<<<<<<< HEAD
-=======
-
-        return super.onOptionsItemSelected(item)
-    }
-
-    override fun onPrepareOptionsMenu(menu: Menu) {
-        withState(viewModel) { state ->
-            menu.iterator().forEach { it.isVisible = state.currentTab is HomeTab.RoomList }
-        }
-        menu.findItem(R.id.menu_home_mark_all_as_read).isVisible = hasUnreadRooms
-        super.onPrepareOptionsMenu(menu)
->>>>>>> a3d54f14
-    }
+    }
+
+//    override fun onPrepareOptionsMenu(menu: Menu) {
+//        withState(viewModel) { state ->
+//            menu.iterator().forEach { it.isVisible = state.currentTab is HomeTab.RoomList }
+//        }
+//        menu.findItem(R.id.menu_home_mark_all_as_read).isVisible = hasUnreadRooms
+//        super.onPrepareOptionsMenu(menu)
+//    }
 
     override fun getBinding(inflater: LayoutInflater, container: ViewGroup?): FragmentHomeDetailBinding {
         return FragmentHomeDetailBinding.inflate(inflater, container, false)
@@ -176,10 +165,6 @@
                 is HomeDetailViewEvents.FailToCall -> showFailure(viewEvent.failure)
                 HomeDetailViewEvents.Loading       -> showLoadingDialog()
             }
-        }
-
-        viewModel.selectSubscribe(this, HomeDetailViewState::myMatrixItem) { matrixItem ->
-            matrixItem?.let { avatarRenderer.render(it, views.toolbarAvatarImageView) }
         }
 
         unknownDeviceDetectorSharedViewModel.subscribe { state ->
@@ -227,7 +212,9 @@
     override fun onResume() {
         super.onResume()
         // update notification tab if needed
-<<<<<<< HEAD
+        updateTabVisibilitySafely(R.id.bottom_action_notification, vectorPreferences.labAddNotificationTab())
+        callManager.checkForProtocolsSupportIfNeeded()
+
         checkNotificationTabStatus()
     }
 
@@ -260,15 +247,12 @@
         if (wasVisible && !vectorPreferences.labAddNotificationTab()) {
             // As we hide it check if it's not the current item!
             withState(viewModel) {
-                if (it.displayMode.toMenuId() == R.id.bottom_action_notification) {
-                    viewModel.handle(HomeDetailAction.SwitchDisplayMode(RoomListDisplayMode.PEOPLE))
-                }
-            }
-        }
-=======
-        updateTabVisibilitySafely(R.id.bottom_action_notification, vectorPreferences.labAddNotificationTab())
-        callManager.checkForProtocolsSupportIfNeeded()
->>>>>>> a3d54f14
+                val tab = it.currentTab
+                if (tab is HomeTab.RoomList && tab.toMenuId() == R.id.bottom_action_notification) {
+                    viewModel.handle(HomeDetailAction.SwitchTab(HomeTab.ContactList))
+                }
+            }
+        }
     }
 
     private fun promptForNewUnknownDevices(uid: String, state: UnknownDevicesState, newest: DeviceInfo) {
@@ -404,23 +388,13 @@
     private fun setupBottomNavigationView() {
         views.bottomNavigationView.menu.findItem(R.id.bottom_action_notification).isVisible = vectorPreferences.labAddNotificationTab()
         views.bottomNavigationView.setOnNavigationItemSelectedListener {
-<<<<<<< HEAD
-            val displayMode = when (it.itemId) {
-                R.id.bottom_action_people -> RoomListDisplayMode.PEOPLE
-                R.id.bottom_action_rooms  -> RoomListDisplayMode.ROOMS
-                else                      -> RoomListDisplayMode.NOTIFICATIONS
-            }
-            closeSearchView()
-            viewModel.handle(HomeDetailAction.SwitchDisplayMode(displayMode))
-=======
             val tab = when (it.itemId) {
-                R.id.bottom_action_people       -> HomeTab.RoomList(RoomListDisplayMode.PEOPLE)
+                R.id.bottom_action_people       -> HomeTab.ContactList
                 R.id.bottom_action_rooms        -> HomeTab.RoomList(RoomListDisplayMode.ROOMS)
                 R.id.bottom_action_notification -> HomeTab.RoomList(RoomListDisplayMode.NOTIFICATIONS)
                 else                            -> HomeTab.DialPad
             }
             viewModel.handle(HomeDetailAction.SwitchTab(tab))
->>>>>>> a3d54f14
             true
         }
 
@@ -443,13 +417,8 @@
         invalidateOptionsMenu()
     }
 
-<<<<<<< HEAD
-    private fun updateSelectedFragment(displayMode: RoomListDisplayMode) {
-        val fragmentTag = "$FRAGMENT_TAG_PREFIX${displayMode.name}"
-=======
     private fun updateSelectedFragment(tab: HomeTab) {
         val fragmentTag = "FRAGMENT_TAG_$tab"
->>>>>>> a3d54f14
         val fragmentToShow = childFragmentManager.findFragmentByTag(fragmentTag)
         childFragmentManager.commitTransaction {
             childFragmentManager.fragments
@@ -458,17 +427,6 @@
                         detach(it)
                     }
             if (fragmentToShow == null) {
-<<<<<<< HEAD
-                when (displayMode) {
-                    RoomListDisplayMode.PEOPLE -> {
-                        val params = TchapContactListFragmentArgs(title = getString(R.string.invite_users_to_room_title))
-                        add(R.id.roomListContainer, TchapContactListFragment::class.java, params.toMvRxBundle(), fragmentTag)
-                    }
-                    else                       -> {
-                        val params = RoomListParams(displayMode)
-                        add(R.id.roomListContainer, RoomListFragment::class.java, params.toMvRxBundle(), fragmentTag)
-                    }
-=======
                 when (tab) {
                     is HomeTab.RoomList -> {
                         val params = RoomListParams(tab.displayMode)
@@ -477,7 +435,10 @@
                     is HomeTab.DialPad  -> {
                         add(R.id.roomListContainer, createDialPadFragment())
                     }
->>>>>>> a3d54f14
+                    is HomeTab.ContactList -> {
+                        val params = TchapContactListFragmentArgs(title = getString(R.string.invite_users_to_room_title))
+                        add(R.id.roomListContainer, TchapContactListFragment::class.java, params.toMvRxBundle(), fragmentTag)
+                    }
                 }
             } else {
                 if (tab is HomeTab.DialPad) {
@@ -488,17 +449,19 @@
         }
     }
 
-<<<<<<< HEAD
     private fun searchWith(value: String) {
         withState(viewModel) {
-            val displayMode = it.displayMode
-            val fragmentTag = "$FRAGMENT_TAG_PREFIX${displayMode.name}"
+            val tab = it.currentTab
+            val fragmentTag = "$FRAGMENT_TAG_PREFIX${tab}"
             val fragment = childFragmentManager.findFragmentByTag(fragmentTag)
-            when (displayMode) {
-                RoomListDisplayMode.PEOPLE -> (fragment as? TchapContactListFragment)?.searchContactsWith(value)
-                RoomListDisplayMode.ROOMS  -> (fragment as? RoomListFragment)?.filterRoomsWith(value)
+            when (tab) {
+                is HomeTab.ContactList     -> (fragment as? TchapContactListFragment)?.searchContactsWith(value)
+                is HomeTab.RoomList        -> (fragment as? RoomListFragment)?.filterRoomsWith(value)
                 else                       -> Unit // nothing to do
-=======
+            }
+        }
+    }
+    
     private fun createDialPadFragment(): Fragment {
         val fragment = childFragmentManager.fragmentFactory.instantiate(vectorBaseActivity.classLoader, DialPadFragment::class.java.name)
         return (fragment as DialPadFragment).apply {
@@ -520,7 +483,6 @@
                 if (it.currentTab.toMenuId() == tabId) {
                     viewModel.handle(HomeDetailAction.SwitchTab(HomeTab.RoomList(RoomListDisplayMode.PEOPLE)))
                 }
->>>>>>> a3d54f14
             }
         }
     }
@@ -558,12 +520,6 @@
         }
     }
 
-<<<<<<< HEAD
-    private fun RoomListDisplayMode.toMenuId() = when (this) {
-        RoomListDisplayMode.PEOPLE -> R.id.bottom_action_people
-        RoomListDisplayMode.ROOMS  -> R.id.bottom_action_rooms
-        else                       -> R.id.bottom_action_notification
-=======
     private fun HomeTab.toMenuId() = when (this) {
         is HomeTab.DialPad  -> R.id.bottom_action_dial_pad
         is HomeTab.RoomList -> when (displayMode) {
@@ -571,7 +527,7 @@
             RoomListDisplayMode.ROOMS  -> R.id.bottom_action_rooms
             else                       -> R.id.bottom_action_notification
         }
->>>>>>> a3d54f14
+        HomeTab.ContactList -> R.id.bottom_action_people
     }
 
     override fun onTapToReturnToCall() {
