--- conflicted
+++ resolved
@@ -177,8 +177,7 @@
 
         viewModel.observeViewEvents { viewEvent ->
             when (viewEvent) {
-<<<<<<< HEAD
-                HomeDetailViewEvents.CallStarted                          -> dismissLoadingDialog()
+                HomeDetailViewEvents.CallStarted                          -> handleCallStarted()
                 is HomeDetailViewEvents.FailToCall                        -> showFailure(viewEvent.failure)
                 HomeDetailViewEvents.Loading                              -> showLoadingDialog()
                 is HomeDetailViewEvents.InviteIgnoredForDiscoveredUser    -> handleExistingUser(viewEvent.user)
@@ -192,11 +191,6 @@
                 is HomeDetailViewEvents.OpenDirectChat                    -> openRoom(viewEvent.roomId)
                 is HomeDetailViewEvents.PromptCreateDirectChat            -> showCreateRoomDialog(viewEvent.user)
                 is HomeDetailViewEvents.Failure                           -> showFailure(viewEvent.throwable)
-=======
-                HomeDetailViewEvents.CallStarted   -> handleCallStarted()
-                is HomeDetailViewEvents.FailToCall -> showFailure(viewEvent.failure)
-                HomeDetailViewEvents.Loading       -> showLoadingDialog()
->>>>>>> 651e3478
             }
         }.exhaustive
 
@@ -242,8 +236,7 @@
                 .observe(viewLifecycleOwner) {
                     currentCallsViewPresenter.updateCall(callManager.getCurrentCall(), callManager.getCalls())
                     invalidateOptionsMenu()
-<<<<<<< HEAD
-                })
+                }
 
         roomListViewModel.observeViewEvents {
             if (it is RoomListViewEvents.CancelSearch) {
@@ -272,15 +265,12 @@
                 }
             }.exhaustive
         }
-=======
-                }
     }
 
     private fun handleCallStarted() {
         dismissLoadingDialog()
         val fragmentTag = HomeTab.DialPad.toFragmentTag()
         (childFragmentManager.findFragmentByTag(fragmentTag) as? DialPadFragment)?.clear()
->>>>>>> 651e3478
     }
 
     override fun onDestroyView() {
