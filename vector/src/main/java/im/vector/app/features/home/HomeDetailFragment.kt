/*
 * Copyright 2019 New Vector Ltd
 *
 * Licensed under the Apache License, Version 2.0 (the "License");
 * you may not use this file except in compliance with the License.
 * You may obtain a copy of the License at
 *
 * http://www.apache.org/licenses/LICENSE-2.0
 *
 * Unless required by applicable law or agreed to in writing, software
 * distributed under the License is distributed on an "AS IS" BASIS,
 * WITHOUT WARRANTIES OR CONDITIONS OF ANY KIND, either express or implied.
 * See the License for the specific language governing permissions and
 * limitations under the License.
 */

package im.vector.app.features.home

import android.os.Bundle
import android.view.LayoutInflater
import android.view.Menu
import android.view.MenuItem
import android.view.View
import android.view.ViewGroup
import android.widget.Toast
import androidx.core.view.doOnNextLayout
import androidx.core.view.isEmpty
import androidx.core.view.isVisible
import androidx.fragment.app.Fragment
import com.airbnb.mvrx.activityViewModel
import com.airbnb.mvrx.fragmentViewModel
import com.airbnb.mvrx.withState
import com.google.android.material.badge.BadgeDrawable
<<<<<<< HEAD
import com.google.android.material.dialog.MaterialAlertDialogBuilder
import com.jakewharton.rxbinding3.appcompat.queryTextChanges
import fr.gouv.tchap.core.utils.TchapUtils
import fr.gouv.tchap.features.home.contact.list.TchapContactListFragment
import fr.gouv.tchap.features.home.contact.list.TchapContactListFragmentArgs
import fr.gouv.tchap.features.home.contact.list.TchapContactListViewEvents
import fr.gouv.tchap.features.home.contact.list.TchapContactListViewModel
import fr.gouv.tchap.features.platform.PlatformAction
import fr.gouv.tchap.features.platform.PlatformViewEvents
import fr.gouv.tchap.features.platform.PlatformViewModel
import fr.gouv.tchap.features.platform.PlatformViewState
import fr.gouv.tchap.features.userdirectory.TchapContactListSharedAction
import fr.gouv.tchap.features.userdirectory.TchapContactListSharedActionViewModel
=======
import im.vector.app.AppStateHandler
>>>>>>> f418683d
import im.vector.app.R
import im.vector.app.RoomGroupingMethod
import im.vector.app.core.extensions.commitTransaction
import im.vector.app.core.extensions.exhaustive
import im.vector.app.core.extensions.toMvRxBundle
import im.vector.app.core.extensions.withoutLeftMargin
import im.vector.app.core.platform.ToolbarConfigurable
import im.vector.app.core.platform.VectorBaseActivity
import im.vector.app.core.platform.VectorBaseFragment
import im.vector.app.core.resources.ColorProvider
import im.vector.app.core.ui.views.CurrentCallsView
import im.vector.app.core.ui.views.CurrentCallsViewPresenter
import im.vector.app.core.ui.views.KeysBackupBanner
import im.vector.app.databinding.FragmentHomeDetailBinding
import im.vector.app.features.call.SharedKnownCallsViewModel
import im.vector.app.features.call.VectorCallActivity
import im.vector.app.features.call.dialpad.DialPadFragment
import im.vector.app.features.call.webrtc.WebRtcCallManager
import im.vector.app.features.home.room.list.RoomListFragment
import im.vector.app.features.home.room.list.RoomListParams
import im.vector.app.features.home.room.list.RoomListViewEvents
import im.vector.app.features.home.room.list.RoomListViewModel
import im.vector.app.features.home.room.list.UnreadCounterBadgeView
import im.vector.app.features.popup.PopupAlertManager
import im.vector.app.features.popup.VerificationVectorAlert
import im.vector.app.features.settings.VectorLocale
import im.vector.app.features.settings.VectorPreferences
import im.vector.app.features.settings.VectorSettingsActivity.Companion.EXTRA_DIRECT_ACCESS_SECURITY_PRIVACY_MANAGE_SESSIONS
import im.vector.app.features.themes.ThemeUtils
import im.vector.app.features.workers.signout.BannerState
import im.vector.app.features.workers.signout.ServerBackupStatusViewModel
import im.vector.app.features.workers.signout.ServerBackupStatusViewState
import org.matrix.android.sdk.api.session.group.model.GroupSummary
import org.matrix.android.sdk.api.session.room.model.RoomSummary
import org.matrix.android.sdk.api.session.user.model.User
import org.matrix.android.sdk.internal.crypto.model.rest.DeviceInfo
import javax.inject.Inject

class HomeDetailFragment @Inject constructor(
        val homeDetailViewModelFactory: HomeDetailViewModel.Factory,
        private val serverBackupStatusViewModelFactory: ServerBackupStatusViewModel.Factory,
        private val platformViewModelFactory: PlatformViewModel.Factory,
        private val avatarRenderer: AvatarRenderer,
        private val colorProvider: ColorProvider,
        private val alertManager: PopupAlertManager,
        private val callManager: WebRtcCallManager,
        private val vectorPreferences: VectorPreferences,
        private val appStateHandler: AppStateHandler
) : VectorBaseFragment<FragmentHomeDetailBinding>(),
        KeysBackupBanner.Delegate,
        CurrentCallsView.Callback,
        ServerBackupStatusViewModel.Factory,
        PlatformViewModel.Factory {

    private val viewModel: HomeDetailViewModel by fragmentViewModel()
    private val platformViewModel: PlatformViewModel by fragmentViewModel()
    private val unknownDeviceDetectorSharedViewModel: UnknownDeviceDetectorSharedViewModel by activityViewModel()
    private val unreadMessagesSharedViewModel: UnreadMessagesSharedViewModel by activityViewModel()
    private val serverBackupStatusViewModel: ServerBackupStatusViewModel by activityViewModel()
    private val roomListViewModel: RoomListViewModel by activityViewModel()
    private val tchapContactListViewModel: TchapContactListViewModel by activityViewModel()

    private lateinit var sharedActionViewModel: HomeSharedActionViewModel
    private lateinit var sharedCallActionViewModel: SharedKnownCallsViewModel
    private lateinit var sharedContactActionViewModel: TchapContactListSharedActionViewModel

    private var hasUnreadRooms = false
        set(value) {
            if (value != field) {
                field = value
                invalidateOptionsMenu()
            }
        }

    override fun getMenuRes() = R.menu.tchap_menu_home

    override fun onPrepareOptionsMenu(menu: Menu) {
        super.onPrepareOptionsMenu(menu)
        val isSearchMode = views.homeSearchView.isVisible
        menu.findItem(R.id.menu_home_search_action)?.setIcon(if (isSearchMode) 0 else R.drawable.ic_search)
    }

    override fun onOptionsItemSelected(item: MenuItem): Boolean {
        return when (item.itemId) {
            R.id.menu_home_search_action -> {
                toggleSearchView()
                true
            }
            else                         -> {
                super.onOptionsItemSelected(item)
            }
        }
    }

    override fun getBinding(inflater: LayoutInflater, container: ViewGroup?): FragmentHomeDetailBinding {
        return FragmentHomeDetailBinding.inflate(inflater, container, false)
    }

    private val currentCallsViewPresenter = CurrentCallsViewPresenter()

    override fun onViewCreated(view: View, savedInstanceState: Bundle?) {
        super.onViewCreated(view, savedInstanceState)
        sharedActionViewModel = activityViewModelProvider.get(HomeSharedActionViewModel::class.java)
        sharedCallActionViewModel = activityViewModelProvider.get(SharedKnownCallsViewModel::class.java)
        sharedContactActionViewModel = activityViewModelProvider.get(TchapContactListSharedActionViewModel::class.java)

        setupBottomNavigationView()
        setupToolbar()
        setupKeysBackupBanner()
        setupActiveCallView()

        viewModel.selectSubscribe(this, HomeDetailViewState::roomGroupingMethod) { roomGroupingMethod ->
            when (roomGroupingMethod) {
                is RoomGroupingMethod.ByLegacyGroup -> {
                    onGroupChange(roomGroupingMethod.groupSummary)
                }
                is RoomGroupingMethod.BySpace       -> {
                    onSpaceChange(roomGroupingMethod.spaceSummary)
                }
            }
        }

        viewModel.selectSubscribe(this, HomeDetailViewState::currentTab) { currentTab ->
            updateUIForTab(currentTab)
        }

        viewModel.selectSubscribe(this, HomeDetailViewState::showDialPadTab) { showDialPadTab ->
            updateTabVisibilitySafely(R.id.bottom_action_dial_pad, showDialPadTab)
        }

        viewModel.observeViewEvents { viewEvent ->
            when (viewEvent) {
                HomeDetailViewEvents.CallStarted                          -> dismissLoadingDialog()
                is HomeDetailViewEvents.FailToCall                        -> showFailure(viewEvent.failure)
                HomeDetailViewEvents.Loading                              -> showLoadingDialog()
                is HomeDetailViewEvents.InviteIgnoredForDiscoveredUser    -> handleExistingUser(viewEvent.user)
                is HomeDetailViewEvents.InviteIgnoredForUnauthorizedEmail ->
                    handleInviteByEmailFailed(getString(R.string.tchap_invite_unauthorized_message, viewEvent.email))
                is HomeDetailViewEvents.InviteIgnoredForExistingRoom      ->
                    handleInviteByEmailFailed(getString(R.string.tchap_invite_already_send_message, viewEvent.email))
                HomeDetailViewEvents.InviteNoTchapUserByEmail             ->
                    handleInviteByEmailFailed(getString(R.string.tchap_invite_sending_succeeded) + "\n" + getString(R.string.tchap_send_invite_confirmation))
                is HomeDetailViewEvents.GetPlatform                       -> platformViewModel.handle(PlatformAction.DiscoverTchapPlatform(viewEvent.email))
                is HomeDetailViewEvents.OpenDirectChat                    -> openRoom(viewEvent.roomId)
                is HomeDetailViewEvents.PromptCreateDirectChat            -> showCreateRoomDialog(viewEvent.user)
                is HomeDetailViewEvents.Failure                           -> showFailure(viewEvent.throwable)
            }
        }.exhaustive

        unknownDeviceDetectorSharedViewModel.subscribe { state ->
            state.unknownSessions.invoke()?.let { unknownDevices ->
//                Timber.v("## Detector Triggerred in fragment - ${unknownDevices.firstOrNull()}")
                if (unknownDevices.firstOrNull()?.currentSessionTrust == true) {
                    val uid = "review_login"
                    alertManager.cancelAlert(uid)
                    val olderUnverified = unknownDevices.filter { !it.isNew }
                    val newest = unknownDevices.firstOrNull { it.isNew }?.deviceInfo
                    if (newest != null) {
                        promptForNewUnknownDevices(uid, state, newest)
                    } else if (olderUnverified.isNotEmpty()) {
                        // In this case we prompt to go to settings to review logins
                        promptToReviewChanges(uid, state, olderUnverified.map { it.deviceInfo })
                    }
                }
            }
        }

        unreadMessagesSharedViewModel.subscribe { state ->
            views.drawerUnreadCounterBadgeView.render(
                    UnreadCounterBadgeView.State(
                            count = state.otherSpacesUnread.totalCount,
                            highlighted = state.otherSpacesUnread.isHighlight
                    )
            )
        }

        sharedContactActionViewModel
                .observe()
                .subscribe { action ->
                    when (action) {
                        is TchapContactListSharedAction.OnInviteByEmail -> onInviteByEmail(action)
                        is TchapContactListSharedAction.OnSelectContact -> onSelectContact(action)
                    }.exhaustive
                }
                .disposeOnDestroyView()

        sharedCallActionViewModel
                .liveKnownCalls
                .observe(viewLifecycleOwner, {
                    currentCallsViewPresenter.updateCall(callManager.getCurrentCall(), callManager.getCalls())
                    invalidateOptionsMenu()
                })

        roomListViewModel.observeViewEvents {
            if (it is RoomListViewEvents.CancelSearch) {
                // prevent glitch caused by search refresh during activity transition
                cancelSearch()
            }
        }

        tchapContactListViewModel.observeViewEvents {
            when (it) {
                is TchapContactListViewEvents.OpenSearch   -> openSearchView()
                is TchapContactListViewEvents.CancelSearch -> cancelSearch()
            }.exhaustive
        }

        platformViewModel.observeViewEvents {
            when (it) {
                is PlatformViewEvents.Loading -> showLoading(it.message)
                is PlatformViewEvents.Failure -> viewModel.handle(HomeDetailAction.UnauthorizedEmail)
                is PlatformViewEvents.Success -> {
                    if (it.platform.hs.isNotEmpty()) {
                        viewModel.handle(HomeDetailAction.CreateDirectMessageByEmail(TchapUtils.isExternalTchapServer(it.platform.hs)))
                    } else {
                        viewModel.handle(HomeDetailAction.UnauthorizedEmail)
                    }
                }
            }.exhaustive
        }
    }

    override fun onDestroyView() {
        currentCallsViewPresenter.unBind()
        super.onDestroyView()
    }

    override fun onResume() {
        super.onResume()
        // update notification tab if needed
        updateTabVisibilitySafely(R.id.bottom_action_notification, vectorPreferences.labAddNotificationTab())
        callManager.checkForProtocolsSupportIfNeeded()

<<<<<<< HEAD
        checkNotificationTabStatus()
    }

    private fun toggleSearchView() {
        val isSearchMode = views.homeSearchView.isVisible
        if (!isSearchMode) {
            openSearchView()
        } else {
            closeSearchView()
        }
    }

    private fun openSearchView() {
        views.groupToolbar.menu?.findItem(R.id.menu_home_search_action)?.setIcon(0)
        views.homeToolbarContent.isVisible = false
        views.groupToolbarAvatarImageView.isVisible = false
        views.homeSearchView.apply {
            isVisible = true
            isIconified = false
        }
    }

    private fun closeSearchView() {
        views.groupToolbar.menu?.findItem(R.id.menu_home_search_action)?.setIcon(R.drawable.ic_search)
        views.homeSearchView.isVisible = false
        views.homeToolbarContent.isVisible = true
        views.groupToolbarAvatarImageView.isVisible = true
        views.homeSearchView.takeUnless { it.isEmpty() }?.setQuery("", false)
    }

    private fun cancelSearch() {
        view?.doOnNextLayout { closeSearchView() }
    }

    private fun checkNotificationTabStatus() {
        val wasVisible = views.bottomNavigationView.menu.findItem(R.id.bottom_action_notification).isVisible
        views.bottomNavigationView.menu.findItem(R.id.bottom_action_notification).isVisible = vectorPreferences.labAddNotificationTab()
        if (wasVisible && !vectorPreferences.labAddNotificationTab()) {
            // As we hide it check if it's not the current item!
            withState(viewModel) {
                val tab = it.currentTab
                if (tab is HomeTab.RoomList && tab.toMenuId() == R.id.bottom_action_notification) {
                    viewModel.handle(HomeDetailAction.SwitchTab(HomeTab.ContactList))
=======
        // Current space/group is not live so at least refresh toolbar on resume
        appStateHandler.getCurrentRoomGroupingMethod()?.let { roomGroupingMethod ->
            when (roomGroupingMethod) {
                is RoomGroupingMethod.ByLegacyGroup -> {
                    onGroupChange(roomGroupingMethod.groupSummary)
                }
                is RoomGroupingMethod.BySpace       -> {
                    onSpaceChange(roomGroupingMethod.spaceSummary)
>>>>>>> f418683d
                }
            }
        }
    }

    private fun promptForNewUnknownDevices(uid: String, state: UnknownDevicesState, newest: DeviceInfo) {
        val user = state.myMatrixItem
        alertManager.postVectorAlert(
                VerificationVectorAlert(
                        uid = uid,
                        title = getString(R.string.new_session),
                        description = getString(R.string.verify_this_session, newest.displayName ?: newest.deviceId ?: ""),
                        iconId = R.drawable.ic_shield_warning
                ).apply {
                    viewBinder = VerificationVectorAlert.ViewBinder(user, avatarRenderer)
                    colorInt = colorProvider.getColorFromAttribute(R.attr.colorPrimary)
                    contentAction = Runnable {
                        (weakCurrentActivity?.get() as? VectorBaseActivity<*>)
                                ?.navigator
                                ?.requestSessionVerification(requireContext(), newest.deviceId ?: "")
                        unknownDeviceDetectorSharedViewModel.handle(
                                UnknownDeviceDetectorSharedViewModel.Action.IgnoreDevice(newest.deviceId?.let { listOf(it) }.orEmpty())
                        )
                    }
                    dismissedAction = Runnable {
                        unknownDeviceDetectorSharedViewModel.handle(
                                UnknownDeviceDetectorSharedViewModel.Action.IgnoreDevice(newest.deviceId?.let { listOf(it) }.orEmpty())
                        )
                    }
                }
        )
    }

    private fun promptToReviewChanges(uid: String, state: UnknownDevicesState, oldUnverified: List<DeviceInfo>) {
        val user = state.myMatrixItem
        alertManager.postVectorAlert(
                VerificationVectorAlert(
                        uid = uid,
                        title = getString(R.string.review_logins),
                        description = getString(R.string.verify_other_sessions),
                        iconId = R.drawable.ic_shield_warning
                ).apply {
                    viewBinder = VerificationVectorAlert.ViewBinder(user, avatarRenderer)
                    colorInt = colorProvider.getColorFromAttribute(R.attr.colorPrimary)
                    contentAction = Runnable {
                        (weakCurrentActivity?.get() as? VectorBaseActivity<*>)?.let {
                            // mark as ignored to avoid showing it again
                            unknownDeviceDetectorSharedViewModel.handle(
                                    UnknownDeviceDetectorSharedViewModel.Action.IgnoreDevice(oldUnverified.mapNotNull { it.deviceId })
                            )
                            it.navigator.openSettings(it, EXTRA_DIRECT_ACCESS_SECURITY_PRIVACY_MANAGE_SESSIONS)
                        }
                    }
                    dismissedAction = Runnable {
                        unknownDeviceDetectorSharedViewModel.handle(
                                UnknownDeviceDetectorSharedViewModel.Action.IgnoreDevice(oldUnverified.mapNotNull { it.deviceId })
                        )
                    }
                }
        )
    }

    private fun onGroupChange(groupSummary: GroupSummary?) {
        if (groupSummary == null) {
            views.groupToolbarSpaceTitleView.isVisible = false
        } else {
            views.groupToolbarSpaceTitleView.isVisible = true
            views.groupToolbarSpaceTitleView.text = groupSummary.displayName
        }
    }

    private fun onSpaceChange(spaceSummary: RoomSummary?) {
        if (spaceSummary == null) {
            views.groupToolbarSpaceTitleView.isVisible = false
        } else {
            views.groupToolbarSpaceTitleView.isVisible = true
            views.groupToolbarSpaceTitleView.text = spaceSummary.displayName
        }
    }

    private fun onInviteByEmail(action: TchapContactListSharedAction.OnInviteByEmail) {
        viewModel.handle(HomeDetailAction.InviteByEmail(action.email))
    }

    private fun onSelectContact(action: TchapContactListSharedAction.OnSelectContact) {
        viewModel.handle(HomeDetailAction.SelectContact(action.user))
    }

    private fun setupKeysBackupBanner() {
        serverBackupStatusViewModel
                .subscribe(this) {
                    when (val banState = it.bannerState.invoke()) {
                        is BannerState.Setup  -> views.homeKeysBackupBanner.render(KeysBackupBanner.State.Setup(banState.numberOfKeys), false)
                        BannerState.BackingUp -> views.homeKeysBackupBanner.render(KeysBackupBanner.State.BackingUp, false)
                        null,
                        BannerState.Hidden    -> views.homeKeysBackupBanner.render(KeysBackupBanner.State.Hidden, false)
                    }
                }
        views.homeKeysBackupBanner.delegate = this
    }

    private fun setupActiveCallView() {
        currentCallsViewPresenter.bind(views.currentCallsView, this)
    }

    private fun setupToolbar() {
        val parentActivity = vectorBaseActivity
        if (parentActivity is ToolbarConfigurable) {
            parentActivity.configure(views.groupToolbar)
        }
        views.groupToolbar.title = ""
        views.groupToolbarAvatarImageView.debouncedClicks {
            sharedActionViewModel.post(HomeActivitySharedAction.OpenDrawer)
        }

        views.homeToolbarContent.debouncedClicks {
            withState(viewModel) {
                when (it.roomGroupingMethod) {
                    is RoomGroupingMethod.ByLegacyGroup -> {
                        // nothing do far
                    }
                    is RoomGroupingMethod.BySpace       -> {
                        it.roomGroupingMethod.spaceSummary?.let {
                            sharedActionViewModel.post(HomeActivitySharedAction.ShowSpaceSettings(it.roomId))
                        }
                    }
                }
            }
        }

        views.homeSearchView.withoutLeftMargin()
        views.homeSearchView.queryTextChanges()
                .skipInitialValue()
                .map { it.trim().toString() }
                .subscribe { searchWith(it) }
                .disposeOnDestroyView()
    }

    private fun setupBottomNavigationView() {
        withState(viewModel) {
            // Update the navigation view if needed (for when we restore the tabs)
            views.bottomNavigationView.selectedItemId = it.currentTab.toMenuId()
        }

        views.bottomNavigationView.menu.findItem(R.id.bottom_action_notification).isVisible = vectorPreferences.labAddNotificationTab()
        views.bottomNavigationView.setOnItemSelectedListener {
            val tab = when (it.itemId) {
                R.id.bottom_action_people       -> HomeTab.ContactList
                R.id.bottom_action_rooms        -> HomeTab.RoomList(RoomListDisplayMode.ROOMS)
                R.id.bottom_action_notification -> HomeTab.RoomList(RoomListDisplayMode.NOTIFICATIONS)
                else                            -> HomeTab.DialPad
            }
            closeSearchView()
            viewModel.handle(HomeDetailAction.SwitchTab(tab))
            true
        }

//        val menuView = bottomNavigationView.getChildAt(0) as BottomNavigationMenuView

//        bottomNavigationView.getOrCreateBadge()
//        menuView.forEachIndexed { index, view ->
//            val itemView = view as BottomNavigationItemView
//            val badgeLayout = LayoutInflater.from(requireContext()).inflate(R.layout.vector_home_badge_unread_layout, menuView, false)
//            val unreadCounterBadgeView: UnreadCounterBadgeView = badgeLayout.findViewById(R.id.actionUnreadCounterBadgeView)
//            itemView.addView(badgeLayout)
//            unreadCounterBadgeViews.add(index, unreadCounterBadgeView)
//        }
    }

    private fun updateUIForTab(tab: HomeTab) {
        views.bottomNavigationView.menu.findItem(tab.toMenuId()).isChecked = true
        views.groupToolbarTitleView.setText(tab.titleRes)
        updateSelectedFragment(tab)
        invalidateOptionsMenu()
    }

    private fun updateSelectedFragment(tab: HomeTab) {
        val fragmentTag = "FRAGMENT_TAG_$tab"
        val fragmentToShow = childFragmentManager.findFragmentByTag(fragmentTag)
        childFragmentManager.commitTransaction {
            childFragmentManager.fragments
                    .filter { it != fragmentToShow }
                    .forEach {
                        detach(it)
                    }
            if (fragmentToShow == null) {
                when (tab) {
                    is HomeTab.RoomList    -> {
                        val params = RoomListParams(tab.displayMode)
                        add(R.id.roomListContainer, RoomListFragment::class.java, params.toMvRxBundle(), fragmentTag)
                    }
                    is HomeTab.DialPad     -> {
                        add(R.id.roomListContainer, createDialPadFragment(), fragmentTag)
                    }
                    is HomeTab.ContactList -> {
                        val params = TchapContactListFragmentArgs(title = getString(R.string.invite_users_to_room_title))
                        add(R.id.roomListContainer, TchapContactListFragment::class.java, params.toMvRxBundle(), fragmentTag)
                    }
                }
            } else {
                if (tab is HomeTab.DialPad) {
                    (fragmentToShow as? DialPadFragment)?.applyCallback()
                }
                attach(fragmentToShow)
            }
        }
    }

    private fun searchWith(value: String) {
        withState(viewModel) {
            val tab = it.currentTab
            val fragmentTag = "$FRAGMENT_TAG_PREFIX$tab"
            val fragment = childFragmentManager.findFragmentByTag(fragmentTag)
            when (tab) {
                is HomeTab.ContactList -> (fragment as? TchapContactListFragment)?.searchContactsWith(value)
                is HomeTab.RoomList    -> (fragment as? RoomListFragment)?.filterRoomsWith(value)
                else                   -> Unit // nothing to do
            }
        }
    }

    private fun createDialPadFragment(): Fragment {
        val fragment = childFragmentManager.fragmentFactory.instantiate(vectorBaseActivity.classLoader, DialPadFragment::class.java.name)
        return (fragment as DialPadFragment).apply {
            arguments = Bundle().apply {
                putBoolean(DialPadFragment.EXTRA_ENABLE_DELETE, true)
                putBoolean(DialPadFragment.EXTRA_ENABLE_OK, true)
                putString(DialPadFragment.EXTRA_REGION_CODE, VectorLocale.applicationLocale.country)
            }
            applyCallback()
        }
    }

    private fun updateTabVisibilitySafely(tabId: Int, isVisible: Boolean) {
        val wasVisible = views.bottomNavigationView.menu.findItem(tabId).isVisible
        views.bottomNavigationView.menu.findItem(tabId).isVisible = isVisible
        if (wasVisible && !isVisible) {
            // As we hide it check if it's not the current item!
            withState(viewModel) {
                if (it.currentTab.toMenuId() == tabId) {
                    viewModel.handle(HomeDetailAction.SwitchTab(HomeTab.RoomList(RoomListDisplayMode.ROOMS)))
                }
            }
        }
    }

    /* ==========================================================================================
     * KeysBackupBanner Listener
     * ========================================================================================== */

    override fun setupKeysBackup() {
        navigator.openKeysBackupSetup(requireActivity(), false)
    }

    override fun recoverKeysBackup() {
        navigator.openKeysBackupManager(requireActivity())
    }

    override fun invalidate() = withState(viewModel) {
//        Timber.v(it.toString())
        views.bottomNavigationView.getOrCreateBadge(R.id.bottom_action_rooms).render(it.notificationCountRooms, it.notificationHighlightRooms)
        views.bottomNavigationView.getOrCreateBadge(R.id.bottom_action_notification).render(it.notificationCountCatchup, it.notificationHighlightCatchup)
        views.syncStateView.render(it.syncState)

        hasUnreadRooms = it.hasUnreadMessages
    }

    private fun BadgeDrawable.render(count: Int, highlight: Boolean) {
        isVisible = count > 0
        number = count
        maxCharacterCount = 3
        badgeTextColor = ThemeUtils.getColor(requireContext(), R.attr.colorOnPrimary)
        backgroundColor = if (highlight) {
            ThemeUtils.getColor(requireContext(), R.attr.colorError)
        } else {
            ThemeUtils.getColor(requireContext(), R.attr.vctr_unread_room_badge)
        }
    }

    private fun HomeTab.toMenuId() = when (this) {
        is HomeTab.DialPad  -> R.id.bottom_action_dial_pad
        is HomeTab.RoomList -> when (displayMode) {
            RoomListDisplayMode.PEOPLE -> R.id.bottom_action_people
            RoomListDisplayMode.ROOMS  -> R.id.bottom_action_rooms
            else                       -> R.id.bottom_action_notification
        }
        HomeTab.ContactList -> R.id.bottom_action_people
    }

    override fun onTapToReturnToCall() {
        callManager.getCurrentCall()?.let { call ->
            VectorCallActivity.newIntent(
                    context = requireContext(),
                    callId = call.callId,
                    signalingRoomId = call.signalingRoomId,
                    otherUserId = call.mxCall.opponentUserId,
                    isIncomingCall = !call.mxCall.isOutgoing,
                    isVideoCall = call.mxCall.isVideoCall,
                    mode = null
            ).let {
                startActivity(it)
            }
        }
    }

    private fun DialPadFragment.applyCallback(): DialPadFragment {
        callback = object : DialPadFragment.Callback {
            override fun onOkClicked(formatted: String?, raw: String?) {
                if (raw.isNullOrEmpty()) return
                viewModel.handle(HomeDetailAction.StartCallWithPhoneNumber(raw))
            }
        }
        return this
    }

    private fun openRoom(roomId: String) {
        navigator.openRoom(requireActivity(), roomId)
        cancelSearch()
    }

    private fun showCreateRoomDialog(user: User) {
        val name = user.displayName?.let { TchapUtils.getNameFromDisplayName(it) }
        MaterialAlertDialogBuilder(requireActivity())
                .setTitle(R.string.fab_menu_create_chat)
                .setMessage(getString(R.string.tchap_dialog_prompt_new_direct_chat, name))
                .setPositiveButton(R.string.yes) { _, _ ->
                    viewModel.handle(HomeDetailAction.CreateDirectMessageByUserId(user.userId))
                }
                .setNegativeButton(R.string.no, null)
                .show()
    }

    private fun handleInviteByEmailFailed(message: String) {
        Toast.makeText(requireContext(), message, Toast.LENGTH_LONG).show()
    }

    private fun handleExistingUser(user: User) {
        MaterialAlertDialogBuilder(requireActivity())
                .setTitle(R.string.permissions_rationale_popup_title)
                .setMessage(R.string.tchap_invite_not_sent_for_discovered_user)
                .setPositiveButton(R.string.ok) { _, _ ->
                    viewModel.handle(HomeDetailAction.SelectContact(user))
                }
                .show()
    }

    override fun create(initialState: ServerBackupStatusViewState): ServerBackupStatusViewModel {
        return serverBackupStatusViewModelFactory.create(initialState)
    }

    override fun create(initialState: PlatformViewState): PlatformViewModel {
        return platformViewModelFactory.create(initialState)
    }

    companion object {
        private const val FRAGMENT_TAG_PREFIX = "FRAGMENT_TAG_"
    }
}<|MERGE_RESOLUTION|>--- conflicted
+++ resolved
@@ -31,7 +31,6 @@
 import com.airbnb.mvrx.fragmentViewModel
 import com.airbnb.mvrx.withState
 import com.google.android.material.badge.BadgeDrawable
-<<<<<<< HEAD
 import com.google.android.material.dialog.MaterialAlertDialogBuilder
 import com.jakewharton.rxbinding3.appcompat.queryTextChanges
 import fr.gouv.tchap.core.utils.TchapUtils
@@ -45,9 +44,7 @@
 import fr.gouv.tchap.features.platform.PlatformViewState
 import fr.gouv.tchap.features.userdirectory.TchapContactListSharedAction
 import fr.gouv.tchap.features.userdirectory.TchapContactListSharedActionViewModel
-=======
 import im.vector.app.AppStateHandler
->>>>>>> f418683d
 import im.vector.app.R
 import im.vector.app.RoomGroupingMethod
 import im.vector.app.core.extensions.commitTransaction
@@ -281,8 +278,17 @@
         updateTabVisibilitySafely(R.id.bottom_action_notification, vectorPreferences.labAddNotificationTab())
         callManager.checkForProtocolsSupportIfNeeded()
 
-<<<<<<< HEAD
-        checkNotificationTabStatus()
+        // Current space/group is not live so at least refresh toolbar on resume
+        appStateHandler.getCurrentRoomGroupingMethod()?.let { roomGroupingMethod ->
+            when (roomGroupingMethod) {
+                is RoomGroupingMethod.ByLegacyGroup -> {
+                    onGroupChange(roomGroupingMethod.groupSummary)
+                }
+                is RoomGroupingMethod.BySpace       -> {
+                    onSpaceChange(roomGroupingMethod.spaceSummary)
+                }
+            }
+        }
     }
 
     private fun toggleSearchView() {
@@ -314,30 +320,6 @@
 
     private fun cancelSearch() {
         view?.doOnNextLayout { closeSearchView() }
-    }
-
-    private fun checkNotificationTabStatus() {
-        val wasVisible = views.bottomNavigationView.menu.findItem(R.id.bottom_action_notification).isVisible
-        views.bottomNavigationView.menu.findItem(R.id.bottom_action_notification).isVisible = vectorPreferences.labAddNotificationTab()
-        if (wasVisible && !vectorPreferences.labAddNotificationTab()) {
-            // As we hide it check if it's not the current item!
-            withState(viewModel) {
-                val tab = it.currentTab
-                if (tab is HomeTab.RoomList && tab.toMenuId() == R.id.bottom_action_notification) {
-                    viewModel.handle(HomeDetailAction.SwitchTab(HomeTab.ContactList))
-=======
-        // Current space/group is not live so at least refresh toolbar on resume
-        appStateHandler.getCurrentRoomGroupingMethod()?.let { roomGroupingMethod ->
-            when (roomGroupingMethod) {
-                is RoomGroupingMethod.ByLegacyGroup -> {
-                    onGroupChange(roomGroupingMethod.groupSummary)
-                }
-                is RoomGroupingMethod.BySpace       -> {
-                    onSpaceChange(roomGroupingMethod.spaceSummary)
->>>>>>> f418683d
-                }
-            }
-        }
     }
 
     private fun promptForNewUnknownDevices(uid: String, state: UnknownDevicesState, newest: DeviceInfo) {
