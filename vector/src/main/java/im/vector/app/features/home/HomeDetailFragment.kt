/*
 * Copyright 2019 New Vector Ltd
 *
 * Licensed under the Apache License, Version 2.0 (the "License");
 * you may not use this file except in compliance with the License.
 * You may obtain a copy of the License at
 *
 * http://www.apache.org/licenses/LICENSE-2.0
 *
 * Unless required by applicable law or agreed to in writing, software
 * distributed under the License is distributed on an "AS IS" BASIS,
 * WITHOUT WARRANTIES OR CONDITIONS OF ANY KIND, either express or implied.
 * See the License for the specific language governing permissions and
 * limitations under the License.
 */

package im.vector.app.features.home

import android.os.Bundle
import android.view.LayoutInflater
import android.view.Menu
import android.view.MenuItem
import android.view.View
import android.view.ViewGroup
import android.widget.Toast
import androidx.core.view.doOnNextLayout
import androidx.core.view.isEmpty
import androidx.core.view.isVisible
import androidx.fragment.app.Fragment
import com.airbnb.mvrx.activityViewModel
import com.airbnb.mvrx.fragmentViewModel
import com.airbnb.mvrx.withState
import com.google.android.material.badge.BadgeDrawable
import com.google.android.material.dialog.MaterialAlertDialogBuilder
import com.jakewharton.rxbinding3.appcompat.queryTextChanges
import fr.gouv.tchap.core.utils.TchapUtils
import fr.gouv.tchap.features.home.contact.list.TchapContactListFragment
import fr.gouv.tchap.features.home.contact.list.TchapContactListFragmentArgs
import fr.gouv.tchap.features.home.contact.list.TchapContactListViewEvents
import fr.gouv.tchap.features.home.contact.list.TchapContactListViewModel
import fr.gouv.tchap.features.platform.PlatformAction
import fr.gouv.tchap.features.platform.PlatformViewEvents
import fr.gouv.tchap.features.platform.PlatformViewModel
import fr.gouv.tchap.features.platform.PlatformViewState
import fr.gouv.tchap.features.userdirectory.TchapContactListSharedAction
import fr.gouv.tchap.features.userdirectory.TchapContactListSharedActionViewModel
import im.vector.app.AppStateHandler
import im.vector.app.BuildConfig
import im.vector.app.R
import im.vector.app.RoomGroupingMethod
import im.vector.app.core.extensions.commitTransaction
import im.vector.app.core.extensions.exhaustive
import im.vector.app.core.extensions.toMvRxBundle
import im.vector.app.core.extensions.withoutLeftMargin
import im.vector.app.core.platform.ToolbarConfigurable
import im.vector.app.core.platform.VectorBaseActivity
import im.vector.app.core.platform.VectorBaseFragment
import im.vector.app.core.resources.ColorProvider
import im.vector.app.core.ui.views.CurrentCallsView
import im.vector.app.core.ui.views.CurrentCallsViewPresenter
import im.vector.app.core.ui.views.KeysBackupBanner
import im.vector.app.databinding.FragmentHomeDetailBinding
import im.vector.app.features.call.SharedKnownCallsViewModel
import im.vector.app.features.call.VectorCallActivity
import im.vector.app.features.call.dialpad.DialPadFragment
import im.vector.app.features.call.webrtc.WebRtcCallManager
import im.vector.app.features.home.room.list.RoomListFragment
import im.vector.app.features.home.room.list.RoomListParams
import im.vector.app.features.home.room.list.RoomListViewEvents
import im.vector.app.features.home.room.list.RoomListViewModel
import im.vector.app.features.home.room.list.UnreadCounterBadgeView
import im.vector.app.features.popup.PopupAlertManager
import im.vector.app.features.popup.VerificationVectorAlert
import im.vector.app.features.settings.VectorLocale
import im.vector.app.features.settings.VectorPreferences
import im.vector.app.features.settings.VectorSettingsActivity.Companion.EXTRA_DIRECT_ACCESS_SECURITY_PRIVACY_MANAGE_SESSIONS
import im.vector.app.features.themes.ThemeUtils
import im.vector.app.features.workers.signout.BannerState
import im.vector.app.features.workers.signout.ServerBackupStatusViewModel
import org.matrix.android.sdk.api.session.group.model.GroupSummary
import org.matrix.android.sdk.api.session.room.model.RoomSummary
import org.matrix.android.sdk.api.session.user.model.User
import org.matrix.android.sdk.internal.crypto.model.rest.DeviceInfo
import javax.inject.Inject

class HomeDetailFragment @Inject constructor(
<<<<<<< HEAD
        val homeDetailViewModelFactory: HomeDetailViewModel.Factory,
        private val serverBackupStatusViewModelFactory: ServerBackupStatusViewModel.Factory,
        private val platformViewModelFactory: PlatformViewModel.Factory,
=======
>>>>>>> 879e6ef5
        private val avatarRenderer: AvatarRenderer,
        private val colorProvider: ColorProvider,
        private val alertManager: PopupAlertManager,
        private val callManager: WebRtcCallManager,
        private val vectorPreferences: VectorPreferences,
        private val appStateHandler: AppStateHandler
) : VectorBaseFragment<FragmentHomeDetailBinding>(),
        KeysBackupBanner.Delegate,
<<<<<<< HEAD
        CurrentCallsView.Callback,
        ServerBackupStatusViewModel.Factory,
        PlatformViewModel.Factory {
=======
        CurrentCallsView.Callback {
>>>>>>> 879e6ef5

    private val viewModel: HomeDetailViewModel by fragmentViewModel()
    private val platformViewModel: PlatformViewModel by fragmentViewModel()
    private val unknownDeviceDetectorSharedViewModel: UnknownDeviceDetectorSharedViewModel by activityViewModel()
    private val unreadMessagesSharedViewModel: UnreadMessagesSharedViewModel by activityViewModel()
    private val serverBackupStatusViewModel: ServerBackupStatusViewModel by activityViewModel()
    private val roomListViewModel: RoomListViewModel by activityViewModel()
    private val tchapContactListViewModel: TchapContactListViewModel by activityViewModel()

    private lateinit var sharedActionViewModel: HomeSharedActionViewModel
    private lateinit var sharedCallActionViewModel: SharedKnownCallsViewModel
    private lateinit var sharedContactActionViewModel: TchapContactListSharedActionViewModel

    private var hasUnreadRooms = false
        set(value) {
            if (value != field) {
                field = value
                invalidateOptionsMenu()
            }
        }

    override fun getMenuRes() = R.menu.tchap_menu_home

    override fun onOptionsItemSelected(item: MenuItem): Boolean {
        return when (item.itemId) {
            R.id.menu_home_mark_all_as_read -> {
                viewModel.handle(HomeDetailAction.MarkAllRoomsRead)
                return true
            }
            R.id.menu_home_search_action    -> {
                toggleSearchView()
                true
            }
            else                            -> {
                super.onOptionsItemSelected(item)
            }
        }
    }

    override fun onPrepareOptionsMenu(menu: Menu) {
        // Tchap: Hidden mark all as read item
//        withState(viewModel) { state ->
//            val isRoomList = state.currentTab is HomeTab.RoomList
//            menu.findItem(R.id.menu_home_mark_all_as_read).isVisible = isRoomList && hasUnreadRooms
//        }

        val isSearchMode = views.homeSearchView.isVisible
        menu.findItem(R.id.menu_home_search_action)?.setIcon(if (isSearchMode) 0 else R.drawable.ic_search)

        super.onPrepareOptionsMenu(menu)
    }

    override fun getBinding(inflater: LayoutInflater, container: ViewGroup?): FragmentHomeDetailBinding {
        return FragmentHomeDetailBinding.inflate(inflater, container, false)
    }

    private val currentCallsViewPresenter = CurrentCallsViewPresenter()

    override fun onViewCreated(view: View, savedInstanceState: Bundle?) {
        super.onViewCreated(view, savedInstanceState)
        sharedActionViewModel = activityViewModelProvider.get(HomeSharedActionViewModel::class.java)
        sharedCallActionViewModel = activityViewModelProvider.get(SharedKnownCallsViewModel::class.java)
        sharedContactActionViewModel = activityViewModelProvider.get(TchapContactListSharedActionViewModel::class.java)

        setupBottomNavigationView()
        setupToolbar()
        setupKeysBackupBanner()
        setupActiveCallView()

        withState(viewModel) {
            // Update the navigation view if needed (for when we restore the tabs)
            views.bottomNavigationView.selectedItemId = it.currentTab.toMenuId()
        }

        viewModel.onEach(HomeDetailViewState::roomGroupingMethod) { roomGroupingMethod ->
            when (roomGroupingMethod) {
                is RoomGroupingMethod.ByLegacyGroup -> {
                    onGroupChange(roomGroupingMethod.groupSummary)
                }
                is RoomGroupingMethod.BySpace       -> {
                    onSpaceChange(roomGroupingMethod.spaceSummary)
                }
            }
        }

        viewModel.onEach(HomeDetailViewState::currentTab) { currentTab ->
            updateUIForTab(currentTab)
        }

        viewModel.onEach(HomeDetailViewState::showDialPadTab) { showDialPadTab ->
            updateTabVisibilitySafely(R.id.bottom_action_dial_pad, showDialPadTab)
        }

        viewModel.observeViewEvents { viewEvent ->
            when (viewEvent) {
                HomeDetailViewEvents.CallStarted                          -> handleCallStarted()
                is HomeDetailViewEvents.FailToCall                        -> showFailure(viewEvent.failure)
                HomeDetailViewEvents.Loading                              -> showLoadingDialog()
                is HomeDetailViewEvents.InviteIgnoredForDiscoveredUser    -> handleExistingUser(viewEvent.user)
                is HomeDetailViewEvents.InviteIgnoredForUnauthorizedEmail ->
                    handleInviteByEmailFailed(getString(R.string.tchap_invite_unauthorized_message, viewEvent.email))
                is HomeDetailViewEvents.InviteIgnoredForExistingRoom      ->
                    handleInviteByEmailFailed(getString(R.string.tchap_invite_already_send_message, viewEvent.email))
                HomeDetailViewEvents.InviteNoTchapUserByEmail             ->
                    handleInviteByEmailFailed(getString(R.string.tchap_invite_sending_succeeded) + "\n" + getString(R.string.tchap_send_invite_confirmation))
                is HomeDetailViewEvents.GetPlatform                       -> platformViewModel.handle(PlatformAction.DiscoverTchapPlatform(viewEvent.email))
                is HomeDetailViewEvents.OpenDirectChat                    -> openRoom(viewEvent.roomId)
                is HomeDetailViewEvents.PromptCreateDirectChat            -> showCreateRoomDialog(viewEvent.user)
                is HomeDetailViewEvents.Failure                           -> showFailure(viewEvent.throwable)
            }
        }.exhaustive

        unknownDeviceDetectorSharedViewModel.onEach { state ->
            state.unknownSessions.invoke()?.let { unknownDevices ->
//                Timber.v("## Detector Triggerred in fragment - ${unknownDevices.firstOrNull()}")
                if (unknownDevices.firstOrNull()?.currentSessionTrust == true) {
                    val uid = "review_login"
                    alertManager.cancelAlert(uid)
                    val olderUnverified = unknownDevices.filter { !it.isNew }
                    val newest = unknownDevices.firstOrNull { it.isNew }?.deviceInfo
                    if (newest != null) {
                        promptForNewUnknownDevices(uid, state, newest)
                    } else if (BuildConfig.ENABLE_CROSS_SIGNING && olderUnverified.isNotEmpty()) {
                        // In this case we prompt to go to settings to review logins
                        promptToReviewChanges(uid, state, olderUnverified.map { it.deviceInfo })
                    }
                }
            }
        }

        unreadMessagesSharedViewModel.onEach { state ->
            views.drawerUnreadCounterBadgeView.render(
                    UnreadCounterBadgeView.State(
                            count = state.otherSpacesUnread.totalCount,
                            highlighted = state.otherSpacesUnread.isHighlight
                    )
            )
        }

        sharedContactActionViewModel
                .observe()
                .subscribe { action ->
                    when (action) {
                        is TchapContactListSharedAction.OnInviteByEmail -> onInviteByEmail(action.email)
                        is TchapContactListSharedAction.OnSelectContact -> onSelectContact(action)
                    }.exhaustive
                }
                .disposeOnDestroyView()

        sharedCallActionViewModel
                .liveKnownCalls
                .observe(viewLifecycleOwner) {
                    currentCallsViewPresenter.updateCall(callManager.getCurrentCall(), callManager.getCalls())
                    invalidateOptionsMenu()
                }

        roomListViewModel.observeViewEvents {
            if (it is RoomListViewEvents.CancelSearch) {
                // prevent glitch caused by search refresh during activity transition
                cancelSearch()
            }
        }

        tchapContactListViewModel.observeViewEvents {
            when (it) {
                is TchapContactListViewEvents.OpenSearch   -> openSearchView()
                is TchapContactListViewEvents.CancelSearch -> cancelSearch()
            }.exhaustive
        }

        platformViewModel.observeViewEvents {
            when (it) {
                is PlatformViewEvents.Loading -> showLoading(it.message)
                is PlatformViewEvents.Failure -> viewModel.handle(HomeDetailAction.UnauthorizedEmail)
                is PlatformViewEvents.Success -> {
                    if (it.platform.hs.isNotEmpty()) {
                        viewModel.handle(HomeDetailAction.CreateDirectMessageByEmail(TchapUtils.isExternalTchapServer(it.platform.hs)))
                    } else {
                        viewModel.handle(HomeDetailAction.UnauthorizedEmail)
                    }
                }
            }.exhaustive
        }

        sharedActionViewModel
                .observe()
                .subscribe { action ->
                    when (action) {
                        is HomeActivitySharedAction.InviteByEmail -> onInviteByEmail(action.email)
                        else                                      -> Unit // no-op
                    }.exhaustive
                }
                .disposeOnDestroyView()
    }

    private fun handleCallStarted() {
        dismissLoadingDialog()
        val fragmentTag = HomeTab.DialPad.toFragmentTag()
        (childFragmentManager.findFragmentByTag(fragmentTag) as? DialPadFragment)?.clear()
    }

    override fun onDestroyView() {
        currentCallsViewPresenter.unBind()
        super.onDestroyView()
    }

    override fun onResume() {
        super.onResume()
        // update notification tab if needed
        updateTabVisibilitySafely(R.id.bottom_action_notification, vectorPreferences.labAddNotificationTab())
        callManager.checkForProtocolsSupportIfNeeded()

        // Current space/group is not live so at least refresh toolbar on resume
        appStateHandler.getCurrentRoomGroupingMethod()?.let { roomGroupingMethod ->
            when (roomGroupingMethod) {
                is RoomGroupingMethod.ByLegacyGroup -> {
                    onGroupChange(roomGroupingMethod.groupSummary)
                }
                is RoomGroupingMethod.BySpace       -> {
                    onSpaceChange(roomGroupingMethod.spaceSummary)
                }
            }
        }
    }

    private fun toggleSearchView() {
        val isSearchMode = views.homeSearchView.isVisible
        if (!isSearchMode) {
            openSearchView()
        } else {
            closeSearchView()
        }
    }

    private fun openSearchView() {
        views.groupToolbar.menu?.findItem(R.id.menu_home_search_action)?.setIcon(0)
        views.homeToolbarContent.isVisible = false
        views.groupToolbarAvatarImageView.isVisible = false
        views.homeSearchView.apply {
            isVisible = true
            isIconified = false
        }
    }

    private fun closeSearchView() {
        views.groupToolbar.menu?.findItem(R.id.menu_home_search_action)?.setIcon(R.drawable.ic_search)
        views.homeSearchView.isVisible = false
        views.homeToolbarContent.isVisible = true
        views.groupToolbarAvatarImageView.isVisible = true
        views.homeSearchView.takeUnless { it.isEmpty() }?.setQuery("", false)
    }

    private fun cancelSearch() {
        view?.doOnNextLayout { closeSearchView() }
    }

    private fun promptForNewUnknownDevices(uid: String, state: UnknownDevicesState, newest: DeviceInfo) {
        val user = state.myMatrixItem
        alertManager.postVectorAlert(
                VerificationVectorAlert(
                        uid = uid,
                        title = getString(R.string.new_session),
                        description = getString(R.string.verify_this_session, newest.displayName ?: newest.deviceId ?: ""),
                        iconId = R.drawable.ic_shield_warning
                ).apply {
                    viewBinder = VerificationVectorAlert.ViewBinder(user, avatarRenderer)
                    colorInt = colorProvider.getColorFromAttribute(R.attr.colorPrimary)
                    contentAction = Runnable {
                        (weakCurrentActivity?.get() as? VectorBaseActivity<*>)
                                ?.navigator
                                ?.requestSessionVerification(requireContext(), newest.deviceId ?: "")
                        unknownDeviceDetectorSharedViewModel.handle(
                                UnknownDeviceDetectorSharedViewModel.Action.IgnoreDevice(newest.deviceId?.let { listOf(it) }.orEmpty())
                        )
                    }
                    dismissedAction = Runnable {
                        unknownDeviceDetectorSharedViewModel.handle(
                                UnknownDeviceDetectorSharedViewModel.Action.IgnoreDevice(newest.deviceId?.let { listOf(it) }.orEmpty())
                        )
                    }
                }
        )
    }

    private fun promptToReviewChanges(uid: String, state: UnknownDevicesState, oldUnverified: List<DeviceInfo>) {
        val user = state.myMatrixItem
        alertManager.postVectorAlert(
                VerificationVectorAlert(
                        uid = uid,
                        title = getString(R.string.review_logins),
                        description = getString(R.string.verify_other_sessions),
                        iconId = R.drawable.ic_shield_warning
                ).apply {
                    viewBinder = VerificationVectorAlert.ViewBinder(user, avatarRenderer)
                    colorInt = colorProvider.getColorFromAttribute(R.attr.colorPrimary)
                    contentAction = Runnable {
                        (weakCurrentActivity?.get() as? VectorBaseActivity<*>)?.let {
                            // mark as ignored to avoid showing it again
                            unknownDeviceDetectorSharedViewModel.handle(
                                    UnknownDeviceDetectorSharedViewModel.Action.IgnoreDevice(oldUnverified.mapNotNull { it.deviceId })
                            )
                            it.navigator.openSettings(it, EXTRA_DIRECT_ACCESS_SECURITY_PRIVACY_MANAGE_SESSIONS)
                        }
                    }
                    dismissedAction = Runnable {
                        unknownDeviceDetectorSharedViewModel.handle(
                                UnknownDeviceDetectorSharedViewModel.Action.IgnoreDevice(oldUnverified.mapNotNull { it.deviceId })
                        )
                    }
                }
        )
    }

    private fun onGroupChange(groupSummary: GroupSummary?) {
        if (groupSummary == null) {
            views.groupToolbarSpaceTitleView.isVisible = false
        } else {
            views.groupToolbarSpaceTitleView.isVisible = true
            views.groupToolbarSpaceTitleView.text = groupSummary.displayName
        }
    }

    private fun onSpaceChange(spaceSummary: RoomSummary?) {
        if (spaceSummary == null) {
            views.groupToolbarSpaceTitleView.isVisible = false
        } else {
            views.groupToolbarSpaceTitleView.isVisible = true
            views.groupToolbarSpaceTitleView.text = spaceSummary.displayName
        }
    }

    private fun onInviteByEmail(email: String) {
        viewModel.handle(HomeDetailAction.InviteByEmail(email))
    }

    private fun onSelectContact(action: TchapContactListSharedAction.OnSelectContact) {
        viewModel.handle(HomeDetailAction.SelectContact(action.user))
    }

    private fun setupKeysBackupBanner() {
        serverBackupStatusViewModel
                .onEach {
                    when (val banState = it.bannerState.invoke()) {
                        is BannerState.Setup  -> views.homeKeysBackupBanner.render(KeysBackupBanner.State.Setup(banState.numberOfKeys), false)
                        BannerState.BackingUp -> views.homeKeysBackupBanner.render(KeysBackupBanner.State.BackingUp, false)
                        null,
                        BannerState.Hidden    -> views.homeKeysBackupBanner.render(KeysBackupBanner.State.Hidden, false)
                    }
                }
        views.homeKeysBackupBanner.delegate = this
    }

    private fun setupActiveCallView() {
        currentCallsViewPresenter.bind(views.currentCallsView, this)
    }

    private fun setupToolbar() {
        val parentActivity = vectorBaseActivity
        if (parentActivity is ToolbarConfigurable) {
            parentActivity.configure(views.groupToolbar)
        }
        views.groupToolbar.title = ""
        views.groupToolbarAvatarImageView.debouncedClicks {
            sharedActionViewModel.post(HomeActivitySharedAction.OpenDrawer)
        }

        views.homeToolbarContent.debouncedClicks {
            withState(viewModel) {
                when (it.roomGroupingMethod) {
                    is RoomGroupingMethod.ByLegacyGroup -> {
                        // nothing do far
                    }
                    is RoomGroupingMethod.BySpace       -> {
                        it.roomGroupingMethod.spaceSummary?.let {
                            sharedActionViewModel.post(HomeActivitySharedAction.ShowSpaceSettings(it.roomId))
                        }
                    }
                }
            }
        }

        views.homeSearchView.withoutLeftMargin()
        views.homeSearchView.queryTextChanges()
                .skipInitialValue()
                .map { it.trim().toString() }
                .subscribe { searchWith(it) }
                .disposeOnDestroyView()
    }

    private fun setupBottomNavigationView() {
        withState(viewModel) {
            // Update the navigation view if needed (for when we restore the tabs)
            views.bottomNavigationView.selectedItemId = it.currentTab.toMenuId()
        }

        views.bottomNavigationView.menu.findItem(R.id.bottom_action_notification).isVisible = vectorPreferences.labAddNotificationTab()
        views.bottomNavigationView.setOnItemSelectedListener {
            val tab = when (it.itemId) {
                R.id.bottom_action_people       -> HomeTab.ContactList
                R.id.bottom_action_rooms        -> HomeTab.RoomList(RoomListDisplayMode.ROOMS)
                R.id.bottom_action_notification -> HomeTab.RoomList(RoomListDisplayMode.NOTIFICATIONS)
                else                            -> HomeTab.DialPad
            }
            closeSearchView()
            viewModel.handle(HomeDetailAction.SwitchTab(tab))
            true
        }

//        val menuView = bottomNavigationView.getChildAt(0) as BottomNavigationMenuView

//        bottomNavigationView.getOrCreateBadge()
//        menuView.forEachIndexed { index, view ->
//            val itemView = view as BottomNavigationItemView
//            val badgeLayout = LayoutInflater.from(requireContext()).inflate(R.layout.vector_home_badge_unread_layout, menuView, false)
//            val unreadCounterBadgeView: UnreadCounterBadgeView = badgeLayout.findViewById(R.id.actionUnreadCounterBadgeView)
//            itemView.addView(badgeLayout)
//            unreadCounterBadgeViews.add(index, unreadCounterBadgeView)
//        }
    }

    private fun updateUIForTab(tab: HomeTab) {
        views.bottomNavigationView.menu.findItem(tab.toMenuId()).isChecked = true
        views.groupToolbarTitleView.setText(tab.titleRes)
        updateSelectedFragment(tab)
        invalidateOptionsMenu()
    }

    private fun HomeTab.toFragmentTag() = "FRAGMENT_TAG_$this"

    private fun updateSelectedFragment(tab: HomeTab) {
        val fragmentTag = tab.toFragmentTag()
        val fragmentToShow = childFragmentManager.findFragmentByTag(fragmentTag)
        childFragmentManager.commitTransaction {
            childFragmentManager.fragments
                    .filter { it != fragmentToShow }
                    .forEach {
                        detach(it)
                    }
            if (fragmentToShow == null) {
                when (tab) {
                    is HomeTab.RoomList    -> {
                        val params = RoomListParams(tab.displayMode)
                        add(R.id.roomListContainer, RoomListFragment::class.java, params.toMvRxBundle(), fragmentTag)
                    }
                    is HomeTab.DialPad     -> {
                        add(R.id.roomListContainer, createDialPadFragment(), fragmentTag)
                    }
                    is HomeTab.ContactList -> {
                        val params = TchapContactListFragmentArgs(title = getString(R.string.invite_users_to_room_title))
                        add(R.id.roomListContainer, TchapContactListFragment::class.java, params.toMvRxBundle(), fragmentTag)
                    }
                }
            } else {
                if (tab is HomeTab.DialPad) {
                    (fragmentToShow as? DialPadFragment)?.applyCallback()
                }
                attach(fragmentToShow)
            }
        }
    }

    private fun searchWith(value: String) {
        withState(viewModel) {
            val tab = it.currentTab
            val fragmentTag = "$FRAGMENT_TAG_PREFIX$tab"
            val fragment = childFragmentManager.findFragmentByTag(fragmentTag)
            when (tab) {
                is HomeTab.ContactList -> (fragment as? TchapContactListFragment)?.searchContactsWith(value)
                is HomeTab.RoomList    -> (fragment as? RoomListFragment)?.filterRoomsWith(value)
                else                   -> Unit // nothing to do
            }
        }
    }

    private fun createDialPadFragment(): Fragment {
        val fragment = childFragmentManager.fragmentFactory.instantiate(vectorBaseActivity.classLoader, DialPadFragment::class.java.name)
        return (fragment as DialPadFragment).apply {
            arguments = Bundle().apply {
                putBoolean(DialPadFragment.EXTRA_ENABLE_DELETE, true)
                putBoolean(DialPadFragment.EXTRA_ENABLE_OK, true)
                putString(DialPadFragment.EXTRA_REGION_CODE, VectorLocale.applicationLocale.country)
            }
            applyCallback()
        }
    }

    private fun updateTabVisibilitySafely(tabId: Int, isVisible: Boolean) {
        val wasVisible = views.bottomNavigationView.menu.findItem(tabId).isVisible
        views.bottomNavigationView.menu.findItem(tabId).isVisible = isVisible
        if (wasVisible && !isVisible) {
            // As we hide it check if it's not the current item!
            withState(viewModel) {
                if (it.currentTab.toMenuId() == tabId) {
                    viewModel.handle(HomeDetailAction.SwitchTab(HomeTab.RoomList(RoomListDisplayMode.ROOMS)))
                }
            }
        }
    }

    /* ==========================================================================================
     * KeysBackupBanner Listener
     * ========================================================================================== */

    override fun setupKeysBackup() {
        navigator.openKeysBackupSetup(requireActivity(), false)
    }

    override fun recoverKeysBackup() {
        navigator.openKeysBackupManager(requireActivity())
    }

    override fun invalidate() = withState(viewModel) {
//        Timber.v(it.toString())
        views.bottomNavigationView.getOrCreateBadge(R.id.bottom_action_rooms).render(it.notificationCountRooms, it.notificationHighlightRooms)
        views.bottomNavigationView.getOrCreateBadge(R.id.bottom_action_notification).render(it.notificationCountCatchup, it.notificationHighlightCatchup)
        views.syncStateView.render(
                it.syncState,
                it.incrementalSyncStatus,
                it.pushCounter,
                vectorPreferences.developerShowDebugInfo())

        hasUnreadRooms = it.hasUnreadMessages
    }

    private fun BadgeDrawable.render(count: Int, highlight: Boolean) {
        isVisible = count > 0
        number = count
        maxCharacterCount = 3
        badgeTextColor = ThemeUtils.getColor(requireContext(), R.attr.colorOnPrimary)
        backgroundColor = if (highlight) {
            ThemeUtils.getColor(requireContext(), R.attr.colorError)
        } else {
            ThemeUtils.getColor(requireContext(), R.attr.vctr_unread_room_badge)
        }
    }

    private fun HomeTab.toMenuId() = when (this) {
        is HomeTab.DialPad  -> R.id.bottom_action_dial_pad
        is HomeTab.RoomList -> when (displayMode) {
            RoomListDisplayMode.PEOPLE -> R.id.bottom_action_people
            RoomListDisplayMode.ROOMS  -> R.id.bottom_action_rooms
            else                       -> R.id.bottom_action_notification
        }
        HomeTab.ContactList -> R.id.bottom_action_people
    }

    override fun onTapToReturnToCall() {
        callManager.getCurrentCall()?.let { call ->
            VectorCallActivity.newIntent(
                    context = requireContext(),
                    callId = call.callId,
                    signalingRoomId = call.signalingRoomId,
                    otherUserId = call.mxCall.opponentUserId,
                    isIncomingCall = !call.mxCall.isOutgoing,
                    isVideoCall = call.mxCall.isVideoCall,
                    mode = null
            ).let {
                startActivity(it)
            }
        }
    }

    private fun DialPadFragment.applyCallback(): DialPadFragment {
        callback = object : DialPadFragment.Callback {
            override fun onOkClicked(formatted: String?, raw: String?) {
                if (raw.isNullOrEmpty()) return
                viewModel.handle(HomeDetailAction.StartCallWithPhoneNumber(raw))
            }
        }
        return this
    }
<<<<<<< HEAD

    private fun openRoom(roomId: String) {
        navigator.openRoom(requireActivity(), roomId)
        cancelSearch()
    }

    private fun showCreateRoomDialog(user: User) {
        val name = user.displayName?.let { TchapUtils.getNameFromDisplayName(it) }
        MaterialAlertDialogBuilder(requireActivity())
                .setTitle(R.string.fab_menu_create_chat)
                .setMessage(getString(R.string.tchap_dialog_prompt_new_direct_chat, name))
                .setPositiveButton(R.string.yes) { _, _ ->
                    viewModel.handle(HomeDetailAction.CreateDirectMessageByUserId(user.userId))
                }
                .setNegativeButton(R.string.no, null)
                .show()
    }

    private fun handleInviteByEmailFailed(message: String) {
        Toast.makeText(requireContext(), message, Toast.LENGTH_LONG).show()
    }

    private fun handleExistingUser(user: User) {
        MaterialAlertDialogBuilder(requireActivity())
                .setTitle(R.string.permissions_rationale_popup_title)
                .setMessage(R.string.tchap_invite_not_sent_for_discovered_user)
                .setPositiveButton(R.string.ok) { _, _ ->
                    viewModel.handle(HomeDetailAction.SelectContact(user))
                }
                .show()
    }

    override fun create(initialState: ServerBackupStatusViewState): ServerBackupStatusViewModel {
        return serverBackupStatusViewModelFactory.create(initialState)
    }

    override fun create(initialState: PlatformViewState): PlatformViewModel {
        return platformViewModelFactory.create(initialState)
    }

    companion object {
        private const val FRAGMENT_TAG_PREFIX = "FRAGMENT_TAG_"
    }
=======
>>>>>>> 879e6ef5
}<|MERGE_RESOLUTION|>--- conflicted
+++ resolved
@@ -27,12 +27,12 @@
 import androidx.core.view.isEmpty
 import androidx.core.view.isVisible
 import androidx.fragment.app.Fragment
+import androidx.lifecycle.lifecycleScope
 import com.airbnb.mvrx.activityViewModel
 import com.airbnb.mvrx.fragmentViewModel
 import com.airbnb.mvrx.withState
 import com.google.android.material.badge.BadgeDrawable
 import com.google.android.material.dialog.MaterialAlertDialogBuilder
-import com.jakewharton.rxbinding3.appcompat.queryTextChanges
 import fr.gouv.tchap.core.utils.TchapUtils
 import fr.gouv.tchap.features.home.contact.list.TchapContactListFragment
 import fr.gouv.tchap.features.home.contact.list.TchapContactListFragmentArgs
@@ -41,7 +41,6 @@
 import fr.gouv.tchap.features.platform.PlatformAction
 import fr.gouv.tchap.features.platform.PlatformViewEvents
 import fr.gouv.tchap.features.platform.PlatformViewModel
-import fr.gouv.tchap.features.platform.PlatformViewState
 import fr.gouv.tchap.features.userdirectory.TchapContactListSharedAction
 import fr.gouv.tchap.features.userdirectory.TchapContactListSharedActionViewModel
 import im.vector.app.AppStateHandler
@@ -77,19 +76,17 @@
 import im.vector.app.features.themes.ThemeUtils
 import im.vector.app.features.workers.signout.BannerState
 import im.vector.app.features.workers.signout.ServerBackupStatusViewModel
+import kotlinx.coroutines.flow.launchIn
+import kotlinx.coroutines.flow.map
+import kotlinx.coroutines.flow.onEach
 import org.matrix.android.sdk.api.session.group.model.GroupSummary
 import org.matrix.android.sdk.api.session.room.model.RoomSummary
 import org.matrix.android.sdk.api.session.user.model.User
 import org.matrix.android.sdk.internal.crypto.model.rest.DeviceInfo
+import reactivecircus.flowbinding.appcompat.queryTextChanges
 import javax.inject.Inject
 
 class HomeDetailFragment @Inject constructor(
-<<<<<<< HEAD
-        val homeDetailViewModelFactory: HomeDetailViewModel.Factory,
-        private val serverBackupStatusViewModelFactory: ServerBackupStatusViewModel.Factory,
-        private val platformViewModelFactory: PlatformViewModel.Factory,
-=======
->>>>>>> 879e6ef5
         private val avatarRenderer: AvatarRenderer,
         private val colorProvider: ColorProvider,
         private val alertManager: PopupAlertManager,
@@ -98,13 +95,7 @@
         private val appStateHandler: AppStateHandler
 ) : VectorBaseFragment<FragmentHomeDetailBinding>(),
         KeysBackupBanner.Delegate,
-<<<<<<< HEAD
-        CurrentCallsView.Callback,
-        ServerBackupStatusViewModel.Factory,
-        PlatformViewModel.Factory {
-=======
         CurrentCallsView.Callback {
->>>>>>> 879e6ef5
 
     private val viewModel: HomeDetailViewModel by fragmentViewModel()
     private val platformViewModel: PlatformViewModel by fragmentViewModel()
@@ -245,14 +236,14 @@
         }
 
         sharedContactActionViewModel
-                .observe()
-                .subscribe { action ->
+                .stream()
+                .onEach { action ->
                     when (action) {
                         is TchapContactListSharedAction.OnInviteByEmail -> onInviteByEmail(action.email)
                         is TchapContactListSharedAction.OnSelectContact -> onSelectContact(action)
                     }.exhaustive
                 }
-                .disposeOnDestroyView()
+                .launchIn(viewLifecycleOwner.lifecycleScope)
 
         sharedCallActionViewModel
                 .liveKnownCalls
@@ -290,14 +281,14 @@
         }
 
         sharedActionViewModel
-                .observe()
-                .subscribe { action ->
+                .stream()
+                .onEach { action ->
                     when (action) {
                         is HomeActivitySharedAction.InviteByEmail -> onInviteByEmail(action.email)
                         else                                      -> Unit // no-op
                     }.exhaustive
                 }
-                .disposeOnDestroyView()
+                .launchIn(viewLifecycleOwner.lifecycleScope)
     }
 
     private fun handleCallStarted() {
@@ -490,8 +481,8 @@
         views.homeSearchView.queryTextChanges()
                 .skipInitialValue()
                 .map { it.trim().toString() }
-                .subscribe { searchWith(it) }
-                .disposeOnDestroyView()
+                .onEach { searchWith(it) }
+                .launchIn(viewLifecycleOwner.lifecycleScope)
     }
 
     private fun setupBottomNavigationView() {
@@ -676,7 +667,6 @@
         }
         return this
     }
-<<<<<<< HEAD
 
     private fun openRoom(roomId: String) {
         navigator.openRoom(requireActivity(), roomId)
@@ -709,17 +699,7 @@
                 .show()
     }
 
-    override fun create(initialState: ServerBackupStatusViewState): ServerBackupStatusViewModel {
-        return serverBackupStatusViewModelFactory.create(initialState)
-    }
-
-    override fun create(initialState: PlatformViewState): PlatformViewModel {
-        return platformViewModelFactory.create(initialState)
-    }
-
     companion object {
         private const val FRAGMENT_TAG_PREFIX = "FRAGMENT_TAG_"
     }
-=======
->>>>>>> 879e6ef5
 }