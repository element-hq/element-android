/*
 * Copyright 2019 New Vector Ltd
 *
 * Licensed under the Apache License, Version 2.0 (the "License");
 * you may not use this file except in compliance with the License.
 * You may obtain a copy of the License at
 *
 * http://www.apache.org/licenses/LICENSE-2.0
 *
 * Unless required by applicable law or agreed to in writing, software
 * distributed under the License is distributed on an "AS IS" BASIS,
 * WITHOUT WARRANTIES OR CONDITIONS OF ANY KIND, either express or implied.
 * See the License for the specific language governing permissions and
 * limitations under the License.
 */

package im.vector.app.features.home

import android.content.res.ColorStateList
import android.os.Bundle
import android.view.LayoutInflater
import android.view.Menu
import android.view.MenuItem
import android.view.View
import android.view.ViewGroup
import android.view.animation.DecelerateInterpolator
import androidx.core.view.isVisible
import androidx.core.widget.ImageViewCompat
import androidx.fragment.app.Fragment
import androidx.lifecycle.lifecycleScope
import com.airbnb.mvrx.activityViewModel
import com.airbnb.mvrx.fragmentViewModel
import com.airbnb.mvrx.withState
import com.google.android.material.badge.BadgeDrawable
import com.google.android.material.color.MaterialColors
import im.vector.app.AppStateHandler
import im.vector.app.R
import im.vector.app.RoomGroupingMethod
import im.vector.app.core.extensions.commitTransaction
import im.vector.app.core.extensions.toMvRxBundle
import im.vector.app.core.platform.OnBackPressed
import im.vector.app.core.platform.VectorBaseActivity
import im.vector.app.core.platform.VectorBaseFragment
import im.vector.app.core.resources.ColorProvider
import im.vector.app.core.ui.views.CurrentCallsView
import im.vector.app.core.ui.views.CurrentCallsViewPresenter
import im.vector.app.core.ui.views.KeysBackupBanner
import im.vector.app.databinding.FragmentHomeDetailBinding
import im.vector.app.features.call.SharedKnownCallsViewModel
import im.vector.app.features.call.VectorCallActivity
import im.vector.app.features.call.dialpad.DialPadFragment
import im.vector.app.features.call.webrtc.WebRtcCallManager
import im.vector.app.features.home.room.list.RoomListFragment
import im.vector.app.features.home.room.list.RoomListParams
import im.vector.app.features.home.room.list.UnreadCounterBadgeView
import im.vector.app.features.popup.PopupAlertManager
import im.vector.app.features.popup.VerificationVectorAlert
import im.vector.app.features.settings.VectorLocale
import im.vector.app.features.settings.VectorPreferences
import im.vector.app.features.settings.VectorSettingsActivity.Companion.EXTRA_DIRECT_ACCESS_SECURITY_PRIVACY_MANAGE_SESSIONS
import im.vector.app.features.themes.ThemeUtils
import im.vector.app.features.workers.signout.BannerState
import im.vector.app.features.workers.signout.ServerBackupStatusViewModel
import kotlinx.coroutines.launch
import org.matrix.android.sdk.api.session.crypto.model.DeviceInfo
import org.matrix.android.sdk.api.session.group.model.GroupSummary
import org.matrix.android.sdk.api.session.room.model.RoomSummary
import org.matrix.android.sdk.api.util.toMatrixItem
import javax.inject.Inject

class HomeDetailFragment @Inject constructor(
        private val avatarRenderer: AvatarRenderer,
        private val colorProvider: ColorProvider,
        private val alertManager: PopupAlertManager,
        private val callManager: WebRtcCallManager,
        private val vectorPreferences: VectorPreferences,
        private val appStateHandler: AppStateHandler
) : VectorBaseFragment<FragmentHomeDetailBinding>(),
        KeysBackupBanner.Delegate,
        CurrentCallsView.Callback,
        OnBackPressed {

    private val viewModel: HomeDetailViewModel by fragmentViewModel()
    private val unknownDeviceDetectorSharedViewModel: UnknownDeviceDetectorSharedViewModel by activityViewModel()
    private val unreadMessagesSharedViewModel: UnreadMessagesSharedViewModel by activityViewModel()
    private val serverBackupStatusViewModel: ServerBackupStatusViewModel by activityViewModel()

    private lateinit var sharedActionViewModel: HomeSharedActionViewModel
    private lateinit var sharedCallActionViewModel: SharedKnownCallsViewModel

    private var hasUnreadRooms = false
        set(value) {
            if (value != field) {
                field = value
                invalidateOptionsMenu()
            }
        }

    override fun getMenuRes() = R.menu.room_list

    override fun onOptionsItemSelected(item: MenuItem): Boolean {
        when (item.itemId) {
            R.id.menu_home_mark_all_as_read -> {
                viewModel.handle(HomeDetailAction.MarkAllRoomsRead)
                return true
            }
        }

        return super.onOptionsItemSelected(item)
    }

    override fun onPrepareOptionsMenu(menu: Menu) {
        withState(viewModel) { state ->
            val isRoomList = state.currentTab is HomeTab.RoomList
            menu.findItem(R.id.menu_home_mark_all_as_read).isVisible = isRoomList && hasUnreadRooms
        }
        super.onPrepareOptionsMenu(menu)
    }

    override fun getBinding(inflater: LayoutInflater, container: ViewGroup?): FragmentHomeDetailBinding {
        return FragmentHomeDetailBinding.inflate(inflater, container, false)
    }

    private val currentCallsViewPresenter = CurrentCallsViewPresenter()

    override fun onViewCreated(view: View, savedInstanceState: Bundle?) {
        super.onViewCreated(view, savedInstanceState)
        sharedActionViewModel = activityViewModelProvider.get(HomeSharedActionViewModel::class.java)
        sharedCallActionViewModel = activityViewModelProvider.get(SharedKnownCallsViewModel::class.java)
        setupBottomNavigationView()
        setupToolbar()
        setupKeysBackupBanner()
        setupActiveCallView()

        withState(viewModel) {
            // Update the navigation view if needed (for when we restore the tabs)
            views.bottomNavigationView.selectedItemId = it.currentTab.toMenuId()
        }

        viewModel.onEach(HomeDetailViewState::roomGroupingMethod) { roomGroupingMethod ->
            when (roomGroupingMethod) {
<<<<<<< HEAD
                is RoomGroupingMethod.ByLegacyGroup -> {
                    onGroupChange(roomGroupingMethod.groupSummary)
                }
                is RoomGroupingMethod.BySpace       -> {
                    onSpaceChange(roomGroupingMethod.spaceSummary)
                    sharedActionViewModel.space.value = roomGroupingMethod.spaceSummary
                }
=======
                is RoomGroupingMethod.ByLegacyGroup -> onGroupChange(roomGroupingMethod.groupSummary)
                is RoomGroupingMethod.BySpace       -> onSpaceChange(roomGroupingMethod.spaceSummary)
>>>>>>> 4adaa20f
            }
        }

        viewModel.onEach(HomeDetailViewState::currentTab) { currentTab ->
            updateUIForTab(currentTab)
        }

        views.allChatsLayout.setOnClickListener {
            toggleModalVisibility()
        }

        views.backButtonLayout.setOnClickListener {
            val currentSpace = sharedActionViewModel.space.value
            val directParent = currentSpace?.spaceParents?.firstOrNull()
            viewModel.handleSelectSpace(directParent?.roomSummary)
            sharedActionViewModel.space.value = directParent?.roomSummary
            sharedActionViewModel.post(HomeActivitySharedAction.OpenGroup(false))
            onSpaceChange(directParent?.roomSummary)
        }

        views.dimView.setOnClickListener {
            hideModal()
            views.toolbarChevron.animate()
                    .rotation(0F)
                    .setDuration(300)
                    .setInterpolator(DecelerateInterpolator())
                    .start()
        }

        views.dimViewBottom.setOnClickListener {
            hideModal()
            views.toolbarChevron.animate()
                    .rotation(0F)
                    .setDuration(300)
                    .setInterpolator(DecelerateInterpolator())
                    .start()
        }

        viewModel.onEach(HomeDetailViewState::showDialPadTab) { showDialPadTab ->
            updateTabVisibilitySafely(R.id.bottom_action_dial_pad, showDialPadTab)
        }

        views.groupToolbarNavigateUp.setOnClickListener {
            navigateUpOneSpace()
        }

        viewModel.observeViewEvents { viewEvent ->
            when (viewEvent) {
                HomeDetailViewEvents.CallStarted   -> handleCallStarted()
                is HomeDetailViewEvents.FailToCall -> showFailure(viewEvent.failure)
                HomeDetailViewEvents.Loading       -> showLoadingDialog()
            }
        }

        unknownDeviceDetectorSharedViewModel.onEach { state ->
            state.unknownSessions.invoke()?.let { unknownDevices ->
                if (unknownDevices.firstOrNull()?.currentSessionTrust == true) {
                    val uid = "review_login"
                    alertManager.cancelAlert(uid)
                    val olderUnverified = unknownDevices.filter { !it.isNew }
                    val newest = unknownDevices.firstOrNull { it.isNew }?.deviceInfo
                    if (newest != null) {
                        promptForNewUnknownDevices(uid, state, newest)
                    } else if (olderUnverified.isNotEmpty()) {
                        // In this case we prompt to go to settings to review logins
                        promptToReviewChanges(uid, state, olderUnverified.map { it.deviceInfo })
                    }
                }
            }
        }

        unreadMessagesSharedViewModel.onEach { state ->
            views.drawerUnreadCounterBadgeView.render(
                    UnreadCounterBadgeView.State(
                            count = state.otherSpacesUnread.totalCount,
                            highlighted = state.otherSpacesUnread.isHighlight
                    )
            )
        }

        sharedCallActionViewModel
                .liveKnownCalls
                .observe(viewLifecycleOwner) {
                    currentCallsViewPresenter.updateCall(callManager.getCurrentCall(), callManager.getCalls())
                    invalidateOptionsMenu()
                }

        observeSharedActions()
    }

    private fun observeSharedActions() = lifecycleScope.launch {
        sharedActionViewModel.stream().collect { action ->
            when (action) {
                is HomeActivitySharedAction.OpenGroup -> hideModal()
                else                                  -> Unit
            }
        }
    }

    private fun toggleModalVisibility() {
        if (views.spaceModalFragment.isVisible) {
            hideModal()
            views.toolbarChevron.animate()
                    .rotation(0F)
                    .setDuration(300)
                    .setInterpolator(DecelerateInterpolator())
                    .start()
        } else {
            showModal()
        }
    }

    private fun showModal() {
        views.spaceModalFragment.isVisible = true
        views.dimView.isVisible = true
        views.dimViewBottom.isVisible = true
        views.toolbarChevron.animate()
                .rotation(90F)
                .setDuration(300)
                .setInterpolator(DecelerateInterpolator())
                .start()
    }

    private fun hideModal() {
        views.spaceModalFragment.isVisible = false
        views.dimView.isVisible = false
        views.dimViewBottom.isVisible = false
    }

    private fun navigateUpOneSpace() {
        val parentId = getCurrentSpace()?.flattenParentIds?.lastOrNull()
        appStateHandler.setCurrentSpace(parentId)
        sharedActionViewModel.post(HomeActivitySharedAction.CloseGroup)
    }

    private fun getCurrentSpace() = (appStateHandler.getCurrentRoomGroupingMethod() as? RoomGroupingMethod.BySpace)?.spaceSummary

    private fun handleCallStarted() {
        dismissLoadingDialog()
        val fragmentTag = HomeTab.DialPad.toFragmentTag()
        (childFragmentManager.findFragmentByTag(fragmentTag) as? DialPadFragment)?.clear()
    }

    override fun onDestroyView() {
        currentCallsViewPresenter.unBind()
        super.onDestroyView()
    }

    override fun onResume() {
        super.onResume()
        updateTabVisibilitySafely(R.id.bottom_action_notification, vectorPreferences.labAddNotificationTab())
        callManager.checkForProtocolsSupportIfNeeded()
        refreshSpaceState()
    }

    private fun refreshSpaceState() {
        when (val roomGroupingMethod = appStateHandler.getCurrentRoomGroupingMethod()) {
            is RoomGroupingMethod.ByLegacyGroup -> onGroupChange(roomGroupingMethod.groupSummary)
            is RoomGroupingMethod.BySpace       -> onSpaceChange(roomGroupingMethod.spaceSummary)
            else                                -> Unit
        }
    }

    private fun promptForNewUnknownDevices(uid: String, state: UnknownDevicesState, newest: DeviceInfo) {
        val user = state.myMatrixItem
        alertManager.postVectorAlert(
                VerificationVectorAlert(
                        uid = uid,
                        title = getString(R.string.new_session),
                        description = getString(R.string.verify_this_session, newest.displayName ?: newest.deviceId ?: ""),
                        iconId = R.drawable.ic_shield_warning
                ).apply {
                    viewBinder = VerificationVectorAlert.ViewBinder(user, avatarRenderer)
                    colorInt = colorProvider.getColorFromAttribute(R.attr.colorPrimary)
                    contentAction = Runnable {
                        (weakCurrentActivity?.get() as? VectorBaseActivity<*>)
                                ?.navigator
                                ?.requestSessionVerification(requireContext(), newest.deviceId ?: "")
                        unknownDeviceDetectorSharedViewModel.handle(
                                UnknownDeviceDetectorSharedViewModel.Action.IgnoreDevice(newest.deviceId?.let { listOf(it) }.orEmpty())
                        )
                    }
                    dismissedAction = Runnable {
                        unknownDeviceDetectorSharedViewModel.handle(
                                UnknownDeviceDetectorSharedViewModel.Action.IgnoreDevice(newest.deviceId?.let { listOf(it) }.orEmpty())
                        )
                    }
                }
        )
    }

    private fun promptToReviewChanges(uid: String, state: UnknownDevicesState, oldUnverified: List<DeviceInfo>) {
        val user = state.myMatrixItem
        alertManager.postVectorAlert(
                VerificationVectorAlert(
                        uid = uid,
                        title = getString(R.string.review_logins),
                        description = getString(R.string.verify_other_sessions),
                        iconId = R.drawable.ic_shield_warning
                ).apply {
                    viewBinder = VerificationVectorAlert.ViewBinder(user, avatarRenderer)
                    colorInt = colorProvider.getColorFromAttribute(R.attr.colorPrimary)
                    contentAction = Runnable {
                        (weakCurrentActivity?.get() as? VectorBaseActivity<*>)?.let { activity ->
                            // mark as ignored to avoid showing it again
                            unknownDeviceDetectorSharedViewModel.handle(
                                    UnknownDeviceDetectorSharedViewModel.Action.IgnoreDevice(oldUnverified.mapNotNull { it.deviceId })
                            )
                            activity.navigator.openSettings(activity, EXTRA_DIRECT_ACCESS_SECURITY_PRIVACY_MANAGE_SESSIONS)
                        }
                    }
                    dismissedAction = Runnable {
                        unknownDeviceDetectorSharedViewModel.handle(
                                UnknownDeviceDetectorSharedViewModel.Action.IgnoreDevice(oldUnverified.mapNotNull { it.deviceId })
                        )
                    }
                }
        )
    }

    private fun onGroupChange(groupSummary: GroupSummary?) {
        hideModal()
        if (groupSummary == null) {
            views.backButtonLayout.isVisible = false
            views.groupToolbarSpaceTitleView.isVisible = false
            views.groupToolbarSpaceTitleView.text = getString(R.string.all_chats)
            views.groupToolbarTitleView.text = getString(R.string.all_chats)
        } else {
            views.backButtonLayout.isVisible = true
            views.groupToolbarSpaceTitleView.isVisible = true
            views.groupToolbarSpaceTitleView.text = groupSummary.displayName
            views.groupToolbarTitleView.text = groupSummary.displayName
        }
    }

    private fun onSpaceChange(spaceSummary: RoomSummary?) {
        hideModal()
        views.backButtonText.text = getString(R.string.all_chats)
        views.toolbarChevron.rotation = 0F
        if (spaceSummary == null) {
            views.backButtonLayout.isVisible = false
            views.groupToolbarSpaceTitleView.isVisible = false
<<<<<<< HEAD
            views.groupToolbarSpaceTitleView.text = getString(R.string.all_chats)
            views.groupToolbarTitleView.text = getString(R.string.all_chats)
            views.spaceAvatar.isVisible = false
=======
            views.groupToolbarAvatarImageView.isVisible = true
            views.groupToolbarNavigateUp.isVisible = false
>>>>>>> 4adaa20f
        } else {
            views.backButtonLayout.isVisible = true
            views.groupToolbarSpaceTitleView.isVisible = true
            views.groupToolbarSpaceTitleView.text = spaceSummary.displayName
<<<<<<< HEAD
            views.groupToolbarTitleView.text = spaceSummary.displayName
            views.spaceAvatar.isVisible = true
            avatarRenderer.render(spaceSummary.toMatrixItem(), requireContext(), views.spaceAvatar)

            spaceSummary.spaceParents?.firstOrNull()?.let { directParent ->
                views.backButtonText.text = directParent.roomSummary?.name ?: getString(R.string.all_chats)
            }
=======
            views.groupToolbarAvatarImageView.isVisible = false
            views.groupToolbarNavigateUp.isVisible = true
>>>>>>> 4adaa20f
        }
    }

    private fun setupKeysBackupBanner() {
        serverBackupStatusViewModel
                .onEach {
                    when (val banState = it.bannerState.invoke()) {
                        is BannerState.Setup  -> views.homeKeysBackupBanner.render(KeysBackupBanner.State.Setup(banState.numberOfKeys), false)
                        BannerState.BackingUp -> views.homeKeysBackupBanner.render(KeysBackupBanner.State.BackingUp, false)
                        null,
                        BannerState.Hidden    -> views.homeKeysBackupBanner.render(KeysBackupBanner.State.Hidden, false)
                    }
                }
        views.homeKeysBackupBanner.delegate = this
    }

    private fun setupActiveCallView() {
        currentCallsViewPresenter.bind(views.currentCallsView, this)
    }

    private fun setupToolbar() {
        setupToolbar(views.groupToolbar)
                .setTitle(null)

        views.groupToolbarAvatarImageView.debouncedClicks {
            sharedActionViewModel.post(HomeActivitySharedAction.OpenDrawer)
        }

        views.homeToolbarContent.debouncedClicks {
            withState(viewModel) {
                when (it.roomGroupingMethod) {
                    is RoomGroupingMethod.ByLegacyGroup -> {
                        // do nothing
                    }
                    is RoomGroupingMethod.BySpace       -> {
                        it.roomGroupingMethod.spaceSummary?.let { spaceSummary ->
                            sharedActionViewModel.post(HomeActivitySharedAction.ShowSpaceSettings(spaceSummary.roomId))
                        }
                    }
                }
            }
        }
    }

    private fun setupBottomNavigationView() {
        views.bottomNavigationView.menu.findItem(R.id.bottom_action_notification).isVisible = vectorPreferences.labAddNotificationTab()
        views.bottomNavigationView.setOnItemSelectedListener {
            val tab = when (it.itemId) {
                R.id.bottom_action_people       -> HomeTab.RoomList(RoomListDisplayMode.PEOPLE)
                R.id.bottom_action_rooms        -> HomeTab.RoomList(RoomListDisplayMode.ROOMS)
                R.id.bottom_action_notification -> HomeTab.RoomList(RoomListDisplayMode.NOTIFICATIONS)
                else                            -> HomeTab.DialPad
            }
            viewModel.handle(HomeDetailAction.SwitchTab(tab))
            true
        }
    }

    private fun updateUIForTab(tab: HomeTab) {
        views.bottomNavigationView.menu.findItem(tab.toMenuId()).isChecked = true
        updateSelectedFragment(tab)
        invalidateOptionsMenu()
    }

    private fun HomeTab.toFragmentTag() = "FRAGMENT_TAG_$this"

    private fun updateSelectedFragment(tab: HomeTab) {
        val fragmentTag = tab.toFragmentTag()
        val fragmentToShow = childFragmentManager.findFragmentByTag(fragmentTag)
        childFragmentManager.commitTransaction {
            childFragmentManager.fragments
                    .filter { it != fragmentToShow }
                    .forEach {
                        if (it.id != R.id.space_modal_fragment) {
                            detach(it)
                        }
                    }
            if (fragmentToShow == null) {
                when (tab) {
                    is HomeTab.RoomList -> {
                        val params = RoomListParams(tab.displayMode)
                        add(R.id.roomListContainer, RoomListFragment::class.java, params.toMvRxBundle(), fragmentTag)
                    }
                    is HomeTab.DialPad  -> {
                        add(R.id.roomListContainer, createDialPadFragment(), fragmentTag)
                    }
                }
            } else {
                if (tab is HomeTab.DialPad) {
                    (fragmentToShow as? DialPadFragment)?.applyCallback()
                }
                attach(fragmentToShow)
            }
        }
    }

    private fun createDialPadFragment(): Fragment {
        val fragment = childFragmentManager.fragmentFactory.instantiate(vectorBaseActivity.classLoader, DialPadFragment::class.java.name)
        return (fragment as DialPadFragment).apply {
            arguments = Bundle().apply {
                putBoolean(DialPadFragment.EXTRA_ENABLE_DELETE, true)
                putBoolean(DialPadFragment.EXTRA_ENABLE_OK, true)
                putString(DialPadFragment.EXTRA_REGION_CODE, VectorLocale.applicationLocale.country)
            }
            applyCallback()
        }
    }

    private fun updateTabVisibilitySafely(tabId: Int, isVisible: Boolean) {
        val wasVisible = views.bottomNavigationView.menu.findItem(tabId).isVisible
        views.bottomNavigationView.menu.findItem(tabId).isVisible = isVisible
        if (wasVisible && !isVisible) {
            // As we hide it check if it's not the current item!
            withState(viewModel) {
                if (it.currentTab.toMenuId() == tabId) {
                    viewModel.handle(HomeDetailAction.SwitchTab(HomeTab.RoomList(RoomListDisplayMode.PEOPLE)))
                }
            }
        }
    }

    /* ==========================================================================================
     * KeysBackupBanner Listener
     * ========================================================================================== */

    override fun setupKeysBackup() {
        navigator.openKeysBackupSetup(requireActivity(), false)
    }

    override fun recoverKeysBackup() {
        navigator.openKeysBackupManager(requireActivity())
    }

    override fun invalidate() = withState(viewModel) {
        views.bottomNavigationView.getOrCreateBadge(R.id.bottom_action_people).render(it.notificationCountPeople, it.notificationHighlightPeople)
        views.bottomNavigationView.getOrCreateBadge(R.id.bottom_action_rooms).render(it.notificationCountRooms, it.notificationHighlightRooms)
        views.bottomNavigationView.getOrCreateBadge(R.id.bottom_action_notification).render(it.notificationCountCatchup, it.notificationHighlightCatchup)
        views.syncStateView.render(
                it.syncState,
                it.incrementalSyncStatus,
                it.pushCounter,
                vectorPreferences.developerShowDebugInfo()
        )

        hasUnreadRooms = it.hasUnreadMessages
    }

    private fun BadgeDrawable.render(count: Int, highlight: Boolean) {
        isVisible = count > 0
        number = count
        maxCharacterCount = 3
        badgeTextColor = ThemeUtils.getColor(requireContext(), R.attr.colorOnPrimary)
        backgroundColor = if (highlight) {
            ThemeUtils.getColor(requireContext(), R.attr.colorError)
        } else {
            ThemeUtils.getColor(requireContext(), R.attr.vctr_unread_background)
        }
    }

    private fun HomeTab.toMenuId() = when (this) {
        is HomeTab.DialPad  -> R.id.bottom_action_dial_pad
        is HomeTab.RoomList -> when (displayMode) {
            RoomListDisplayMode.PEOPLE -> R.id.bottom_action_people
            RoomListDisplayMode.ROOMS  -> R.id.bottom_action_rooms
            else                       -> R.id.bottom_action_notification
        }
    }

    override fun onTapToReturnToCall() {
        callManager.getCurrentCall()?.let { call ->
            VectorCallActivity.newIntent(
                    context = requireContext(),
                    callId = call.callId,
                    signalingRoomId = call.signalingRoomId,
                    otherUserId = call.mxCall.opponentUserId,
                    isIncomingCall = !call.mxCall.isOutgoing,
                    isVideoCall = call.mxCall.isVideoCall,
                    mode = null
            ).let {
                startActivity(it)
            }
        }
    }

    private fun DialPadFragment.applyCallback(): DialPadFragment {
        callback = object : DialPadFragment.Callback {
            override fun onOkClicked(formatted: String?, raw: String?) {
                if (raw.isNullOrEmpty()) return
                viewModel.handle(HomeDetailAction.StartCallWithPhoneNumber(raw))
            }
        }
        return this
    }

    override fun onBackPressed(toolbarButton: Boolean) = if (getCurrentSpace() != null) {
        navigateUpOneSpace()
        true
    } else {
        false
    }
}<|MERGE_RESOLUTION|>--- conflicted
+++ resolved
@@ -139,7 +139,6 @@
 
         viewModel.onEach(HomeDetailViewState::roomGroupingMethod) { roomGroupingMethod ->
             when (roomGroupingMethod) {
-<<<<<<< HEAD
                 is RoomGroupingMethod.ByLegacyGroup -> {
                     onGroupChange(roomGroupingMethod.groupSummary)
                 }
@@ -147,10 +146,6 @@
                     onSpaceChange(roomGroupingMethod.spaceSummary)
                     sharedActionViewModel.space.value = roomGroupingMethod.spaceSummary
                 }
-=======
-                is RoomGroupingMethod.ByLegacyGroup -> onGroupChange(roomGroupingMethod.groupSummary)
-                is RoomGroupingMethod.BySpace       -> onSpaceChange(roomGroupingMethod.spaceSummary)
->>>>>>> 4adaa20f
             }
         }
 
@@ -393,19 +388,13 @@
         if (spaceSummary == null) {
             views.backButtonLayout.isVisible = false
             views.groupToolbarSpaceTitleView.isVisible = false
-<<<<<<< HEAD
             views.groupToolbarSpaceTitleView.text = getString(R.string.all_chats)
             views.groupToolbarTitleView.text = getString(R.string.all_chats)
             views.spaceAvatar.isVisible = false
-=======
-            views.groupToolbarAvatarImageView.isVisible = true
-            views.groupToolbarNavigateUp.isVisible = false
->>>>>>> 4adaa20f
         } else {
             views.backButtonLayout.isVisible = true
             views.groupToolbarSpaceTitleView.isVisible = true
             views.groupToolbarSpaceTitleView.text = spaceSummary.displayName
-<<<<<<< HEAD
             views.groupToolbarTitleView.text = spaceSummary.displayName
             views.spaceAvatar.isVisible = true
             avatarRenderer.render(spaceSummary.toMatrixItem(), requireContext(), views.spaceAvatar)
@@ -413,10 +402,6 @@
             spaceSummary.spaceParents?.firstOrNull()?.let { directParent ->
                 views.backButtonText.text = directParent.roomSummary?.name ?: getString(R.string.all_chats)
             }
-=======
-            views.groupToolbarAvatarImageView.isVisible = false
-            views.groupToolbarNavigateUp.isVisible = true
->>>>>>> 4adaa20f
         }
     }
 
