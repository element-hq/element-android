--- conflicted
+++ resolved
@@ -151,10 +151,7 @@
 
         const val SETTINGS_LABS_ALLOW_EXTENDED_LOGS = "SETTINGS_LABS_ALLOW_EXTENDED_LOGS"
         const val SETTINGS_LABS_USE_RESTRICTED_JOIN_RULE = "SETTINGS_LABS_USE_RESTRICTED_JOIN_RULE"
-<<<<<<< HEAD
-=======
         const val SETTINGS_LABS_SPACES_HOME_AS_ORPHAN = "SETTINGS_LABS_SPACES_HOME_AS_ORPHAN"
->>>>>>> 7f96749d
 
         private const val SETTINGS_DEVELOPER_MODE_PREFERENCE_KEY = "SETTINGS_DEVELOPER_MODE_PREFERENCE_KEY"
         private const val SETTINGS_LABS_SHOW_HIDDEN_EVENTS_PREFERENCE_KEY = "SETTINGS_LABS_SHOW_HIDDEN_EVENTS_PREFERENCE_KEY"
@@ -960,13 +957,10 @@
         return defaultPrefs.getBoolean(SETTINGS_LABS_USE_RESTRICTED_JOIN_RULE, false)
     }
 
-<<<<<<< HEAD
-=======
     fun labsSpacesOnlyOrphansInHome(): Boolean {
         return defaultPrefs.getBoolean(SETTINGS_LABS_SPACES_HOME_AS_ORPHAN, false)
     }
 
->>>>>>> 7f96749d
     /*
      * Photo / video picker
      */
