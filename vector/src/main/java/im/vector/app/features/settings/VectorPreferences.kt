--- conflicted
+++ resolved
@@ -867,7 +867,6 @@
     }
 
     /**
-<<<<<<< HEAD
      * Tells if user should always appear offline or not.
      *
      * @return true if user should always appear offline
@@ -875,7 +874,9 @@
     fun userAlwaysAppearsOffline(): Boolean {
         return  defaultPrefs.getBoolean(SETTINGS_PRESENCE_USER_ALWAYS_APPEARS_OFFLINE,
                 getDefault(R.bool.settings_presence_user_always_appears_offline_default))
-=======
+    }
+
+    /**
      * Update the rage shake enabled status.
      *
      * @param isEnabled true to enable rage shake.
@@ -884,7 +885,6 @@
         defaultPrefs.edit {
             putBoolean(SETTINGS_USE_RAGE_SHAKE_KEY, isEnabled)
         }
->>>>>>> 3b8ffcf8
     }
 
     /**
