--- conflicted
+++ resolved
@@ -199,13 +199,8 @@
 
         private const val TAKE_PHOTO_VIDEO_MODE = "TAKE_PHOTO_VIDEO_MODE"
 
-<<<<<<< HEAD
-        private const val SETTINGS_LABS_ENABLE_POLLS = "SETTINGS_LABS_ENABLE_POLLS"
-
         private const val SETTINGS_LABS_RENDER_LOCATIONS_IN_TIMELINE = "SETTINGS_LABS_RENDER_LOCATIONS_IN_TIMELINE"
 
-=======
->>>>>>> 5bb06158
         // Possible values for TAKE_PHOTO_VIDEO_MODE
         const val TAKE_PHOTO_VIDEO_MODE_ALWAYS_ASK = 0
         const val TAKE_PHOTO_VIDEO_MODE_PHOTO = 1
@@ -999,11 +994,6 @@
             putInt(TAKE_PHOTO_VIDEO_MODE, mode)
         }
     }
-<<<<<<< HEAD
-
-    fun labsEnablePolls(): Boolean {
-        return defaultPrefs.getBoolean(SETTINGS_LABS_ENABLE_POLLS, false)
-    }
 
     fun isLocationSharingEnabled(): Boolean {
         return defaultPrefs.getBoolean(SETTINGS_PREF_ENABLE_LOCATION_SHARING, false) && BuildConfig.enableLocationSharing
@@ -1012,6 +1002,4 @@
     fun labsRenderLocationsInTimeline(): Boolean {
         return defaultPrefs.getBoolean(SETTINGS_LABS_RENDER_LOCATIONS_IN_TIMELINE, true)
     }
-=======
->>>>>>> 5bb06158
 }