--- conflicted
+++ resolved
@@ -121,32 +121,6 @@
 import javax.inject.Inject
 
 class MessageItemFactory @Inject constructor(
-<<<<<<< HEAD
-        private val localFilesHelper: LocalFilesHelper,
-        private val colorProvider: ColorProvider,
-        private val dimensionConverter: DimensionConverter,
-        private val timelineMediaSizeProvider: TimelineMediaSizeProvider,
-        private val htmlRenderer: Lazy<EventHtmlRenderer>,
-        private val htmlCompressor: VectorHtmlCompressor,
-        private val textRendererFactory: EventTextRenderer.Factory,
-        private val stringProvider: StringProvider,
-        private val imageContentRenderer: ImageContentRenderer,
-        private val messageInformationDataFactory: MessageInformationDataFactory,
-        private val messageItemAttributesFactory: MessageItemAttributesFactory,
-        private val contentUploadStateTrackerBinder: ContentUploadStateTrackerBinder,
-        private val contentDownloadStateTrackerBinder: ContentDownloadStateTrackerBinder,
-        private val defaultItemFactory: DefaultItemFactory,
-        private val noticeItemFactory: NoticeItemFactory,
-        private val avatarSizeProvider: AvatarSizeProvider,
-        private val pillsPostProcessorFactory: PillsPostProcessor.Factory,
-        private val lightweightSettingsStorage: LightweightSettingsStorage,
-        private val spanUtils: SpanUtils,
-        private val session: Session,
-        private val audioMessagePlaybackTracker: AudioMessagePlaybackTracker,
-        private val locationPinProvider: LocationPinProvider,
-        private val vectorPreferences: VectorPreferences,
-        private val urlMapProvider: UrlMapProvider,
-=======
     private val localFilesHelper: LocalFilesHelper,
     private val colorProvider: ColorProvider,
     private val dimensionConverter: DimensionConverter,
@@ -167,11 +141,10 @@
     private val lightweightSettingsStorage: LightweightSettingsStorage,
     private val spanUtils: SpanUtils,
     private val session: Session,
-    private val voiceMessagePlaybackTracker: VoiceMessagePlaybackTracker,
+    private val audioMessagePlaybackTracker: AudioMessagePlaybackTracker,
     private val locationPinProvider: LocationPinProvider,
     private val vectorPreferences: VectorPreferences,
     private val urlMapProvider: UrlMapProvider,
->>>>>>> 10974366
 ) {
 
     // TODO inject this properly?
@@ -223,29 +196,13 @@
         //        val all = event.root.toContent()
         //        val ev = all.toModel<Event>()
         val messageItem = when (messageContent) {
-<<<<<<< HEAD
-            is MessageEmoteContent               -> buildEmoteMessageItem(messageContent, informationData, highlight, callback, attributes)
-            is MessageTextContent                -> buildItemForTextContent(messageContent, informationData, highlight, callback, attributes)
-            is MessageImageInfoContent           -> buildImageMessageItem(messageContent, informationData, highlight, callback, attributes)
-            is MessageNoticeContent              -> buildNoticeMessageItem(messageContent, informationData, highlight, callback, attributes)
-            is MessageVideoContent               -> buildVideoMessageItem(messageContent, informationData, highlight, callback, attributes)
-            is MessageFileContent                -> buildFileMessageItem(messageContent, highlight, attributes)
-            is MessageAudioContent               -> buildAudioContent(params, messageContent, informationData, highlight, attributes)
-=======
             is MessageEmoteContent -> buildEmoteMessageItem(messageContent, informationData, highlight, callback, attributes)
             is MessageTextContent -> buildItemForTextContent(messageContent, informationData, highlight, callback, attributes)
             is MessageImageInfoContent -> buildImageMessageItem(messageContent, informationData, highlight, callback, attributes)
             is MessageNoticeContent -> buildNoticeMessageItem(messageContent, informationData, highlight, callback, attributes)
             is MessageVideoContent -> buildVideoMessageItem(messageContent, informationData, highlight, callback, attributes)
             is MessageFileContent -> buildFileMessageItem(messageContent, highlight, attributes)
-            is MessageAudioContent -> {
-                if (messageContent.voiceMessageIndicator != null) {
-                    buildVoiceMessageItem(params, messageContent, informationData, highlight, attributes)
-                } else {
-                    buildAudioMessageItem(messageContent, informationData, highlight, attributes)
-                }
-            }
->>>>>>> 10974366
+            is MessageAudioContent -> buildAudioContent(params, messageContent, informationData, highlight, attributes)
             is MessageVerificationRequestContent -> buildVerificationRequestMessageItem(messageContent, informationData, highlight, callback, attributes)
             is MessagePollContent -> buildPollItem(messageContent, informationData, highlight, callback, attributes)
             is MessageLocationContent -> {
@@ -317,9 +274,9 @@
     }
 
     private fun createPollState(
-        informationData: MessageInformationData,
-        pollResponseSummary: PollResponseData?,
-        pollContent: MessagePollContent,
+            informationData: MessageInformationData,
+            pollResponseSummary: PollResponseData?,
+            pollContent: MessagePollContent,
     ): PollState = when {
         !informationData.sendState.isSent() -> Sending
         pollResponseSummary?.isClosed.orFalse() -> Ended
@@ -329,8 +286,8 @@
     }
 
     private fun List<PollAnswer>.mapToOptions(
-        pollState: PollState,
-        informationData: MessageInformationData,
+            pollState: PollState,
+            informationData: MessageInformationData,
     ) = map { answer ->
         val pollResponseSummary = informationData.pollResponseAggregatedSummary
         val winnerVoteCount = pollResponseSummary?.winnerVoteCount
@@ -352,9 +309,9 @@
     }
 
     private fun createPollQuestion(
-        informationData: MessageInformationData,
-        question: String,
-        callback: TimelineEventController.Callback?,
+            informationData: MessageInformationData,
+            question: String,
+            callback: TimelineEventController.Callback?,
     ) = if (informationData.hasBeenEdited) {
         annotateWithEdited(question, callback, informationData)
     } else {
@@ -362,8 +319,8 @@
     }.toEpoxyCharSequence()
 
     private fun createTotalVotesText(
-        pollState: PollState,
-        pollResponseSummary: PollResponseData?,
+            pollState: PollState,
+            pollResponseSummary: PollResponseData?,
     ): String {
         val votes = pollResponseSummary?.totalVotes ?: 0
         return when {
@@ -375,12 +332,13 @@
         }
     }
 
-<<<<<<< HEAD
-    private fun buildAudioMessageItem(params: TimelineItemFactoryParams,
-                                      messageContent: MessageAudioContent,
-                                      informationData: MessageInformationData,
-                                      highlight: Boolean,
-                                      attributes: AbsMessageItem.Attributes): MessageAudioItem {
+    private fun buildAudioMessageItem(
+            params: TimelineItemFactoryParams,
+            messageContent: MessageAudioContent,
+            informationData: MessageInformationData,
+            highlight: Boolean,
+            attributes: AbsMessageItem.Attributes
+    ): MessageAudioItem {
         val fileUrl = getAudioFileUrl(messageContent, informationData)
         val playbackControlButtonClickListener = createOnPlaybackButtonClickListener(messageContent, informationData, params)
 
@@ -419,68 +377,15 @@
         }
     }
 
-    private fun buildVoiceMessageItem(params: TimelineItemFactoryParams,
-                                      messageContent: MessageAudioContent,
-                                      informationData: MessageInformationData,
-                                      highlight: Boolean,
-                                      attributes: AbsMessageItem.Attributes): MessageVoiceItem {
+    private fun buildVoiceMessageItem(
+            params: TimelineItemFactoryParams,
+            messageContent: MessageAudioContent,
+            informationData: MessageInformationData,
+            highlight: Boolean,
+            attributes: AbsMessageItem.Attributes
+    ): MessageVoiceItem {
         val fileUrl = getAudioFileUrl(messageContent, informationData)
         val playbackControlButtonClickListener = createOnPlaybackButtonClickListener(messageContent, informationData, params)
-=======
-    private fun buildAudioMessageItem(
-        messageContent: MessageAudioContent,
-        @Suppress("UNUSED_PARAMETER")
-        informationData: MessageInformationData,
-        highlight: Boolean,
-        attributes: AbsMessageItem.Attributes,
-    ): MessageFileItem? {
-        val fileUrl = messageContent.getFileUrl()?.let {
-            if (informationData.sentByMe && !informationData.sendState.isSent()) {
-                it
-            } else {
-                it.takeIf { it.isMxcUrl() }
-            }
-        } ?: ""
-        return MessageFileItem_()
-            .attributes(attributes)
-            .izLocalFile(localFilesHelper.isLocalFile(fileUrl))
-            .izDownloaded(session.fileService().isFileInCache(
-                fileUrl,
-                messageContent.getFileName(),
-                messageContent.mimeType,
-                messageContent.encryptedFileInfo?.toElementToDecrypt())
-            )
-            .mxcUrl(fileUrl)
-            .contentUploadStateTrackerBinder(contentUploadStateTrackerBinder)
-            .contentDownloadStateTrackerBinder(contentDownloadStateTrackerBinder)
-            .highlighted(highlight)
-            .leftGuideline(avatarSizeProvider.leftGuideline)
-            .filename(messageContent.body)
-            .iconRes(R.drawable.ic_headphones)
-    }
-
-    private fun buildVoiceMessageItem(
-        params: TimelineItemFactoryParams,
-        messageContent: MessageAudioContent,
-        @Suppress("UNUSED_PARAMETER")
-        informationData: MessageInformationData,
-        highlight: Boolean,
-        attributes: AbsMessageItem.Attributes,
-    ): MessageVoiceItem? {
-        val fileUrl = messageContent.getFileUrl()?.let {
-            if (informationData.sentByMe && !informationData.sendState.isSent()) {
-                it
-            } else {
-                it.takeIf { it.isMxcUrl() }
-            }
-        } ?: ""
-
-        val playbackControlButtonClickListener: ClickListener = object : ClickListener {
-            override fun invoke(view: View) {
-                params.callback?.onVoiceControlButtonClicked(informationData.eventId, messageContent)
-            }
-        }
->>>>>>> 10974366
 
         val waveformTouchListener: MessageVoiceItem.WaveformTouchListener = object : MessageVoiceItem.WaveformTouchListener {
             override fun onWaveformTouchedUp(percentage: Float) {
@@ -495,39 +400,18 @@
         }
 
         return MessageVoiceItem_()
-<<<<<<< HEAD
-                .attributes(attributes)
-                .duration(messageContent.audioWaveformInfo?.duration ?: 0)
-                .waveform(messageContent.audioWaveformInfo?.waveform?.toFft().orEmpty())
-                .playbackControlButtonClickListener(playbackControlButtonClickListener)
-                .waveformTouchListener(waveformTouchListener)
-                .audioMessagePlaybackTracker(audioMessagePlaybackTracker)
-                .isLocalFile(localFilesHelper.isLocalFile(fileUrl))
-                .mxcUrl(fileUrl)
-                .contentUploadStateTrackerBinder(contentUploadStateTrackerBinder)
-                .contentDownloadStateTrackerBinder(contentDownloadStateTrackerBinder)
-                .highlighted(highlight)
-                .leftGuideline(avatarSizeProvider.leftGuideline)
-=======
             .attributes(attributes)
             .duration(messageContent.audioWaveformInfo?.duration ?: 0)
             .waveform(messageContent.audioWaveformInfo?.waveform?.toFft().orEmpty())
             .playbackControlButtonClickListener(playbackControlButtonClickListener)
             .waveformTouchListener(waveformTouchListener)
-            .voiceMessagePlaybackTracker(voiceMessagePlaybackTracker)
-            .izLocalFile(localFilesHelper.isLocalFile(fileUrl))
-            .izDownloaded(session.fileService().isFileInCache(
-                fileUrl,
-                messageContent.getFileName(),
-                messageContent.mimeType,
-                messageContent.encryptedFileInfo?.toElementToDecrypt())
-            )
+            .audioMessagePlaybackTracker(audioMessagePlaybackTracker)
+            .isLocalFile(localFilesHelper.isLocalFile(fileUrl))
             .mxcUrl(fileUrl)
             .contentUploadStateTrackerBinder(contentUploadStateTrackerBinder)
             .contentDownloadStateTrackerBinder(contentDownloadStateTrackerBinder)
             .highlighted(highlight)
             .leftGuideline(avatarSizeProvider.leftGuideline)
->>>>>>> 10974366
     }
 
     private fun buildVerificationRequestMessageItem(
@@ -572,68 +456,44 @@
             .leftGuideline(avatarSizeProvider.leftGuideline)
     }
 
-<<<<<<< HEAD
-    private fun buildFileMessageItem(messageContent: MessageFileContent,
-                                     highlight: Boolean,
-                                     attributes: AbsMessageItem.Attributes): MessageFileItem {
+    private fun buildFileMessageItem(
+        messageContent: MessageFileContent,
+        highlight: Boolean,
+        attributes: AbsMessageItem.Attributes,
+    ): MessageFileItem {
         val mxcUrl = messageContent.getFileUrl() ?: ""
         return MessageFileItem_()
-                .attributes(attributes)
-                .leftGuideline(avatarSizeProvider.leftGuideline)
-                .isLocalFile(localFilesHelper.isLocalFile(messageContent.getFileUrl()))
-                .isDownloaded(session.fileService().isFileInCache(messageContent))
-                .mxcUrl(mxcUrl)
-                .contentUploadStateTrackerBinder(contentUploadStateTrackerBinder)
-                .contentDownloadStateTrackerBinder(contentDownloadStateTrackerBinder)
-                .highlighted(highlight)
-                .filename(messageContent.body)
-                .iconRes(R.drawable.ic_paperclip)
-    }
-
-    private fun buildAudioContent(params: TimelineItemFactoryParams,
-                                  messageContent: MessageAudioContent,
-                                  informationData: MessageInformationData,
-                                  highlight: Boolean,
-                                  attributes: AbsMessageItem.Attributes) =
-            if (messageContent.voiceMessageIndicator != null) {
+            .attributes(attributes)
+            .leftGuideline(avatarSizeProvider.leftGuideline)
+            .isLocalFile(localFilesHelper.isLocalFile(messageContent.getFileUrl()))
+            .isDownloaded(session.fileService().isFileInCache(messageContent))
+            .mxcUrl(mxcUrl)
+            .contentUploadStateTrackerBinder(contentUploadStateTrackerBinder)
+            .contentDownloadStateTrackerBinder(contentDownloadStateTrackerBinder)
+            .highlighted(highlight)
+            .filename(messageContent.body)
+            .iconRes(R.drawable.ic_paperclip)
+    }
+
+    private fun buildAudioContent(
+            params: TimelineItemFactoryParams,
+            messageContent: MessageAudioContent,
+            informationData: MessageInformationData,
+            highlight: Boolean,
+            attributes: AbsMessageItem.Attributes,
+    ) = if (messageContent.voiceMessageIndicator != null) {
                 buildVoiceMessageItem(params, messageContent, informationData, highlight, attributes)
             } else {
                 buildAudioMessageItem(params, messageContent, informationData, highlight, attributes)
             }
 
-    private fun buildNotHandledMessageItem(messageContent: MessageContent,
-                                           informationData: MessageInformationData,
-                                           highlight: Boolean,
-                                           callback: TimelineEventController.Callback?,
-                                           attributes: AbsMessageItem.Attributes): MessageTextItem? {
-=======
-    private fun buildFileMessageItem(
-        messageContent: MessageFileContent,
-        highlight: Boolean,
-        attributes: AbsMessageItem.Attributes,
-    ): MessageFileItem? {
-        val mxcUrl = messageContent.getFileUrl() ?: ""
-        return MessageFileItem_()
-            .attributes(attributes)
-            .leftGuideline(avatarSizeProvider.leftGuideline)
-            .izLocalFile(localFilesHelper.isLocalFile(messageContent.getFileUrl()))
-            .izDownloaded(session.fileService().isFileInCache(messageContent))
-            .mxcUrl(mxcUrl)
-            .contentUploadStateTrackerBinder(contentUploadStateTrackerBinder)
-            .contentDownloadStateTrackerBinder(contentDownloadStateTrackerBinder)
-            .highlighted(highlight)
-            .filename(messageContent.body)
-            .iconRes(R.drawable.ic_paperclip)
-    }
-
     private fun buildNotHandledMessageItem(
-        messageContent: MessageContent,
-        informationData: MessageInformationData,
-        highlight: Boolean,
-        callback: TimelineEventController.Callback?,
-        attributes: AbsMessageItem.Attributes,
-    ): MessageTextItem? {
->>>>>>> 10974366
+            messageContent: MessageContent,
+            informationData: MessageInformationData,
+            highlight: Boolean,
+            callback: TimelineEventController.Callback?,
+            attributes: AbsMessageItem.Attributes)
+    : MessageTextItem? {
         // For compatibility reason we should display the body
         return buildMessageTextItem(messageContent.body, false, informationData, highlight, callback, attributes)
     }
