/*
 * Copyright (c) 2020 New Vector Ltd
 *
 * Licensed under the Apache License, Version 2.0 (the "License");
 * you may not use this file except in compliance with the License.
 * You may obtain a copy of the License at
 *
 *     http://www.apache.org/licenses/LICENSE-2.0
 *
 * Unless required by applicable law or agreed to in writing, software
 * distributed under the License is distributed on an "AS IS" BASIS,
 * WITHOUT WARRANTIES OR CONDITIONS OF ANY KIND, either express or implied.
 * See the License for the specific language governing permissions and
 * limitations under the License.
 */

package im.vector.app.features.home

import im.vector.app.core.platform.VectorViewEvents
import org.matrix.android.sdk.api.util.MatrixItem

sealed interface HomeActivityViewEvents : VectorViewEvents {
<<<<<<< HEAD
    data class AskPasswordToInitCrossSigning(val userItem: MatrixItem.UserItem?) : HomeActivityViewEvents
    data class CurrentSessionNotVerified(
            val userItem: MatrixItem.UserItem?,
            val waitForIncomingRequest: Boolean = true,
    ) : HomeActivityViewEvents
    data class CurrentSessionCannotBeVerified(
            val userItem: MatrixItem.UserItem?,
=======
    data class AskPasswordToInitCrossSigning(val userItem: MatrixItem.UserItem) : HomeActivityViewEvents
    data class CurrentSessionNotVerified(
            val userItem: MatrixItem.UserItem,
            val waitForIncomingRequest: Boolean = true,
    ) : HomeActivityViewEvents
    data class CurrentSessionCannotBeVerified(
            val userItem: MatrixItem.UserItem,
>>>>>>> aa427460
    ) : HomeActivityViewEvents
    data class OnCrossSignedInvalidated(val userItem: MatrixItem.UserItem) : HomeActivityViewEvents
    object PromptToEnableSessionPush : HomeActivityViewEvents
    object ShowAnalyticsOptIn : HomeActivityViewEvents
    object ShowReleaseNotes : HomeActivityViewEvents
    object NotifyUserForThreadsMigration : HomeActivityViewEvents
    data class MigrateThreads(val checkSession: Boolean) : HomeActivityViewEvents
    object StartRecoverySetupFlow : HomeActivityViewEvents
    data class ForceVerification(val sendRequest: Boolean) : HomeActivityViewEvents
}<|MERGE_RESOLUTION|>--- conflicted
+++ resolved
@@ -20,15 +20,6 @@
 import org.matrix.android.sdk.api.util.MatrixItem
 
 sealed interface HomeActivityViewEvents : VectorViewEvents {
-<<<<<<< HEAD
-    data class AskPasswordToInitCrossSigning(val userItem: MatrixItem.UserItem?) : HomeActivityViewEvents
-    data class CurrentSessionNotVerified(
-            val userItem: MatrixItem.UserItem?,
-            val waitForIncomingRequest: Boolean = true,
-    ) : HomeActivityViewEvents
-    data class CurrentSessionCannotBeVerified(
-            val userItem: MatrixItem.UserItem?,
-=======
     data class AskPasswordToInitCrossSigning(val userItem: MatrixItem.UserItem) : HomeActivityViewEvents
     data class CurrentSessionNotVerified(
             val userItem: MatrixItem.UserItem,
@@ -36,7 +27,6 @@
     ) : HomeActivityViewEvents
     data class CurrentSessionCannotBeVerified(
             val userItem: MatrixItem.UserItem,
->>>>>>> aa427460
     ) : HomeActivityViewEvents
     data class OnCrossSignedInvalidated(val userItem: MatrixItem.UserItem) : HomeActivityViewEvents
     object PromptToEnableSessionPush : HomeActivityViewEvents
