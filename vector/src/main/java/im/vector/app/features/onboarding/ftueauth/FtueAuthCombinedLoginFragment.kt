/*
 * Copyright 2019 New Vector Ltd
 *
 * Licensed under the Apache License, Version 2.0 (the "License");
 * you may not use this file except in compliance with the License.
 * You may obtain a copy of the License at
 *
 *     http://www.apache.org/licenses/LICENSE-2.0
 *
 * Unless required by applicable law or agreed to in writing, software
 * distributed under the License is distributed on an "AS IS" BASIS,
 * WITHOUT WARRANTIES OR CONDITIONS OF ANY KIND, either express or implied.
 * See the License for the specific language governing permissions and
 * limitations under the License.
 */

package im.vector.app.features.onboarding.ftueauth

import android.os.Build
import android.os.Bundle
import android.view.LayoutInflater
import android.view.View
import android.view.ViewGroup
import androidx.autofill.HintConstants
import androidx.core.view.isVisible
import androidx.lifecycle.lifecycleScope
import im.vector.app.R
import im.vector.app.core.extensions.content
import im.vector.app.core.extensions.editText
import im.vector.app.core.extensions.hideKeyboard
import im.vector.app.core.extensions.hidePassword
import im.vector.app.core.extensions.realignPercentagesToParent
import im.vector.app.core.extensions.setOnImeDone
import im.vector.app.core.extensions.toReducedUrl
import im.vector.app.databinding.FragmentFtueCombinedLoginBinding
import im.vector.app.features.login.LoginMode
import im.vector.app.features.login.SSORedirectRouterActivity
import im.vector.app.features.login.SocialLoginButtonsView
import im.vector.app.features.login.render
import im.vector.app.features.onboarding.OnboardingAction
import im.vector.app.features.onboarding.OnboardingViewEvents
import im.vector.app.features.onboarding.OnboardingViewState
import kotlinx.coroutines.flow.launchIn
import org.matrix.android.sdk.api.auth.data.SsoIdentityProvider
import javax.inject.Inject

class FtueAuthCombinedLoginFragment @Inject constructor(
        private val loginFieldsValidation: LoginFieldsValidation,
        private val loginErrorParser: LoginErrorParser
) : AbstractSSOFtueAuthFragment<FragmentFtueCombinedLoginBinding>() {

    override fun getBinding(inflater: LayoutInflater, container: ViewGroup?): FragmentFtueCombinedLoginBinding {
        return FragmentFtueCombinedLoginBinding.inflate(inflater, container, false)
    }

    override fun onViewCreated(view: View, savedInstanceState: Bundle?) {
        super.onViewCreated(view, savedInstanceState)
        setupSubmitButton()
        views.loginRoot.realignPercentagesToParent()
        views.editServerButton.debouncedClicks { viewModel.handle(OnboardingAction.PostViewEvent(OnboardingViewEvents.EditServerSelection)) }
        views.loginPasswordInput.setOnImeDone { submit() }
    }

    private fun setupSubmitButton() {
        views.loginSubmit.setOnClickListener { submit() }
        observeContentChangesAndResetErrors(views.loginInput, views.loginPasswordInput, views.loginSubmit)
                .launchIn(viewLifecycleOwner.lifecycleScope)
    }

    private fun submit() {
        cleanupUi()
        loginFieldsValidation.validate(views.loginInput.content(), views.loginPasswordInput.content())
                .onUsernameOrIdError { views.loginInput.error = it }
                .onPasswordError { views.loginPasswordInput.error = it }
                .onValid { usernameOrId, password ->
                    val initialDeviceName = getString(R.string.login_default_session_public_name)
                    viewModel.handle(OnboardingAction.AuthenticateAction.Login(usernameOrId, password, initialDeviceName))
                }
    }

    private fun cleanupUi() {
        views.loginSubmit.hideKeyboard()
        views.loginInput.error = null
        views.loginPasswordInput.error = null
    }

    override fun resetViewModel() {
        viewModel.handle(OnboardingAction.ResetAuthenticationAttempt)
    }

    override fun onError(throwable: Throwable) {
        // Trick to display the error without text.
        views.loginInput.error = " "
        loginErrorParser.parse(throwable, views.loginPasswordInput.content())
                .onUnknown { super.onError(it) }
                .onUsernameOrIdError { views.loginInput.error = it }
                .onPasswordError { views.loginPasswordInput.error = it }
    }

    override fun updateWithState(state: OnboardingViewState) {
        setupUi(state)
        setupAutoFill()

        views.selectedServerName.text = state.selectedHomeserver.userFacingUrl.toReducedUrl()
        views.selectedServerDescription.text = state.selectedHomeserver.description

        if (state.isLoading) {
            // Ensure password is hidden
            views.loginPasswordInput.editText().hidePassword()
        }
    }

    private fun setupUi(state: OnboardingViewState) {
        when (state.selectedHomeserver.preferredLoginMode) {
            is LoginMode.SsoAndPassword -> {
                showUsernamePassword()
                renderSsoProviders(state.deviceId, state.selectedHomeserver.preferredLoginMode.ssoIdentityProviders)
            }
            is LoginMode.Sso            -> {
                hideUsernamePassword()
                renderSsoProviders(state.deviceId, state.selectedHomeserver.preferredLoginMode.ssoIdentityProviders)
            }
            else                        -> {
                showUsernamePassword()
                hideSsoProviders()
            }
        }
    }

    private fun renderSsoProviders(deviceId: String?, ssoProviders: List<SsoIdentityProvider>?) {
        views.ssoGroup.isVisible = ssoProviders?.isNotEmpty() == true
<<<<<<< HEAD
        views.ssoButtonsHeader.isVisible = views.ssoGroup.isVisible && views.loginEntryGroup.isVisible
        views.ssoButtons.render(ssoProviders, SocialLoginButtonsView.Mode.MODE_CONTINUE) { id ->
=======
        views.ssoButtons.render(ssoProviders, SocialLoginButtonsView.Mode.MODE_CONTINUE) { provider ->
>>>>>>> 09993066
            viewModel.getSsoUrl(
                    redirectUrl = SSORedirectRouterActivity.VECTOR_REDIRECT_URL,
                    deviceId = deviceId,
                    provider = provider
            )?.let { openInCustomTab(it) }
        }
    }

    private fun hideSsoProviders() {
        views.ssoGroup.isVisible = false
        views.ssoButtons.ssoIdentityProviders = null
    }

    private fun hideUsernamePassword() {
        views.loginEntryGroup.isVisible = false
    }

    private fun showUsernamePassword() {
        views.loginEntryGroup.isVisible = true
    }

    private fun setupAutoFill() {
        if (Build.VERSION.SDK_INT >= Build.VERSION_CODES.O) {
            views.loginInput.setAutofillHints(HintConstants.AUTOFILL_HINT_NEW_USERNAME)
            views.loginPasswordInput.setAutofillHints(HintConstants.AUTOFILL_HINT_NEW_PASSWORD)
        }
    }
}<|MERGE_RESOLUTION|>--- conflicted
+++ resolved
@@ -129,12 +129,8 @@
 
     private fun renderSsoProviders(deviceId: String?, ssoProviders: List<SsoIdentityProvider>?) {
         views.ssoGroup.isVisible = ssoProviders?.isNotEmpty() == true
-<<<<<<< HEAD
         views.ssoButtonsHeader.isVisible = views.ssoGroup.isVisible && views.loginEntryGroup.isVisible
-        views.ssoButtons.render(ssoProviders, SocialLoginButtonsView.Mode.MODE_CONTINUE) { id ->
-=======
         views.ssoButtons.render(ssoProviders, SocialLoginButtonsView.Mode.MODE_CONTINUE) { provider ->
->>>>>>> 09993066
             viewModel.getSsoUrl(
                     redirectUrl = SSORedirectRouterActivity.VECTOR_REDIRECT_URL,
                     deviceId = deviceId,
