--- conflicted
+++ resolved
@@ -27,17 +27,9 @@
 import dagger.assisted.AssistedInject
 import im.vector.app.core.extensions.exhaustive
 import im.vector.app.core.platform.VectorViewModel
-<<<<<<< HEAD
-import im.vector.app.features.themes.ThemeProvider
 import io.reactivex.disposables.Disposable
 import kotlinx.coroutines.delay
 import kotlinx.coroutines.launch
-import org.jitsi.meet.sdk.JitsiMeetUserInfo
-=======
-import io.reactivex.disposables.Disposable
-import kotlinx.coroutines.delay
-import kotlinx.coroutines.launch
->>>>>>> 7f96749d
 import org.matrix.android.sdk.api.query.QueryStringValue
 import org.matrix.android.sdk.api.session.Session
 import org.matrix.android.sdk.api.session.widgets.model.Widget
@@ -58,11 +50,7 @@
     private var currentWidgetObserver: Disposable? = null
     private val widgetService = session.widgetService()
 
-<<<<<<< HEAD
-    private var confIsStarted = false
-=======
     private var confIsJoined = false
->>>>>>> 7f96749d
     private var pendingArgs: VectorJitsiActivity.Args? = null
 
     init {
@@ -70,11 +58,7 @@
     }
 
     private fun observeWidget(roomId: String, widgetId: String) {
-<<<<<<< HEAD
-        confIsStarted = false
-=======
         confIsJoined = false
->>>>>>> 7f96749d
         currentWidgetObserver?.dispose()
         currentWidgetObserver = widgetService.getRoomWidgetsLive(roomId, QueryStringValue.Equals(widgetId), WidgetType.Jitsi.values())
                 .asObservable()
@@ -85,16 +69,9 @@
                         setState {
                             copy(widget = Success(jitsiWidget))
                         }
-<<<<<<< HEAD
-
-                        if (!confIsStarted) {
-                            confIsStarted = true
-                            startConference(jitsiWidget)
-=======
                         if (!confIsJoined) {
                             confIsJoined = true
                             joinConference(jitsiWidget)
->>>>>>> 7f96749d
                         }
                     } else {
                         setState {
@@ -107,26 +84,6 @@
                 .disposeOnClear()
     }
 
-<<<<<<< HEAD
-    private fun startConference(jitsiWidget: Widget) = withState { state ->
-        val me = session.getRoomMember(session.myUserId, state.roomId)?.toMatrixItem()
-        val userInfo = JitsiMeetUserInfo().apply {
-            displayName = me?.getBestName()
-            avatar = me?.avatarUrl?.let { session.contentUrlResolver().resolveFullSize(it) }?.let { URL(it) }
-        }
-        val roomName = session.getRoomSummary(state.roomId)?.displayName
-
-        val ppt = widgetService.getWidgetComputedUrl(jitsiWidget, themeProvider.isLightTheme())
-                ?.let { url -> jitsiMeetPropertiesFactory.create(url) }
-
-        _viewEvents.post(JitsiCallViewEvents.StartConference(
-                enableVideo = state.enableVideo,
-                jitsiUrl = "https://${ppt?.domain}",
-                subject = roomName ?: "",
-                confId = ppt?.confId ?: "",
-                userInfo = userInfo
-        ))
-=======
     private fun joinConference(jitsiWidget: Widget) = withState { state ->
         viewModelScope.launch {
             try {
@@ -136,7 +93,6 @@
                 _viewEvents.post(JitsiCallViewEvents.FailJoiningConference)
             }
         }
->>>>>>> 7f96749d
     }
 
     override fun handle(action: JitsiCallViewActions) {
