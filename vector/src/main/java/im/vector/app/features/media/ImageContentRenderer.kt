--- conflicted
+++ resolved
@@ -106,13 +106,8 @@
 
         createGlideRequest(data, mode, imageView, size)
                 .dontAnimate()
-<<<<<<< HEAD
                 .transform(RoundedCorners(dimensionConverter.dpToPx(3)))
-                .thumbnail(0.3f)
-=======
-                .transform(RoundedCorners(dimensionConverter.dpToPx(8)))
                 // .thumbnail(0.3f)
->>>>>>> dffdcfe1
                 .into(imageView)
     }
 
