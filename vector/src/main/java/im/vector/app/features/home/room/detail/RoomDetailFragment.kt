--- conflicted
+++ resolved
@@ -133,12 +133,9 @@
 import im.vector.app.features.crypto.keysbackup.restore.KeysBackupRestoreActivity
 import im.vector.app.features.crypto.verification.VerificationBottomSheet
 import im.vector.app.features.home.AvatarRenderer
-<<<<<<< HEAD
 import im.vector.app.features.home.room.ScSdkPreferences
-=======
 import im.vector.app.features.home.room.detail.composer.SendMode
 import im.vector.app.features.home.room.detail.composer.TextComposerAction
->>>>>>> 7b46796a
 import im.vector.app.features.home.room.detail.composer.TextComposerView
 import im.vector.app.features.home.room.detail.composer.TextComposerViewEvents
 import im.vector.app.features.home.room.detail.composer.TextComposerViewModel
@@ -1034,14 +1031,7 @@
     private fun renderRegularMode(text: String) {
         autoCompleter.exitSpecialMode()
         views.composerLayout.collapse()
-<<<<<<< HEAD
-
-        views.voiceMessageRecorderView.isVisible = text.isBlank() && vectorPreferences.useVoiceMessage()
-
-        updateComposerText(text)
-=======
         views.composerLayout.setTextIfDifferent(text)
->>>>>>> 7b46796a
         views.composerLayout.views.sendButton.contentDescription = getString(R.string.send)
     }
 
@@ -1369,20 +1359,8 @@
                 return sendUri(contentUri)
             }
 
-<<<<<<< HEAD
-            override fun onTextBlankStateChanged(isBlank: Boolean) {
-                if (!views.composerLayout.views.sendButton.isVisible && vectorPreferences.useVoiceMessage()) {
-                    // Animate alpha to prevent overlapping with the animation of the send button
-                    views.voiceMessageRecorderView.alpha = 0f
-                    views.voiceMessageRecorderView.isVisible = true
-                    views.voiceMessageRecorderView.animate().alpha(1f).setDuration(300).start()
-                } else {
-                    views.voiceMessageRecorderView.isVisible = false
-                }
-=======
             override fun onTextChanged(text: CharSequence) {
                 textComposerViewModel.handle(TextComposerAction.OnTextChanged(text))
->>>>>>> 7b46796a
             }
         }
     }
@@ -1443,32 +1421,17 @@
         val inviter = mainState.asyncInviter()
         if (summary?.membership == Membership.JOIN) {
             views.jumpToBottomView.count = summary.notificationCount
-<<<<<<< HEAD
             views.jumpToBottomView.drawBadge = summary.scIsUnread(ScSdkPreferences(context))
-            timelineEventController.update(state)
-            lazyLoadedViews.inviteView(false)?.isVisible = false
-            if (state.tombstoneEvent == null) {
-                if (state.canSendMessage) {
-                    if (!views.voiceMessageRecorderView.isActive()) {
-                        views.composerLayout.isVisible = true
-                        views.voiceMessageRecorderView.isVisible = vectorPreferences.useVoiceMessage() && views.composerLayout.text?.isBlank().orFalse()
-                        views.composerLayout.setRoomEncrypted(summary.isEncrypted)
-                        views.notificationAreaView.render(NotificationAreaView.State.Hidden)
-                        views.composerLayout.alwaysShowSendButton = !vectorPreferences.useVoiceMessage()
-                    }
-=======
-            views.jumpToBottomView.drawBadge = summary.hasUnreadMessages
             timelineEventController.update(mainState)
             lazyLoadedViews.inviteView(false)?.isVisible = false
             if (mainState.tombstoneEvent == null) {
                 views.composerLayout.isInvisible = !textComposerState.isComposerVisible
-                views.voiceMessageRecorderView.isVisible = !textComposerState.isSendButtonVisible
+                views.voiceMessageRecorderView.isVisible = !textComposerState.isSendButtonVisible && vectorPreferences.useVoiceMessage()
                 views.composerLayout.views.sendButton.isInvisible = !textComposerState.isSendButtonVisible
                 views.composerLayout.setRoomEncrypted(summary.isEncrypted)
-                // views.composerLayout.alwaysShowSendButton = false
+                // views.composerLayout.alwaysShowSendButton = !vectorPreferences.useVoiceMessage()
                 if (textComposerState.canSendMessage) {
                     views.notificationAreaView.render(NotificationAreaView.State.Hidden)
->>>>>>> 7b46796a
                 } else {
                     views.notificationAreaView.render(NotificationAreaView.State.NoPermissionToPost)
                 }
