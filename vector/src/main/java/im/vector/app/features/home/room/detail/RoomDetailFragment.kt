/*
 * Copyright 2019 New Vector Ltd
 *
 * Licensed under the Apache License, Version 2.0 (the "License");
 * you may not use this file except in compliance with the License.
 * You may obtain a copy of the License at
 *
 * http://www.apache.org/licenses/LICENSE-2.0
 *
 * Unless required by applicable law or agreed to in writing, software
 * distributed under the License is distributed on an "AS IS" BASIS,
 * WITHOUT WARRANTIES OR CONDITIONS OF ANY KIND, either express or implied.
 * See the License for the specific language governing permissions and
 * limitations under the License.
 */

package im.vector.app.features.home.room.detail

import android.annotation.SuppressLint
import android.app.Activity
import android.content.Intent
import android.content.res.Configuration
import android.graphics.Color
import android.graphics.Typeface
import android.net.Uri
import android.os.Build
import android.os.Bundle
import android.os.Parcelable
import android.text.Spannable
import android.text.format.DateUtils
import android.view.HapticFeedbackConstants
import android.view.KeyEvent
import android.view.LayoutInflater
import android.view.Menu
import android.view.MenuInflater
import android.view.MenuItem
import android.view.View
import android.view.ViewGroup
import android.view.inputmethod.EditorInfo
import android.widget.ImageView
import android.widget.TextView
import android.widget.Toast
import androidx.annotation.DrawableRes
import androidx.annotation.StringRes
import androidx.core.content.ContextCompat
import androidx.core.net.toUri
import androidx.core.text.buildSpannedString
import androidx.core.text.toSpannable
import androidx.core.util.Pair
import androidx.core.view.ViewCompat
import androidx.core.view.forEach
import androidx.core.view.isInvisible
import androidx.core.view.isVisible
import androidx.fragment.app.setFragmentResultListener
import androidx.lifecycle.Lifecycle
import androidx.lifecycle.lifecycleScope
import androidx.recyclerview.widget.ItemTouchHelper
import androidx.recyclerview.widget.LinearLayoutManager
import androidx.recyclerview.widget.RecyclerView
import androidx.transition.TransitionManager
import com.airbnb.epoxy.EpoxyModel
import com.airbnb.epoxy.OnModelBuildFinishedListener
import com.airbnb.epoxy.addGlidePreloader
import com.airbnb.epoxy.glidePreloader
import com.airbnb.mvrx.args
import com.airbnb.mvrx.fragmentViewModel
import com.airbnb.mvrx.withState
import com.google.android.material.dialog.MaterialAlertDialogBuilder
import com.vanniktech.emoji.EmojiPopup
import im.vector.app.R
import im.vector.app.core.dialogs.ConfirmationDialogBuilder
import im.vector.app.core.dialogs.GalleryOrCameraDialogHelper
import im.vector.app.core.epoxy.LayoutManagerStateRestorer
import im.vector.app.core.extensions.cleanup
import im.vector.app.core.extensions.exhaustive
import im.vector.app.core.extensions.hideKeyboard
import im.vector.app.core.extensions.registerStartForActivityResult
import im.vector.app.core.extensions.setTextOrHide
import im.vector.app.core.extensions.showKeyboard
import im.vector.app.core.extensions.trackItemsVisibilityChange
import im.vector.app.core.glide.GlideApp
import im.vector.app.core.glide.GlideRequests
import im.vector.app.core.hardware.vibrate
import im.vector.app.core.intent.getFilenameFromUri
import im.vector.app.core.intent.getMimeTypeFromUri
import im.vector.app.core.platform.VectorBaseFragment
import im.vector.app.core.platform.lifecycleAwareLazy
import im.vector.app.core.platform.showOptimizedSnackbar
import im.vector.app.core.resources.ColorProvider
import im.vector.app.core.time.Clock
import im.vector.app.core.ui.views.CurrentCallsView
import im.vector.app.core.ui.views.CurrentCallsViewPresenter
import im.vector.app.core.ui.views.FailedMessagesWarningView
import im.vector.app.core.ui.views.JoinConferenceView
import im.vector.app.core.ui.views.NotificationAreaView
import im.vector.app.core.utils.Debouncer
import im.vector.app.core.utils.DimensionConverter
import im.vector.app.core.utils.KeyboardStateUtils
import im.vector.app.core.utils.PERMISSIONS_FOR_VOICE_MESSAGE
import im.vector.app.core.utils.PERMISSIONS_FOR_WRITING_FILES
import im.vector.app.core.utils.checkPermissions
import im.vector.app.core.utils.colorizeMatchingText
import im.vector.app.core.utils.copyToClipboard
import im.vector.app.core.utils.createJSonViewerStyleProvider
import im.vector.app.core.utils.createUIHandler
import im.vector.app.core.utils.isValidUrl
import im.vector.app.core.utils.onPermissionDeniedDialog
import im.vector.app.core.utils.onPermissionDeniedSnackbar
import im.vector.app.core.utils.openLocation
import im.vector.app.core.utils.openUrlInExternalBrowser
import im.vector.app.core.utils.registerForPermissionsResult
import im.vector.app.core.utils.safeStartActivity
import im.vector.app.core.utils.saveMedia
import im.vector.app.core.utils.shareMedia
import im.vector.app.core.utils.shareText
import im.vector.app.core.utils.startInstallFromSourceIntent
import im.vector.app.core.utils.toast
import im.vector.app.databinding.DialogReportContentBinding
import im.vector.app.databinding.FragmentRoomDetailBinding
import im.vector.app.features.analytics.plan.Click
import im.vector.app.features.analytics.plan.Screen
import im.vector.app.features.attachments.AttachmentTypeSelectorView
import im.vector.app.features.attachments.AttachmentsHelper
import im.vector.app.features.attachments.ContactAttachment
import im.vector.app.features.attachments.preview.AttachmentsPreviewActivity
import im.vector.app.features.attachments.preview.AttachmentsPreviewArgs
import im.vector.app.features.attachments.toGroupedContentAttachmentData
import im.vector.app.features.call.SharedKnownCallsViewModel
import im.vector.app.features.call.VectorCallActivity
import im.vector.app.features.call.conference.ConferenceEvent
import im.vector.app.features.call.conference.ConferenceEventEmitter
import im.vector.app.features.call.conference.ConferenceEventObserver
import im.vector.app.features.call.conference.JitsiCallViewModel
import im.vector.app.features.call.webrtc.WebRtcCallManager
import im.vector.app.features.command.Command
import im.vector.app.features.crypto.keysbackup.restore.KeysBackupRestoreActivity
import im.vector.app.features.crypto.verification.VerificationBottomSheet
import im.vector.app.features.home.AvatarRenderer
import im.vector.app.features.home.room.detail.composer.CanSendStatus
import im.vector.app.features.home.room.detail.composer.MessageComposerAction
import im.vector.app.features.home.room.detail.composer.MessageComposerView
import im.vector.app.features.home.room.detail.composer.MessageComposerViewEvents
import im.vector.app.features.home.room.detail.composer.MessageComposerViewModel
import im.vector.app.features.home.room.detail.composer.MessageComposerViewState
import im.vector.app.features.home.room.detail.composer.SendMode
import im.vector.app.features.home.room.detail.composer.boolean
import im.vector.app.features.home.room.detail.composer.voice.VoiceMessageRecorderView
import im.vector.app.features.home.room.detail.composer.voice.VoiceMessageRecorderView.RecordingUiState
import im.vector.app.features.home.room.detail.readreceipts.DisplayReadReceiptsBottomSheet
import im.vector.app.features.home.room.detail.timeline.TimelineEventController
import im.vector.app.features.home.room.detail.timeline.action.EventSharedAction
import im.vector.app.features.home.room.detail.timeline.action.MessageActionsBottomSheet
import im.vector.app.features.home.room.detail.timeline.action.MessageSharedActionViewModel
import im.vector.app.features.home.room.detail.timeline.edithistory.ViewEditHistoryBottomSheet
import im.vector.app.features.home.room.detail.timeline.helper.MatrixItemColorProvider
import im.vector.app.features.home.room.detail.timeline.helper.VoiceMessagePlaybackTracker
import im.vector.app.features.home.room.detail.timeline.image.buildImageContentRendererData
import im.vector.app.features.home.room.detail.timeline.item.AbsMessageItem
import im.vector.app.features.home.room.detail.timeline.item.MessageFileItem
import im.vector.app.features.home.room.detail.timeline.item.MessageImageVideoItem
import im.vector.app.features.home.room.detail.timeline.item.MessageInformationData
import im.vector.app.features.home.room.detail.timeline.item.MessageTextItem
import im.vector.app.features.home.room.detail.timeline.item.MessageVoiceItem
import im.vector.app.features.home.room.detail.timeline.item.ReadReceiptData
import im.vector.app.features.home.room.detail.timeline.reactions.ViewReactionsBottomSheet
import im.vector.app.features.home.room.detail.timeline.url.PreviewUrlRetriever
import im.vector.app.features.home.room.detail.upgrade.MigrateRoomBottomSheet
import im.vector.app.features.home.room.detail.views.RoomDetailLazyLoadedViews
import im.vector.app.features.home.room.detail.widget.RoomWidgetsBottomSheet
import im.vector.app.features.html.EventHtmlRenderer
import im.vector.app.features.html.PillImageSpan
import im.vector.app.features.html.PillsPostProcessor
import im.vector.app.features.invite.VectorInviteView
import im.vector.app.features.location.LocationData
import im.vector.app.features.location.LocationSharingMode
import im.vector.app.features.media.ImageContentRenderer
import im.vector.app.features.media.VideoContentRenderer
import im.vector.app.features.notifications.NotificationDrawerManager
import im.vector.app.features.notifications.NotificationUtils
import im.vector.app.features.permalink.NavigationInterceptor
import im.vector.app.features.permalink.PermalinkHandler
import im.vector.app.features.poll.create.PollMode
import im.vector.app.features.reactions.EmojiReactionPickerActivity
import im.vector.app.features.roomprofile.RoomProfileActivity
import im.vector.app.features.session.coroutineScope
import im.vector.app.features.settings.VectorPreferences
import im.vector.app.features.settings.VectorSettingsActivity
import im.vector.app.features.share.SharedData
import im.vector.app.features.spaces.share.ShareSpaceBottomSheet
import im.vector.app.features.themes.ThemeUtils
import im.vector.app.features.voice.VoiceFailure
import im.vector.app.features.widgets.WidgetActivity
import im.vector.app.features.widgets.WidgetArgs
import im.vector.app.features.widgets.WidgetKind
import im.vector.app.features.widgets.permissions.RoomWidgetPermissionBottomSheet
import kotlinx.coroutines.Dispatchers
import kotlinx.coroutines.flow.debounce
import kotlinx.coroutines.flow.launchIn
import kotlinx.coroutines.flow.map
import kotlinx.coroutines.flow.onEach
import kotlinx.coroutines.launch
import kotlinx.coroutines.withContext
import kotlinx.parcelize.Parcelize
import nl.dionsegijn.konfetti.models.Shape
import nl.dionsegijn.konfetti.models.Size
import org.billcarsonfr.jsonviewer.JSonViewerDialog
import org.commonmark.parser.Parser
import org.matrix.android.sdk.api.session.Session
import org.matrix.android.sdk.api.session.content.ContentAttachmentData
import org.matrix.android.sdk.api.session.events.model.EventType
import org.matrix.android.sdk.api.session.events.model.toModel
import org.matrix.android.sdk.api.session.room.model.Membership
import org.matrix.android.sdk.api.session.room.model.RoomSummary
import org.matrix.android.sdk.api.session.room.model.message.MessageAudioContent
import org.matrix.android.sdk.api.session.room.model.message.MessageContent
import org.matrix.android.sdk.api.session.room.model.message.MessageFormat
import org.matrix.android.sdk.api.session.room.model.message.MessageImageInfoContent
import org.matrix.android.sdk.api.session.room.model.message.MessageLocationContent
import org.matrix.android.sdk.api.session.room.model.message.MessagePollContent
import org.matrix.android.sdk.api.session.room.model.message.MessageStickerContent
import org.matrix.android.sdk.api.session.room.model.message.MessageTextContent
import org.matrix.android.sdk.api.session.room.model.message.MessageVerificationRequestContent
import org.matrix.android.sdk.api.session.room.model.message.MessageVideoContent
import org.matrix.android.sdk.api.session.room.model.message.MessageWithAttachmentContent
import org.matrix.android.sdk.api.session.room.send.SendState
import org.matrix.android.sdk.api.session.room.timeline.Timeline
import org.matrix.android.sdk.api.session.room.timeline.TimelineEvent
import org.matrix.android.sdk.api.session.room.timeline.getLastMessageContent
import org.matrix.android.sdk.api.session.widgets.model.Widget
import org.matrix.android.sdk.api.session.widgets.model.WidgetType
import org.matrix.android.sdk.api.util.MatrixItem
import org.matrix.android.sdk.api.util.MimeTypes
import org.matrix.android.sdk.api.util.toMatrixItem
import org.matrix.android.sdk.internal.crypto.model.event.EncryptedEventContent
import org.matrix.android.sdk.internal.crypto.model.event.WithHeldCode
import reactivecircus.flowbinding.android.view.focusChanges
import reactivecircus.flowbinding.android.widget.textChanges
import timber.log.Timber
import java.net.URL
import java.util.UUID
import javax.inject.Inject

@Parcelize
data class RoomDetailArgs(
        val roomId: String,
        val eventId: String? = null,
        val sharedData: SharedData? = null,
        val openShareSpaceForId: String? = null,
        val switchToParentSpace: Boolean = false
) : Parcelable

class RoomDetailFragment @Inject constructor(
        private val session: Session,
        private val avatarRenderer: AvatarRenderer,
        private val timelineEventController: TimelineEventController,
        autoCompleterFactory: AutoCompleter.Factory,
        private val permalinkHandler: PermalinkHandler,
        private val notificationDrawerManager: NotificationDrawerManager,
        private val eventHtmlRenderer: EventHtmlRenderer,
        private val vectorPreferences: VectorPreferences,
        private val colorProvider: ColorProvider,
        private val dimensionConverter: DimensionConverter,
        private val notificationUtils: NotificationUtils,
        private val matrixItemColorProvider: MatrixItemColorProvider,
        private val imageContentRenderer: ImageContentRenderer,
        private val roomDetailPendingActionStore: RoomDetailPendingActionStore,
        private val pillsPostProcessorFactory: PillsPostProcessor.Factory,
        private val callManager: WebRtcCallManager,
        private val voiceMessagePlaybackTracker: VoiceMessagePlaybackTracker,
        private val clock: Clock
) :
        VectorBaseFragment<FragmentRoomDetailBinding>(),
        TimelineEventController.Callback,
        VectorInviteView.Callback,
        AttachmentTypeSelectorView.Callback,
        AttachmentsHelper.Callback,
        GalleryOrCameraDialogHelper.Listener,
        CurrentCallsView.Callback {

    companion object {
        /**
         * Sanitize the display name.
         *
         * @param displayName the display name to sanitize
         * @return the sanitized display name
         */
        private fun sanitizeDisplayName(displayName: String): String {
            if (displayName.endsWith(ircPattern)) {
                return displayName.substring(0, displayName.length - ircPattern.length)
            }

            return displayName
        }

        private const val ircPattern = " (IRC)"
    }

    private val galleryOrCameraDialogHelper = GalleryOrCameraDialogHelper(this, colorProvider)

    private val roomDetailArgs: RoomDetailArgs by args()
    private val glideRequests by lazy {
        GlideApp.with(this)
    }
    private val pillsPostProcessor by lazy {
        pillsPostProcessorFactory.create(roomDetailArgs.roomId)
    }

    private val autoCompleter: AutoCompleter by lazy {
        autoCompleterFactory.create(roomDetailArgs.roomId)
    }
    private val roomDetailViewModel: RoomDetailViewModel by fragmentViewModel()
    private val messageComposerViewModel: MessageComposerViewModel by fragmentViewModel()
    private val debouncer = Debouncer(createUIHandler())

    private lateinit var scrollOnNewMessageCallback: ScrollOnNewMessageCallback
    private lateinit var scrollOnHighlightedEventCallback: ScrollOnHighlightedEventCallback

    override fun getBinding(inflater: LayoutInflater, container: ViewGroup?): FragmentRoomDetailBinding {
        return FragmentRoomDetailBinding.inflate(inflater, container, false)
    }

    override fun getMenuRes() = R.menu.menu_timeline

    private lateinit var sharedActionViewModel: MessageSharedActionViewModel
    private lateinit var knownCallsViewModel: SharedKnownCallsViewModel

    private lateinit var layoutManager: LinearLayoutManager
    private lateinit var jumpToBottomViewVisibilityManager: JumpToBottomViewVisibilityManager
    private var modelBuildListener: OnModelBuildFinishedListener? = null

    private lateinit var attachmentsHelper: AttachmentsHelper
    private lateinit var keyboardStateUtils: KeyboardStateUtils
    private lateinit var callActionsHandler: StartCallActionsHandler

    private lateinit var attachmentTypeSelector: AttachmentTypeSelectorView

    private var lockSendButton = false
    private val currentCallsViewPresenter = CurrentCallsViewPresenter()

    private val lazyLoadedViews = RoomDetailLazyLoadedViews()
    private val emojiPopup: EmojiPopup by lifecycleAwareLazy {
        createEmojiPopup()
    }

    override fun onCreate(savedInstanceState: Bundle?) {
        super.onCreate(savedInstanceState)
        analyticsScreenName = Screen.ScreenName.Room
        setFragmentResultListener(MigrateRoomBottomSheet.REQUEST_KEY) { _, bundle ->
            bundle.getString(MigrateRoomBottomSheet.BUNDLE_KEY_REPLACEMENT_ROOM)?.let { replacementRoomId ->
                roomDetailViewModel.handle(RoomDetailAction.RoomUpgradeSuccess(replacementRoomId))
            }
        }
    }

    override fun onViewCreated(view: View, savedInstanceState: Bundle?) {
        lifecycle.addObserver(ConferenceEventObserver(vectorBaseActivity, this::onBroadcastJitsiEvent))
        super.onViewCreated(view, savedInstanceState)
        sharedActionViewModel = activityViewModelProvider.get(MessageSharedActionViewModel::class.java)
        knownCallsViewModel = activityViewModelProvider.get(SharedKnownCallsViewModel::class.java)
        attachmentsHelper = AttachmentsHelper(requireContext(), this).register()
        callActionsHandler = StartCallActionsHandler(
                roomId = roomDetailArgs.roomId,
                fragment = this,
                vectorPreferences = vectorPreferences,
                roomDetailViewModel = roomDetailViewModel,
                callManager = callManager,
                startCallActivityResultLauncher = startCallActivityResultLauncher,
                showDialogWithMessage = ::showDialogWithMessage,
                onTapToReturnToCall = ::onTapToReturnToCall
        )
        keyboardStateUtils = KeyboardStateUtils(requireActivity())
        lazyLoadedViews.bind(views)
        setupToolbar(views.roomToolbar)
                .allowBack()
        setupRecyclerView()
        setupComposer()
        setupNotificationView()
        setupJumpToReadMarkerView()
        setupActiveCallView()
        setupJumpToBottomView()
        setupEmojiButton()
        setupRemoveJitsiWidgetView()
        setupVoiceMessageView()

        views.roomToolbarContentView.debouncedClicks {
            navigator.openRoomProfile(requireActivity(), roomDetailArgs.roomId)
        }

        sharedActionViewModel
                .stream()
                .onEach {
                    handleActions(it)
                }
                .launchIn(viewLifecycleOwner.lifecycleScope)

        knownCallsViewModel
                .liveKnownCalls
                .observe(viewLifecycleOwner) {
                    currentCallsViewPresenter.updateCall(callManager.getCurrentCall(), it)
                    invalidateOptionsMenu()
                }

        roomDetailViewModel.onEach(RoomDetailViewState::canShowJumpToReadMarker, RoomDetailViewState::unreadState) { _, _ ->
            updateJumpToReadMarkerViewVisibility()
        }

        messageComposerViewModel.onEach(MessageComposerViewState::sendMode, MessageComposerViewState::canSendMessage) { mode, canSend ->
            if (!canSend.boolean()) {
                return@onEach
            }
            when (mode) {
                is SendMode.Regular -> renderRegularMode(mode.text)
                is SendMode.Edit    -> renderSpecialMode(mode.timelineEvent, R.drawable.ic_edit, R.string.edit, mode.text)
                is SendMode.Quote   -> renderSpecialMode(mode.timelineEvent, R.drawable.ic_quote, R.string.action_quote, mode.text)
                is SendMode.Reply   -> renderSpecialMode(mode.timelineEvent, R.drawable.ic_reply, R.string.reply, mode.text)
                is SendMode.Voice   -> renderVoiceMessageMode(mode.text)
            }
        }

        roomDetailViewModel.onEach(
                RoomDetailViewState::syncState,
                RoomDetailViewState::incrementalSyncStatus,
                RoomDetailViewState::pushCounter
        ) { syncState, incrementalSyncStatus, pushCounter ->
            views.syncStateView.render(
                    syncState,
                    incrementalSyncStatus,
                    pushCounter,
                    vectorPreferences.developerShowDebugInfo()
            )
        }

        messageComposerViewModel.observeViewEvents {
            when (it) {
                is MessageComposerViewEvents.JoinRoomCommandSuccess          -> handleJoinedToAnotherRoom(it)
                is MessageComposerViewEvents.SendMessageResult               -> renderSendMessageResult(it)
                is MessageComposerViewEvents.ShowMessage                     -> showSnackWithMessage(it.message)
                is MessageComposerViewEvents.ShowRoomUpgradeDialog           -> handleShowRoomUpgradeDialog(it)
                is MessageComposerViewEvents.AnimateSendButtonVisibility     -> handleSendButtonVisibilityChanged(it)
                is MessageComposerViewEvents.OpenRoomMemberProfile           -> openRoomMemberProfile(it.userId)
                is MessageComposerViewEvents.VoicePlaybackOrRecordingFailure -> {
                    if (it.throwable is VoiceFailure.UnableToRecord) {
                        onCannotRecord()
                    }
                    showErrorInSnackbar(it.throwable)
                }
            }.exhaustive
        }

        roomDetailViewModel.observeViewEvents {
            when (it) {
                is RoomDetailViewEvents.Failure                          -> showErrorInSnackbar(it.throwable)
                is RoomDetailViewEvents.OnNewTimelineEvents              -> scrollOnNewMessageCallback.addNewTimelineEventIds(it.eventIds)
                is RoomDetailViewEvents.ActionSuccess                    -> displayRoomDetailActionSuccess(it)
                is RoomDetailViewEvents.ActionFailure                    -> displayRoomDetailActionFailure(it)
                is RoomDetailViewEvents.ShowMessage                      -> showSnackWithMessage(it.message)
                is RoomDetailViewEvents.NavigateToEvent                  -> navigateToEvent(it)
                is RoomDetailViewEvents.DownloadFileState                -> handleDownloadFileState(it)
                is RoomDetailViewEvents.ShowE2EErrorMessage              -> displayE2eError(it.withHeldCode)
                RoomDetailViewEvents.DisplayPromptForIntegrationManager  -> displayPromptForIntegrationManager()
                is RoomDetailViewEvents.OpenStickerPicker                -> openStickerPicker(it)
                is RoomDetailViewEvents.DisplayEnableIntegrationsWarning -> displayDisabledIntegrationDialog()
                is RoomDetailViewEvents.OpenIntegrationManager           -> openIntegrationManager()
                is RoomDetailViewEvents.OpenFile                         -> startOpenFileIntent(it)
                RoomDetailViewEvents.OpenActiveWidgetBottomSheet         -> onViewWidgetsClicked()
                is RoomDetailViewEvents.ShowInfoOkDialog                 -> showDialogWithMessage(it.message)
                is RoomDetailViewEvents.JoinJitsiConference              -> joinJitsiRoom(it.widget, it.withVideo)
                RoomDetailViewEvents.LeaveJitsiConference                -> leaveJitsiConference()
                RoomDetailViewEvents.ShowWaitingView                     -> vectorBaseActivity.showWaitingView()
                RoomDetailViewEvents.HideWaitingView                     -> vectorBaseActivity.hideWaitingView()
                is RoomDetailViewEvents.RequestNativeWidgetPermission    -> requestNativeWidgetPermission(it)
                is RoomDetailViewEvents.OpenRoom                         -> handleOpenRoom(it)
                RoomDetailViewEvents.OpenInvitePeople                    -> navigator.openInviteUsersToRoom(requireContext(), roomDetailArgs.roomId)
                RoomDetailViewEvents.OpenSetRoomAvatarDialog             -> galleryOrCameraDialogHelper.show()
                RoomDetailViewEvents.OpenRoomSettings                    -> handleOpenRoomSettings(RoomProfileActivity.EXTRA_DIRECT_ACCESS_ROOM_SETTINGS)
                RoomDetailViewEvents.OpenRoomProfile                     -> handleOpenRoomSettings()
                is RoomDetailViewEvents.ShowRoomAvatarFullScreen         -> it.matrixItem?.let { item ->
                    navigator.openBigImageViewer(requireActivity(), it.view, item)
                }
                is RoomDetailViewEvents.StartChatEffect                  -> handleChatEffect(it.type)
                RoomDetailViewEvents.StopChatEffects                     -> handleStopChatEffects()
                is RoomDetailViewEvents.DisplayAndAcceptCall             -> acceptIncomingCall(it)
                RoomDetailViewEvents.RoomReplacementStarted              -> handleRoomReplacement()
                is RoomDetailViewEvents.ShowLocation                     -> handleShowLocationPreview(it)
            }.exhaustive
        }

        if (savedInstanceState == null) {
            handleShareData()
            handleSpaceShare()
        }
    }

    private fun renderVoiceMessageMode(content: String) {
        ContentAttachmentData.fromJsonString(content)?.let { audioAttachmentData ->
            views.voiceMessageRecorderView.isVisible = true
            messageComposerViewModel.handle(MessageComposerAction.InitializeVoiceRecorder(audioAttachmentData))
        }
    }

    private fun handleSendButtonVisibilityChanged(event: MessageComposerViewEvents.AnimateSendButtonVisibility) {
        if (event.isVisible) {
            views.voiceMessageRecorderView.isVisible = false
            views.composerLayout.views.sendButton.alpha = 0f
            views.composerLayout.views.sendButton.isVisible = true
            views.composerLayout.views.sendButton.animate().alpha(1f).setDuration(150).start()
        } else {
            views.composerLayout.views.sendButton.isInvisible = true
            views.voiceMessageRecorderView.alpha = 0f
            views.voiceMessageRecorderView.isVisible = true
            views.voiceMessageRecorderView.animate().alpha(1f).setDuration(150).start()
        }
    }

    private fun setupRemoveJitsiWidgetView() {
        views.removeJitsiWidgetView.onCompleteSliding = {
            withState(roomDetailViewModel) {
                val jitsiWidgetId = it.jitsiState.widgetId ?: return@withState
                if (it.jitsiState.hasJoined) {
                    leaveJitsiConference()
                }
                roomDetailViewModel.handle(RoomDetailAction.RemoveWidget(jitsiWidgetId))
            }
        }
    }

    private fun leaveJitsiConference() {
        ConferenceEventEmitter(vectorBaseActivity).emitConferenceEnded()
    }

    private fun onBroadcastJitsiEvent(conferenceEvent: ConferenceEvent) {
        roomDetailViewModel.handle(RoomDetailAction.UpdateJoinJitsiCallStatus(conferenceEvent))
    }

    private fun onCannotRecord() {
        // Update the UI, cancel the animation
        messageComposerViewModel.handle(MessageComposerAction.OnVoiceRecordingUiStateChanged(RecordingUiState.Idle))
    }

    private fun acceptIncomingCall(event: RoomDetailViewEvents.DisplayAndAcceptCall) {
        val intent = VectorCallActivity.newIntent(
                context = vectorBaseActivity,
                call = event.call,
                mode = VectorCallActivity.INCOMING_ACCEPT
        )
        startActivity(intent)
    }

    private fun handleRoomReplacement() {
        // this will join a new room, it can take time and might fail
        // so we need to report progress and retry
        val tag = JoinReplacementRoomBottomSheet::javaClass.name
        JoinReplacementRoomBottomSheet().show(childFragmentManager, tag)
    }

    private fun handleShowRoomUpgradeDialog(roomDetailViewEvents: MessageComposerViewEvents.ShowRoomUpgradeDialog) {
        val tag = MigrateRoomBottomSheet::javaClass.name
        MigrateRoomBottomSheet.newInstance(roomDetailArgs.roomId, roomDetailViewEvents.newVersion)
                .show(parentFragmentManager, tag)
    }

    private fun handleChatEffect(chatEffect: ChatEffect) {
        when (chatEffect) {
            ChatEffect.CONFETTI -> {
                views.viewKonfetti.isVisible = true
                views.viewKonfetti.build()
                        .addColors(Color.YELLOW, Color.GREEN, Color.MAGENTA)
                        .setDirection(0.0, 359.0)
                        .setSpeed(2f, 5f)
                        .setFadeOutEnabled(true)
                        .setTimeToLive(2000L)
                        .addShapes(Shape.Square, Shape.Circle)
                        .addSizes(Size(12))
                        .setPosition(-50f, views.viewKonfetti.width + 50f, -50f, -50f)
                        .streamFor(150, 3000L)
            }
            ChatEffect.SNOWFALL -> {
                views.viewSnowFall.isVisible = true
                views.viewSnowFall.restartFalling()
            }
        }
    }

    private fun handleStopChatEffects() {
        TransitionManager.beginDelayedTransition(views.rootConstraintLayout)
        views.viewSnowFall.isVisible = false
        // when gone the effect is a bit buggy
        views.viewKonfetti.isInvisible = true
    }

    override fun onImageReady(uri: Uri?) {
        uri ?: return
        roomDetailViewModel.handle(
                RoomDetailAction.SetAvatarAction(
                        newAvatarUri = uri,
                        newAvatarFileName = getFilenameFromUri(requireContext(), uri) ?: UUID.randomUUID().toString()
                )
        )
    }

    private fun handleOpenRoomSettings(directAccess: Int? = null) {
        navigator.openRoomProfile(
                requireContext(),
                roomDetailArgs.roomId,
                directAccess
        )
    }

    private fun handleOpenRoom(openRoom: RoomDetailViewEvents.OpenRoom) {
        navigator.openRoom(requireContext(), openRoom.roomId, null)
        if (openRoom.closeCurrentRoom) {
            requireActivity().finish()
        }
    }

    private fun handleShowLocationPreview(viewEvent: RoomDetailViewEvents.ShowLocation) {
        navigator
                .openLocationSharing(
                        context = requireContext(),
                        roomId = roomDetailArgs.roomId,
                        mode = LocationSharingMode.PREVIEW,
                        initialLocationData = viewEvent.locationData,
                        locationOwnerId = viewEvent.userId
                )
    }

    private fun requestNativeWidgetPermission(it: RoomDetailViewEvents.RequestNativeWidgetPermission) {
        val tag = RoomWidgetPermissionBottomSheet::class.java.name
        val dFrag = childFragmentManager.findFragmentByTag(tag) as? RoomWidgetPermissionBottomSheet
        if (dFrag != null && dFrag.dialog?.isShowing == true && !dFrag.isRemoving) {
            return
        } else {
            RoomWidgetPermissionBottomSheet.newInstance(
                    WidgetArgs(
                            baseUrl = it.domain,
                            kind = WidgetKind.ROOM,
                            roomId = roomDetailArgs.roomId,
                            widgetId = it.widget.widgetId
                    )
            ).apply {
                directListener = { granted ->
                    if (granted) {
                        roomDetailViewModel.handle(RoomDetailAction.EnsureNativeWidgetAllowed(
                                widget = it.widget,
                                userJustAccepted = true,
                                grantedEvents = it.grantedEvents
                        ))
                    }
                }
            }
                    .show(childFragmentManager, tag)
        }
    }

    private val integrationManagerActivityResultLauncher = registerStartForActivityResult {
        // Noop
    }

    private fun openIntegrationManager(screen: String? = null) {
        navigator.openIntegrationManager(
                context = requireContext(),
                activityResultLauncher = integrationManagerActivityResultLauncher,
                roomId = roomDetailArgs.roomId,
                integId = null,
                screen = screen
        )
    }

    private fun setupEmojiButton() {
        views.composerLayout.views.composerEmojiButton.debouncedClicks {
            emojiPopup.toggle()
        }
    }

    private fun createEmojiPopup(): EmojiPopup {
        return EmojiPopup
                .Builder
                .fromRootView(views.rootConstraintLayout)
                .setKeyboardAnimationStyle(R.style.emoji_fade_animation_style)
                .setOnEmojiPopupShownListener {
                    views.composerLayout.views.composerEmojiButton.apply {
                        contentDescription = getString(R.string.a11y_close_emoji_picker)
                        setImageResource(R.drawable.ic_keyboard)
                    }
                }
                .setOnEmojiPopupDismissListenerLifecycleAware {
                    views.composerLayout.views.composerEmojiButton.apply {
                        contentDescription = getString(R.string.a11y_open_emoji_picker)
                        setImageResource(R.drawable.ic_insert_emoji)
                    }
                }
                .build(views.composerLayout.views.composerEditText)
    }

    /**
     *  Ensure dismiss actions only trigger when the fragment is in the started state
     *  EmojiPopup by default dismisses onViewDetachedFromWindow, this can cause race conditions with onDestroyView
     */
    private fun EmojiPopup.Builder.setOnEmojiPopupDismissListenerLifecycleAware(action: () -> Unit): EmojiPopup.Builder {
        return setOnEmojiPopupDismissListener {
            if (lifecycle.currentState.isAtLeast(Lifecycle.State.STARTED)) {
                action()
            }
        }
    }

    private val permissionVoiceMessageLauncher = registerForPermissionsResult { allGranted, deniedPermanently ->
        if (allGranted) {
            // In this case, let the user start again the gesture
        } else if (deniedPermanently) {
            vectorBaseActivity.onPermissionDeniedSnackbar(R.string.denied_permission_voice_message)
        }
    }

    private fun createFailedMessagesWarningCallback(): FailedMessagesWarningView.Callback {
        return object : FailedMessagesWarningView.Callback {
            override fun onDeleteAllClicked() {
                MaterialAlertDialogBuilder(requireContext())
                        .setTitle(R.string.event_status_delete_all_failed_dialog_title)
                        .setMessage(getString(R.string.event_status_delete_all_failed_dialog_message))
                        .setNegativeButton(R.string.no, null)
                        .setPositiveButton(R.string.yes) { _, _ ->
                            roomDetailViewModel.handle(RoomDetailAction.RemoveAllFailedMessages)
                        }
                        .show()
            }

            override fun onRetryClicked() {
                roomDetailViewModel.handle(RoomDetailAction.ResendAll)
            }
        }
    }

    private fun setupVoiceMessageView() {
        voiceMessagePlaybackTracker.track(VoiceMessagePlaybackTracker.RECORDING_ID, views.voiceMessageRecorderView)
        views.voiceMessageRecorderView.callback = object : VoiceMessageRecorderView.Callback {

            override fun onVoiceRecordingStarted() {
                if (checkPermissions(PERMISSIONS_FOR_VOICE_MESSAGE, requireActivity(), permissionVoiceMessageLauncher)) {
                    messageComposerViewModel.handle(MessageComposerAction.StartRecordingVoiceMessage)
                    vibrate(requireContext())
                    updateRecordingUiState(RecordingUiState.Recording(clock.epochMillis()))
                }
            }

            override fun onVoicePlaybackButtonClicked() {
                messageComposerViewModel.handle(MessageComposerAction.PlayOrPauseRecordingPlayback)
            }

            override fun onVoiceRecordingCancelled() {
                messageComposerViewModel.handle(MessageComposerAction.EndRecordingVoiceMessage(isCancelled = true))
                vibrate(requireContext())
                updateRecordingUiState(RecordingUiState.Idle)
            }

            override fun onVoiceRecordingLocked() {
                val startedState = withState(messageComposerViewModel) { it.voiceRecordingUiState as? RecordingUiState.Recording }
                val startTime = startedState?.recordingStartTimestamp ?: clock.epochMillis()
                updateRecordingUiState(RecordingUiState.Locked(startTime))
            }

            override fun onVoiceRecordingEnded() {
                onSendVoiceMessage()
            }

            override fun onSendVoiceMessage() {
                messageComposerViewModel.handle(MessageComposerAction.EndRecordingVoiceMessage(isCancelled = false))
                updateRecordingUiState(RecordingUiState.Idle)
            }

            override fun onDeleteVoiceMessage() {
                messageComposerViewModel.handle(MessageComposerAction.EndRecordingVoiceMessage(isCancelled = true))
                updateRecordingUiState(RecordingUiState.Idle)
            }

            override fun onRecordingLimitReached() {
                messageComposerViewModel.handle(MessageComposerAction.PauseRecordingVoiceMessage)
                updateRecordingUiState(RecordingUiState.Draft)
            }

            override fun onRecordingWaveformClicked() {
                messageComposerViewModel.handle(MessageComposerAction.PauseRecordingVoiceMessage)
                updateRecordingUiState(RecordingUiState.Draft)
            }

            private fun updateRecordingUiState(state: RecordingUiState) {
                messageComposerViewModel.handle(MessageComposerAction.OnVoiceRecordingUiStateChanged(state))
            }
        }
    }

    private fun joinJitsiRoom(jitsiWidget: Widget, enableVideo: Boolean) {
        navigator.openRoomWidget(requireContext(), roomDetailArgs.roomId, jitsiWidget, mapOf(JitsiCallViewModel.ENABLE_VIDEO_OPTION to enableVideo))
    }

    private fun openStickerPicker(event: RoomDetailViewEvents.OpenStickerPicker) {
        navigator.openStickerPicker(requireContext(), stickerActivityResultLauncher, roomDetailArgs.roomId, event.widget)
    }

    private fun startOpenFileIntent(action: RoomDetailViewEvents.OpenFile) {
        if (action.mimeType == MimeTypes.Apk) {
            installApk(action)
        } else {
            openFile(action)
        }
    }

    private fun openFile(action: RoomDetailViewEvents.OpenFile) {
        val intent = Intent(Intent.ACTION_VIEW).apply {
            setDataAndTypeAndNormalize(action.uri, action.mimeType)
            addFlags(Intent.FLAG_GRANT_READ_URI_PERMISSION or Intent.FLAG_ACTIVITY_NEW_TASK)
        }

        requireActivity().safeStartActivity(intent)
    }

    private fun installApk(action: RoomDetailViewEvents.OpenFile) {
        val safeContext = context ?: return
        if (Build.VERSION.SDK_INT >= Build.VERSION_CODES.O) {
            if (!safeContext.packageManager.canRequestPackageInstalls()) {
                roomDetailViewModel.pendingEvent = action
                startInstallFromSourceIntent(safeContext, installApkActivityResultLauncher)
            } else {
                openFile(action)
            }
        } else {
            openFile(action)
        }
    }

    private val installApkActivityResultLauncher = registerStartForActivityResult { activityResult ->
        if (activityResult.resultCode == Activity.RESULT_OK) {
            roomDetailViewModel.pendingEvent?.let {
                if (it is RoomDetailViewEvents.OpenFile) {
                    openFile(it)
                }
            }
        } else {
            // User cancelled
        }
        roomDetailViewModel.pendingEvent = null
    }

    private fun displayPromptForIntegrationManager() {
        // The Sticker picker widget is not installed yet. Propose the user to install it
        val builder = MaterialAlertDialogBuilder(requireContext())
        val v: View = LayoutInflater.from(requireContext()).inflate(R.layout.dialog_no_sticker_pack, null)
        builder
                .setView(v)
                .setPositiveButton(R.string.yes) { _, _ ->
                    // Open integration manager, to the sticker installation page
                    openIntegrationManager(
                            screen = WidgetType.StickerPicker.preferred
                    )
                }
                .setNegativeButton(R.string.no, null)
                .show()
    }

    private fun handleJoinedToAnotherRoom(action: MessageComposerViewEvents.JoinRoomCommandSuccess) {
        views.composerLayout.setTextIfDifferent("")
        lockSendButton = false
        navigator.openRoom(vectorBaseActivity, action.roomId)
    }

    private fun handleShareData() {
        when (val sharedData = roomDetailArgs.sharedData) {
            is SharedData.Text        -> {
                messageComposerViewModel.handle(MessageComposerAction.EnterRegularMode(sharedData.text, fromSharing = true))
            }
            is SharedData.Attachments -> {
                // open share edition
                onContentAttachmentsReady(sharedData.attachmentData)
            }
            null                      -> Timber.v("No share data to process")
        }.exhaustive
    }

    private fun handleSpaceShare() {
        roomDetailArgs.openShareSpaceForId?.let { spaceId ->
            ShareSpaceBottomSheet.show(childFragmentManager, spaceId, true)
            view?.post {
                handleChatEffect(ChatEffect.CONFETTI)
            }
        }
    }

    override fun onDestroyView() {
        lazyLoadedViews.unBind()
        timelineEventController.callback = null
        timelineEventController.removeModelBuildListener(modelBuildListener)
        currentCallsViewPresenter.unBind()
        modelBuildListener = null
        autoCompleter.clear()
        debouncer.cancelAll()
        views.timelineRecyclerView.cleanup()
        super.onDestroyView()
    }

    override fun onDestroy() {
        roomDetailViewModel.handle(RoomDetailAction.ExitTrackingUnreadMessagesState)
        super.onDestroy()
    }

    private fun setupJumpToBottomView() {
        views.jumpToBottomView.visibility = View.INVISIBLE
        views.jumpToBottomView.debouncedClicks {
            roomDetailViewModel.handle(RoomDetailAction.ExitTrackingUnreadMessagesState)
            views.jumpToBottomView.visibility = View.INVISIBLE
            if (!roomDetailViewModel.timeline.isLive) {
                scrollOnNewMessageCallback.forceScrollOnNextUpdate()
                roomDetailViewModel.timeline.restartWithEventId(null)
            } else {
                layoutManager.scrollToPosition(0)
            }
        }

        jumpToBottomViewVisibilityManager = JumpToBottomViewVisibilityManager(
                views.jumpToBottomView,
                debouncer,
                views.timelineRecyclerView,
                layoutManager
        )
    }

    private fun setupJumpToReadMarkerView() {
        views.jumpToReadMarkerView.debouncedClicks {
            onJumpToReadMarkerClicked()
        }
        views.jumpToReadMarkerView.setOnCloseIconClickListener {
            roomDetailViewModel.handle(RoomDetailAction.MarkAllAsRead)
        }
    }

    private fun setupActiveCallView() {
        currentCallsViewPresenter.bind(views.currentCallsView, this)
    }

    private fun navigateToEvent(action: RoomDetailViewEvents.NavigateToEvent) {
        val scrollPosition = timelineEventController.searchPositionOfEvent(action.eventId)
        if (scrollPosition == null) {
            scrollOnHighlightedEventCallback.scheduleScrollTo(action.eventId)
        } else {
            views.timelineRecyclerView.stopScroll()
            layoutManager.scrollToPosition(scrollPosition)
        }
    }

    private fun handleDownloadFileState(action: RoomDetailViewEvents.DownloadFileState) {
        val activity = requireActivity()
        if (action.throwable != null) {
            activity.toast(errorFormatter.toHumanReadable(action.throwable))
        }
//        else if (action.file != null) {
//            addEntryToDownloadManager(activity, action.file, action.mimeType ?: "application/octet-stream")?.let {
//                // This is a temporary solution to help users find downloaded files
//                // there is a better way to do that
//                // On android Q+ this method returns the file URI, on older
//                // it returns null, and the download manager handles the notification
//                notificationUtils.buildDownloadFileNotification(
//                        it,
//                        action.file.name ?: "file",
//                        action.mimeType ?: "application/octet-stream"
//                ).let { notification ->
//                    notificationUtils.showNotificationMessage("DL", action.file.absolutePath.hashCode(), notification)
//                }
//            }
//        }
    }

    private fun setupNotificationView() {
        views.notificationAreaView.delegate = object : NotificationAreaView.Delegate {
            override fun onTombstoneEventClicked() {
                roomDetailViewModel.handle(RoomDetailAction.JoinAndOpenReplacementRoom)
            }

            override fun onMisconfiguredEncryptionClicked() {
                roomDetailViewModel.handle(RoomDetailAction.OnClickMisconfiguredEncryption)
            }
        }
    }

    override fun onCreateOptionsMenu(menu: Menu, inflater: MenuInflater) {
        super.onCreateOptionsMenu(menu, inflater)
        // We use a custom layout for this menu item, so we need to set a ClickListener
        menu.findItem(R.id.open_matrix_apps)?.let { menuItem ->
            menuItem.actionView.debouncedClicks {
                onOptionsItemSelected(menuItem)
            }
        }
        val joinConfItem = menu.findItem(R.id.join_conference)
        (joinConfItem.actionView as? JoinConferenceView)?.onJoinClicked = {
            roomDetailViewModel.handle(RoomDetailAction.JoinJitsiCall)
        }
    }

    override fun onPrepareOptionsMenu(menu: Menu) {
        menu.forEach {
            it.isVisible = roomDetailViewModel.isMenuItemVisible(it.itemId)
        }
        withState(roomDetailViewModel) { state ->
            // Set the visual state of the call buttons (voice/video) to enabled/disabled according to user permissions
            val hasCallInRoom = callManager.getCallsByRoomId(state.roomId).isNotEmpty() || state.jitsiState.hasJoined
            val callButtonsEnabled = !hasCallInRoom && when (state.asyncRoomSummary.invoke()?.joinedMembersCount) {
                1    -> false
                2    -> state.isAllowedToStartWebRTCCall
                else -> state.isAllowedToManageWidgets
            }
            setOf(R.id.voice_call, R.id.video_call).forEach {
                menu.findItem(it).icon?.alpha = if (callButtonsEnabled) 0xFF else 0x40
            }

            val matrixAppsMenuItem = menu.findItem(R.id.open_matrix_apps)
            val widgetsCount = state.activeRoomWidgets.invoke()?.size ?: 0
            val hasOnlyJitsiWidget = widgetsCount == 1 && state.hasActiveJitsiWidget()
            if (widgetsCount == 0 || hasOnlyJitsiWidget) {
                // icon should be default color no badge
                val actionView = matrixAppsMenuItem.actionView
                actionView
                        .findViewById<ImageView>(R.id.action_view_icon_image)
                        .setColorFilter(ThemeUtils.getColor(requireContext(), R.attr.vctr_content_secondary))
                actionView.findViewById<TextView>(R.id.cart_badge).isVisible = false
                matrixAppsMenuItem.setShowAsAction(MenuItem.SHOW_AS_ACTION_NEVER)
            } else {
                val actionView = matrixAppsMenuItem.actionView
                actionView
                        .findViewById<ImageView>(R.id.action_view_icon_image)
                        .setColorFilter(colorProvider.getColorFromAttribute(R.attr.colorPrimary))
                actionView.findViewById<TextView>(R.id.cart_badge).setTextOrHide("$widgetsCount")
                matrixAppsMenuItem.setShowAsAction(MenuItem.SHOW_AS_ACTION_ALWAYS)
            }
        }
    }

    override fun onOptionsItemSelected(item: MenuItem): Boolean {
        return when (item.itemId) {
            R.id.invite           -> {
                navigator.openInviteUsersToRoom(requireActivity(), roomDetailArgs.roomId)
                true
            }
            R.id.timeline_setting -> {
                navigator.openRoomProfile(requireActivity(), roomDetailArgs.roomId)
                true
            }
            R.id.open_matrix_apps -> {
                roomDetailViewModel.handle(RoomDetailAction.ManageIntegrations)
                true
            }
            R.id.voice_call       -> {
                callActionsHandler.onVoiceCallClicked()
                true
            }
            R.id.video_call       -> {
                callActionsHandler.onVideoCallClicked()
                true
            }
            R.id.search           -> {
                handleSearchAction()
                true
            }
            R.id.dev_tools        -> {
                navigator.openDevTools(requireContext(), roomDetailArgs.roomId)
                true
            }
            else                  -> super.onOptionsItemSelected(item)
        }
    }

    private fun handleSearchAction() {
        if (session.getRoom(roomDetailArgs.roomId)?.isEncrypted() == false) {
            navigator.openSearch(requireContext(), roomDetailArgs.roomId)
        } else {
            showDialogWithMessage(getString(R.string.search_is_not_supported_in_e2e_room))
        }
    }

    private fun displayDisabledIntegrationDialog() {
        MaterialAlertDialogBuilder(requireActivity())
                .setTitle(R.string.disabled_integration_dialog_title)
                .setMessage(R.string.disabled_integration_dialog_content)
                .setPositiveButton(R.string.settings) { _, _ ->
                    navigator.openSettings(requireActivity(), VectorSettingsActivity.EXTRA_DIRECT_ACCESS_GENERAL)
                }
                .setNegativeButton(R.string.action_cancel, null)
                .show()
    }

    private fun renderRegularMode(content: String) {
        autoCompleter.exitSpecialMode()
        views.composerLayout.collapse()
        views.composerLayout.setTextIfDifferent(content)
        views.composerLayout.views.sendButton.contentDescription = getString(R.string.action_send)
    }

    private fun renderSpecialMode(event: TimelineEvent,
                                  @DrawableRes iconRes: Int,
                                  @StringRes descriptionRes: Int,
                                  defaultContent: String) {
        autoCompleter.enterSpecialMode()
        // switch to expanded bar
        views.composerLayout.views.composerRelatedMessageTitle.apply {
            text = event.senderInfo.disambiguatedDisplayName
            setTextColor(matrixItemColorProvider.getColor(MatrixItem.UserItem(event.root.senderId ?: "@")))
        }

        val messageContent: MessageContent? = event.getLastMessageContent()
        val nonFormattedBody = if (messageContent is MessageAudioContent && messageContent.voiceMessageIndicator != null) {
            val formattedDuration = DateUtils.formatElapsedTime(((messageContent.audioInfo?.duration ?: 0) / 1000).toLong())
            getString(R.string.voice_message_reply_content, formattedDuration)
        } else if (messageContent is MessagePollContent) {
            messageContent.pollCreationInfo?.question?.question
        } else {
            messageContent?.body ?: ""
        }
        var formattedBody: CharSequence? = null
        if (messageContent is MessageTextContent && messageContent.format == MessageFormat.FORMAT_MATRIX_HTML) {
            val parser = Parser.builder().build()
            val document = parser.parse(messageContent.formattedBody ?: messageContent.body)
            formattedBody = eventHtmlRenderer.render(document, pillsPostProcessor)
        }
        views.composerLayout.views.composerRelatedMessageContent.text = (formattedBody ?: nonFormattedBody)

        // Image Event
        val data = event.buildImageContentRendererData(dimensionConverter.dpToPx(66))
        val isImageVisible = if (data != null) {
            imageContentRenderer.render(data, ImageContentRenderer.Mode.THUMBNAIL, views.composerLayout.views.composerRelatedMessageImage)
            true
        } else {
            imageContentRenderer.clear(views.composerLayout.views.composerRelatedMessageImage)
            false
        }

        views.composerLayout.views.composerRelatedMessageImage.isVisible = isImageVisible

        views.composerLayout.setTextIfDifferent(defaultContent)

        views.composerLayout.views.composerRelatedMessageActionIcon.setImageDrawable(ContextCompat.getDrawable(requireContext(), iconRes))
        views.composerLayout.views.sendButton.contentDescription = getString(descriptionRes)

        avatarRenderer.render(event.senderInfo.toMatrixItem(), views.composerLayout.views.composerRelatedMessageAvatar)

        views.composerLayout.expand {
            if (isAdded) {
                // need to do it here also when not using quick reply
                focusComposerAndShowKeyboard()
                views.composerLayout.views.composerRelatedMessageImage.isVisible = isImageVisible
            }
        }
        focusComposerAndShowKeyboard()
    }

    override fun onResume() {
        super.onResume()
        notificationDrawerManager.setCurrentRoom(roomDetailArgs.roomId)
        roomDetailPendingActionStore.data?.let { handlePendingAction(it) }
        roomDetailPendingActionStore.data = null

        // Removed listeners should be set again
        setupVoiceMessageView()
    }

    private fun handlePendingAction(roomDetailPendingAction: RoomDetailPendingAction) {
        when (roomDetailPendingAction) {
            is RoomDetailPendingAction.JumpToReadReceipt ->
                roomDetailViewModel.handle(RoomDetailAction.JumpToReadReceipt(roomDetailPendingAction.userId))
            is RoomDetailPendingAction.MentionUser       ->
                insertUserDisplayNameInTextEditor(roomDetailPendingAction.userId)
            is RoomDetailPendingAction.OpenOrCreateDm    ->
                roomDetailViewModel.handle(RoomDetailAction.OpenOrCreateDm(roomDetailPendingAction.userId))
            is RoomDetailPendingAction.OpenRoom          ->
                handleOpenRoom(RoomDetailViewEvents.OpenRoom(roomDetailPendingAction.roomId, roomDetailPendingAction.closeCurrentRoom))
        }.exhaustive
    }

    override fun onPause() {
        super.onPause()
        notificationDrawerManager.setCurrentRoom(null)
        voiceMessagePlaybackTracker.unTrack(VoiceMessagePlaybackTracker.RECORDING_ID)

        if (withState(messageComposerViewModel) { it.isVoiceRecording } && requireActivity().isChangingConfigurations) {
            // we're rotating, maintain any active recordings
        } else {
            messageComposerViewModel.handle(MessageComposerAction.OnEntersBackground(views.composerLayout.text.toString()))
        }
    }

    private val attachmentFileActivityResultLauncher = registerStartForActivityResult {
        if (it.resultCode == Activity.RESULT_OK) {
            attachmentsHelper.onFileResult(it.data)
        }
    }

    private val attachmentContactActivityResultLauncher = registerStartForActivityResult {
        if (it.resultCode == Activity.RESULT_OK) {
            attachmentsHelper.onContactResult(it.data)
        }
    }

    private val attachmentMediaActivityResultLauncher = registerStartForActivityResult {
        if (it.resultCode == Activity.RESULT_OK) {
            attachmentsHelper.onMediaResult(it.data)
        }
    }

    private val attachmentCameraActivityResultLauncher = registerStartForActivityResult {
        if (it.resultCode == Activity.RESULT_OK) {
            attachmentsHelper.onCameraResult()
        }
    }

    private val attachmentCameraVideoActivityResultLauncher = registerStartForActivityResult {
        if (it.resultCode == Activity.RESULT_OK) {
            attachmentsHelper.onCameraVideoResult()
        }
    }

    private val contentAttachmentActivityResultLauncher = registerStartForActivityResult { activityResult ->
        val data = activityResult.data ?: return@registerStartForActivityResult
        if (activityResult.resultCode == Activity.RESULT_OK) {
            val sendData = AttachmentsPreviewActivity.getOutput(data)
            val keepOriginalSize = AttachmentsPreviewActivity.getKeepOriginalSize(data)
            roomDetailViewModel.handle(RoomDetailAction.SendMedia(sendData, !keepOriginalSize))
        }
    }

    private val emojiActivityResultLauncher = registerStartForActivityResult { activityResult ->
        if (activityResult.resultCode == Activity.RESULT_OK) {
            val eventId = EmojiReactionPickerActivity.getOutputEventId(activityResult.data)
            val reaction = EmojiReactionPickerActivity.getOutputReaction(activityResult.data)
            if (eventId != null && reaction != null) {
                roomDetailViewModel.handle(RoomDetailAction.SendReaction(eventId, reaction))
            }
        }
    }

    private val stickerActivityResultLauncher = registerStartForActivityResult { activityResult ->
        val data = activityResult.data ?: return@registerStartForActivityResult
        if (activityResult.resultCode == Activity.RESULT_OK) {
            WidgetActivity.getOutput(data).toModel<MessageStickerContent>()
                    ?.let { content ->
                        roomDetailViewModel.handle(RoomDetailAction.SendSticker(content))
                    }
        }
    }

    private val startCallActivityResultLauncher = registerForPermissionsResult { allGranted, deniedPermanently ->
        if (allGranted) {
            (roomDetailViewModel.pendingAction as? RoomDetailAction.StartCall)?.let {
                roomDetailViewModel.pendingAction = null
                roomDetailViewModel.handle(it)
            }
        } else {
            if (deniedPermanently) {
                activity?.onPermissionDeniedDialog(R.string.denied_permission_generic)
            }
            cleanUpAfterPermissionNotGranted()
        }
    }

// PRIVATE METHODS *****************************************************************************

    private fun setupRecyclerView() {
        timelineEventController.callback = this
        timelineEventController.timeline = roomDetailViewModel.timeline

        views.timelineRecyclerView.trackItemsVisibilityChange()
        layoutManager = object : LinearLayoutManager(context, RecyclerView.VERTICAL, true) {
            override fun onLayoutCompleted(state: RecyclerView.State?) {
                super.onLayoutCompleted(state)
                updateJumpToReadMarkerViewVisibility()
                jumpToBottomViewVisibilityManager.maybeShowJumpToBottomViewVisibilityWithDelay()
            }
        }
        val stateRestorer = LayoutManagerStateRestorer(layoutManager).register()
        scrollOnNewMessageCallback = ScrollOnNewMessageCallback(layoutManager, timelineEventController)
        scrollOnHighlightedEventCallback = ScrollOnHighlightedEventCallback(views.timelineRecyclerView, layoutManager, timelineEventController)
        views.timelineRecyclerView.layoutManager = layoutManager
        views.timelineRecyclerView.itemAnimator = null
        views.timelineRecyclerView.setHasFixedSize(true)
        modelBuildListener = OnModelBuildFinishedListener {
            it.dispatchTo(stateRestorer)
            it.dispatchTo(scrollOnNewMessageCallback)
            it.dispatchTo(scrollOnHighlightedEventCallback)
        }
        timelineEventController.addModelBuildListener(modelBuildListener)
        views.timelineRecyclerView.adapter = timelineEventController.adapter

        if (vectorPreferences.swipeToReplyIsEnabled()) {
            val quickReplyHandler = object : RoomMessageTouchHelperCallback.QuickReplayHandler {
                override fun performQuickReplyOnHolder(model: EpoxyModel<*>) {
                    (model as? AbsMessageItem)?.attributes?.informationData?.let {
                        val eventId = it.eventId
                        messageComposerViewModel.handle(MessageComposerAction.EnterReplyMode(eventId, views.composerLayout.text.toString()))
                    }
                }

                override fun canSwipeModel(model: EpoxyModel<*>): Boolean {
                    val canSendMessage = withState(messageComposerViewModel) {
                        it.canSendMessage
                    }
                    if (!canSendMessage.boolean()) {
                        return false
                    }
                    return when (model) {
                        is MessageFileItem,
                        is MessageVoiceItem,
                        is MessageImageVideoItem,
                        is MessageTextItem -> {
                            return (model as AbsMessageItem).attributes.informationData.sendState == SendState.SYNCED
                        }
                        else               -> false
                    }
                }
            }
            val swipeCallback = RoomMessageTouchHelperCallback(requireContext(), R.drawable.ic_reply, quickReplyHandler)
            val touchHelper = ItemTouchHelper(swipeCallback)
            touchHelper.attachToRecyclerView(views.timelineRecyclerView)
        }
        views.timelineRecyclerView.addGlidePreloader(
                epoxyController = timelineEventController,
                requestManager = GlideApp.with(this),
                preloader = glidePreloader { requestManager, epoxyModel: MessageImageVideoItem, _ ->
                    imageContentRenderer.createGlideRequest(
                            epoxyModel.mediaData,
                            ImageContentRenderer.Mode.THUMBNAIL,
                            requestManager as GlideRequests
                    )
                })
    }

    private fun updateJumpToReadMarkerViewVisibility() {
        viewLifecycleOwner.lifecycleScope.launchWhenResumed {
            val state = roomDetailViewModel.awaitState()
            val showJumpToUnreadBanner = when (state.unreadState) {
                UnreadState.Unknown,
                UnreadState.HasNoUnread            -> false
                is UnreadState.ReadMarkerNotLoaded -> true
                is UnreadState.HasUnread           -> {
                    if (state.canShowJumpToReadMarker) {
                        val lastVisibleItem = layoutManager.findLastCompletelyVisibleItemPosition()
                        val positionOfReadMarker = withContext(Dispatchers.Default) {
                            timelineEventController.getPositionOfReadMarker()
                        }
                        if (positionOfReadMarker == null) {
                            false
                        } else {
                            positionOfReadMarker > lastVisibleItem
                        }
                    } else {
                        false
                    }
                }
            }
            views.jumpToReadMarkerView.isVisible = showJumpToUnreadBanner
        }
    }

    private fun setupComposer() {
        val composerEditText = views.composerLayout.views.composerEditText
        autoCompleter.setup(composerEditText)

        observerUserTyping()

        if (vectorPreferences.sendMessageWithEnter()) {
            // imeOptions="actionSend" only works with single line, so we remove multiline inputType
            composerEditText.inputType = composerEditText.inputType and EditorInfo.TYPE_TEXT_FLAG_MULTI_LINE.inv()
            composerEditText.imeOptions = EditorInfo.IME_ACTION_SEND
        }

        composerEditText.setOnEditorActionListener { v, actionId, keyEvent ->
            val imeActionId = actionId and EditorInfo.IME_MASK_ACTION
            if (EditorInfo.IME_ACTION_DONE == imeActionId || EditorInfo.IME_ACTION_SEND == imeActionId) {
                sendTextMessage(v.text)
                true
            }
            // Add external keyboard functionality (to send messages)
            else if (null != keyEvent &&
                    !keyEvent.isShiftPressed &&
                    keyEvent.keyCode == KeyEvent.KEYCODE_ENTER &&
                    resources.configuration.keyboard != Configuration.KEYBOARD_NOKEYS) {
                sendTextMessage(v.text)
                true
            } else false
        }

        views.composerLayout.views.composerEmojiButton.isVisible = vectorPreferences.showEmojiKeyboard()

        views.composerLayout.callback = object : MessageComposerView.Callback {
            override fun onAddAttachment() {
                if (!::attachmentTypeSelector.isInitialized) {
                    attachmentTypeSelector = AttachmentTypeSelectorView(vectorBaseActivity, vectorBaseActivity.layoutInflater, this@RoomDetailFragment)
<<<<<<< HEAD
                    attachmentTypeSelector.setAttachmentVisibility(AttachmentTypeSelectorView.Type.POLL, vectorPreferences.labsEnablePolls())
                    attachmentTypeSelector.setAttachmentVisibility(AttachmentTypeSelectorView.Type.LOCATION, vectorPreferences.isLocationSharingEnabled())
=======
>>>>>>> 5bb06158
                }
                attachmentTypeSelector.show(views.composerLayout.views.attachmentButton)
            }

            override fun onSendMessage(text: CharSequence) {
                sendTextMessage(text)
            }

            override fun onCloseRelatedMessage() {
                messageComposerViewModel.handle(MessageComposerAction.EnterRegularMode(views.composerLayout.text.toString(), false))
            }

            override fun onRichContentSelected(contentUri: Uri): Boolean {
                return sendUri(contentUri)
            }

            override fun onTextChanged(text: CharSequence) {
                messageComposerViewModel.handle(MessageComposerAction.OnTextChanged(text))
            }
        }
    }

    private fun sendTextMessage(text: CharSequence) {
        if (lockSendButton) {
            Timber.w("Send button is locked")
            return
        }
        if (text.isNotBlank()) {
            analyticsTracker.capture(Click(name = Click.Name.SendMessageButton))
            // We collapse ASAP, if not there will be a slight annoying delay
            views.composerLayout.collapse(true)
            lockSendButton = true
            messageComposerViewModel.handle(MessageComposerAction.SendMessage(text, vectorPreferences.isMarkdownEnabled()))
            emojiPopup.dismiss()
        }
    }

    private fun observerUserTyping() {
        views.composerLayout.views.composerEditText.textChanges()
                .skipInitialValue()
                .debounce(300)
                .map { it.isNotEmpty() }
                .onEach {
                    Timber.d("Typing: User is typing: $it")
                    messageComposerViewModel.handle(MessageComposerAction.UserIsTyping(it))
                }
                .launchIn(viewLifecycleOwner.lifecycleScope)

        views.composerLayout.views.composerEditText.focusChanges()
                .onEach {
                    roomDetailViewModel.handle(RoomDetailAction.ComposerFocusChange(it))
                }
                .launchIn(viewLifecycleOwner.lifecycleScope)
    }

    private fun sendUri(uri: Uri): Boolean {
        val shareIntent = Intent(Intent.ACTION_SEND, uri)
        val isHandled = attachmentsHelper.handleShareIntent(requireContext(), shareIntent)
        if (!isHandled) {
            Toast.makeText(requireContext(), R.string.error_handling_incoming_share, Toast.LENGTH_SHORT).show()
        }
        return isHandled
    }

    override fun invalidate() = withState(roomDetailViewModel, messageComposerViewModel) { mainState, messageComposerState ->
        invalidateOptionsMenu()
        val summary = mainState.asyncRoomSummary()
        renderToolbar(summary, mainState.formattedTypingUsers)
        views.removeJitsiWidgetView.render(mainState)
        if (mainState.hasFailedSending) {
            lazyLoadedViews.failedMessagesWarningView(inflateIfNeeded = true, createFailedMessagesWarningCallback())?.isVisible = true
        } else {
            lazyLoadedViews.failedMessagesWarningView(inflateIfNeeded = false)?.isVisible = false
        }
        val inviter = mainState.asyncInviter()
        if (summary?.membership == Membership.JOIN) {
            views.jumpToBottomView.count = summary.notificationCount
            views.jumpToBottomView.drawBadge = summary.hasUnreadMessages
            timelineEventController.update(mainState)
            lazyLoadedViews.inviteView(false)?.isVisible = false
            if (mainState.tombstoneEvent == null) {
                views.composerLayout.isInvisible = !messageComposerState.isComposerVisible
                views.voiceMessageRecorderView.isVisible = messageComposerState.isVoiceMessageRecorderVisible
                views.composerLayout.views.sendButton.isInvisible = !messageComposerState.isSendButtonVisible
                views.voiceMessageRecorderView.render(messageComposerState.voiceRecordingUiState)
                views.composerLayout.setRoomEncrypted(summary.isEncrypted)
                // views.composerLayout.alwaysShowSendButton = false
                when (messageComposerState.canSendMessage) {
                    CanSendStatus.Allowed                    -> {
                        NotificationAreaView.State.Hidden
                    }
                    CanSendStatus.NoPermission               -> {
                        NotificationAreaView.State.NoPermissionToPost
                    }
                    is CanSendStatus.UnSupportedE2eAlgorithm -> {
                        NotificationAreaView.State.UnsupportedAlgorithm(mainState.isAllowedToSetupEncryption)
                    }
                }.let {
                    views.notificationAreaView.render(it)
                }
            } else {
                views.hideComposerViews()
                views.notificationAreaView.render(NotificationAreaView.State.Tombstone(mainState.tombstoneEvent))
            }
        } else if (summary?.membership == Membership.INVITE && inviter != null) {
            views.hideComposerViews()
            lazyLoadedViews.inviteView(true)?.apply {
                callback = this@RoomDetailFragment
                isVisible = true
                render(inviter, VectorInviteView.Mode.LARGE, mainState.changeMembershipState)
                setOnClickListener(null)
            }
            Unit
        } else if (mainState.asyncInviter.complete) {
            vectorBaseActivity.finish()
        }
    }

    private fun FragmentRoomDetailBinding.hideComposerViews() {
        composerLayout.isVisible = false
        voiceMessageRecorderView.isVisible = false
    }

    private fun renderToolbar(roomSummary: RoomSummary?, typingMessage: String?) {
        if (roomSummary == null) {
            views.roomToolbarContentView.isClickable = false
        } else {
            views.roomToolbarContentView.isClickable = roomSummary.membership == Membership.JOIN
            views.roomToolbarTitleView.text = roomSummary.displayName
            avatarRenderer.render(roomSummary.toMatrixItem(), views.roomToolbarAvatarImageView)
            renderSubTitle(typingMessage, roomSummary.topic)
            views.roomToolbarDecorationImageView.render(roomSummary.roomEncryptionTrustLevel)
            views.roomToolbarPresenceImageView.render(roomSummary.isDirect, roomSummary.directUserPresence)
            views.roomToolbarPublicImageView.isVisible = roomSummary.isPublic && !roomSummary.isDirect
        }
    }

    private fun renderSubTitle(typingMessage: String?, topic: String) {
        // TODO Temporary place to put typing data
        val subtitle = typingMessage?.takeIf { it.isNotBlank() } ?: topic
        views.roomToolbarSubtitleView.apply {
            setTextOrHide(subtitle)
            if (typingMessage.isNullOrBlank()) {
                setTextColor(colorProvider.getColorFromAttribute(R.attr.vctr_content_secondary))
                setTypeface(null, Typeface.NORMAL)
            } else {
                setTextColor(colorProvider.getColorFromAttribute(R.attr.colorPrimary))
                setTypeface(null, Typeface.BOLD)
            }
        }
    }

    private fun renderSendMessageResult(sendMessageResult: MessageComposerViewEvents.SendMessageResult) {
        when (sendMessageResult) {
            is MessageComposerViewEvents.SlashCommandLoading        -> {
                showLoading(null)
            }
            is MessageComposerViewEvents.SlashCommandError          -> {
                displayCommandError(getString(R.string.command_problem_with_parameters, sendMessageResult.command.command))
            }
            is MessageComposerViewEvents.SlashCommandUnknown        -> {
                displayCommandError(getString(R.string.unrecognized_command, sendMessageResult.command))
            }
            is MessageComposerViewEvents.SlashCommandResultOk       -> {
                dismissLoadingDialog()
                views.composerLayout.setTextIfDifferent("")
                sendMessageResult.messageRes?.let { showSnackWithMessage(getString(it)) }
            }
            is MessageComposerViewEvents.SlashCommandResultError    -> {
                dismissLoadingDialog()
                displayCommandError(errorFormatter.toHumanReadable(sendMessageResult.throwable))
            }
            is MessageComposerViewEvents.SlashCommandNotImplemented -> {
                displayCommandError(getString(R.string.not_implemented))
            }
        } // .exhaustive

        lockSendButton = false
    }

    private fun displayCommandError(message: String) {
        MaterialAlertDialogBuilder(requireActivity())
                .setTitle(R.string.command_error)
                .setMessage(message)
                .setPositiveButton(R.string.ok, null)
                .show()
    }

    private fun displayE2eError(withHeldCode: WithHeldCode?) {
        val msgId = when (withHeldCode) {
            WithHeldCode.BLACKLISTED -> R.string.crypto_error_withheld_blacklisted
            WithHeldCode.UNVERIFIED  -> R.string.crypto_error_withheld_unverified
            WithHeldCode.UNAUTHORISED,
            WithHeldCode.UNAVAILABLE -> R.string.crypto_error_withheld_generic
            else                     -> R.string.notice_crypto_unable_to_decrypt_friendly_desc
        }
        MaterialAlertDialogBuilder(requireActivity())
                .setMessage(msgId)
                .setPositiveButton(R.string.ok, null)
                .show()
    }

    private fun promptReasonToReportContent(action: EventSharedAction.ReportContentCustom) {
        val inflater = requireActivity().layoutInflater
        val layout = inflater.inflate(R.layout.dialog_report_content, null)
        val views = DialogReportContentBinding.bind(layout)

        MaterialAlertDialogBuilder(requireActivity())
                .setTitle(R.string.report_content_custom_title)
                .setView(layout)
                .setPositiveButton(R.string.report_content_custom_submit) { _, _ ->
                    val reason = views.dialogReportContentInput.text.toString()
                    roomDetailViewModel.handle(RoomDetailAction.ReportContent(action.eventId, action.senderId, reason))
                }
                .setNegativeButton(R.string.action_cancel, null)
                .show()
    }

    private fun promptConfirmationToRedactEvent(action: EventSharedAction.Redact) {
        ConfirmationDialogBuilder
                .show(
                        activity = requireActivity(),
                        askForReason = action.askForReason,
                        confirmationRes = action.dialogDescriptionRes,
                        positiveRes = R.string.action_remove,
                        reasonHintRes = R.string.delete_event_dialog_reason_hint,
                        titleRes = action.dialogTitleRes
                ) { reason ->
                    roomDetailViewModel.handle(RoomDetailAction.RedactAction(action.eventId, reason))
                }
    }

    private fun displayRoomDetailActionFailure(result: RoomDetailViewEvents.ActionFailure) {
        MaterialAlertDialogBuilder(requireActivity())
                .setTitle(R.string.dialog_title_error)
                .setMessage(errorFormatter.toHumanReadable(result.throwable))
                .setPositiveButton(R.string.ok, null)
                .show()
    }

    private fun displayRoomDetailActionSuccess(result: RoomDetailViewEvents.ActionSuccess) {
        when (val data = result.action) {
            is RoomDetailAction.ReportContent             -> {
                when {
                    data.spam          -> {
                        MaterialAlertDialogBuilder(requireActivity(), R.style.ThemeOverlay_Vector_MaterialAlertDialog_NegativeDestructive)
                                .setTitle(R.string.content_reported_as_spam_title)
                                .setMessage(R.string.content_reported_as_spam_content)
                                .setPositiveButton(R.string.ok, null)
                                .setNegativeButton(R.string.block_user) { _, _ ->
                                    roomDetailViewModel.handle(RoomDetailAction.IgnoreUser(data.senderId))
                                }
                                .show()
                    }
                    data.inappropriate -> {
                        MaterialAlertDialogBuilder(requireActivity(), R.style.ThemeOverlay_Vector_MaterialAlertDialog_NegativeDestructive)
                                .setTitle(R.string.content_reported_as_inappropriate_title)
                                .setMessage(R.string.content_reported_as_inappropriate_content)
                                .setPositiveButton(R.string.ok, null)
                                .setNegativeButton(R.string.block_user) { _, _ ->
                                    roomDetailViewModel.handle(RoomDetailAction.IgnoreUser(data.senderId))
                                }
                                .show()
                    }
                    else               -> {
                        MaterialAlertDialogBuilder(requireActivity(), R.style.ThemeOverlay_Vector_MaterialAlertDialog_NegativeDestructive)
                                .setTitle(R.string.content_reported_title)
                                .setMessage(R.string.content_reported_content)
                                .setPositiveButton(R.string.ok, null)
                                .setNegativeButton(R.string.block_user) { _, _ ->
                                    roomDetailViewModel.handle(RoomDetailAction.IgnoreUser(data.senderId))
                                }
                                .show()
                    }
                }
            }
            is RoomDetailAction.RequestVerification       -> {
                Timber.v("## SAS RequestVerification action")
                VerificationBottomSheet.withArgs(
                        roomDetailArgs.roomId,
                        data.userId
                ).show(parentFragmentManager, "REQ")
            }
            is RoomDetailAction.AcceptVerificationRequest -> {
                Timber.v("## SAS AcceptVerificationRequest action")
                VerificationBottomSheet.withArgs(
                        roomDetailArgs.roomId,
                        data.otherUserId,
                        data.transactionId
                ).show(parentFragmentManager, "REQ")
            }
            is RoomDetailAction.ResumeVerification        -> {
                val otherUserId = data.otherUserId ?: return
                VerificationBottomSheet().apply {
                    setArguments(VerificationBottomSheet.VerificationArgs(
                            otherUserId = otherUserId,
                            verificationId = data.transactionId,
                            roomId = roomDetailArgs.roomId
                    ))
                }.show(parentFragmentManager, "REQ")
            }
        }
    }

    // TimelineEventController.Callback ************************************************************

    override fun onUrlClicked(url: String, title: String): Boolean {
        viewLifecycleOwner.lifecycleScope.launch {
            val isManaged = permalinkHandler
                    .launch(requireActivity(), url, object : NavigationInterceptor {
                        override fun navToRoom(roomId: String?, eventId: String?, deepLink: Uri?): Boolean {
                            // Same room?
                            if (roomId == roomDetailArgs.roomId) {
                                // Navigation to same room
                                if (eventId == null) {
                                    showSnackWithMessage(getString(R.string.navigate_to_room_when_already_in_the_room))
                                } else {
                                    // Highlight and scroll to this event
                                    roomDetailViewModel.handle(RoomDetailAction.NavigateToEvent(eventId, true))
                                }
                                return true
                            }
                            // Not handled
                            return false
                        }

                        override fun navToMemberProfile(userId: String, deepLink: Uri): Boolean {
                            openRoomMemberProfile(userId)
                            return true
                        }
                    })
            if (!isManaged) {
                if (title.isValidUrl() && url.isValidUrl() && URL(title).host != URL(url).host) {
                    MaterialAlertDialogBuilder(requireActivity(), R.style.ThemeOverlay_Vector_MaterialAlertDialog_NegativeDestructive)
                            .setTitle(R.string.external_link_confirmation_title)
                            .setMessage(
                                    getString(R.string.external_link_confirmation_message, title, url)
                                            .toSpannable()
                                            .colorizeMatchingText(url, colorProvider.getColorFromAttribute(R.attr.vctr_content_tertiary))
                                            .colorizeMatchingText(title, colorProvider.getColorFromAttribute(R.attr.vctr_content_tertiary))
                            )
                            .setPositiveButton(R.string._continue) { _, _ ->
                                openUrlInExternalBrowser(requireContext(), url)
                            }
                            .setNegativeButton(R.string.action_cancel, null)
                            .show()
                } else {
                    // Open in external browser, in a new Tab
                    openUrlInExternalBrowser(requireContext(), url)
                }
            }
        }
        // In fact it is always managed
        return true
    }

    override fun onUrlLongClicked(url: String): Boolean {
        if (url != getString(R.string.edited_suffix) && url.isValidUrl()) {
            // Copy the url to the clipboard
            copyToClipboard(requireContext(), url, true, R.string.link_copied_to_clipboard)
        }
        return true
    }

    override fun onEventVisible(event: TimelineEvent) {
        roomDetailViewModel.handle(RoomDetailAction.TimelineEventTurnsVisible(event))
    }

    override fun onEventInvisible(event: TimelineEvent) {
        roomDetailViewModel.handle(RoomDetailAction.TimelineEventTurnsInvisible(event))
    }

    override fun onEncryptedMessageClicked(informationData: MessageInformationData, view: View) {
        vectorBaseActivity.notImplemented("encrypted message click")
    }

    override fun onImageMessageClicked(messageImageContent: MessageImageInfoContent, mediaData: ImageContentRenderer.Data, view: View) {
        navigator.openMediaViewer(
                activity = requireActivity(),
                roomId = roomDetailArgs.roomId,
                mediaData = mediaData,
                view = view
        ) { pairs ->
            pairs.add(Pair(views.roomToolbar, ViewCompat.getTransitionName(views.roomToolbar) ?: ""))
            pairs.add(Pair(views.composerLayout, ViewCompat.getTransitionName(views.composerLayout) ?: ""))
        }
    }

    override fun onVideoMessageClicked(messageVideoContent: MessageVideoContent, mediaData: VideoContentRenderer.Data, view: View) {
        navigator.openMediaViewer(
                activity = requireActivity(),
                roomId = roomDetailArgs.roomId,
                mediaData = mediaData,
                view = view
        ) { pairs ->
            pairs.add(Pair(views.roomToolbar, ViewCompat.getTransitionName(views.roomToolbar) ?: ""))
            pairs.add(Pair(views.composerLayout, ViewCompat.getTransitionName(views.composerLayout) ?: ""))
        }
    }

//    override fun onFileMessageClicked(eventId: String, messageFileContent: MessageFileContent) {
//        val isEncrypted = messageFileContent.encryptedFileInfo != null
//        val action = RoomDetailAction.DownloadOrOpen(eventId, messageFileContent, isEncrypted)
//        // We need WRITE_EXTERNAL permission
// //        if (!isEncrypted || checkPermissions(PERMISSIONS_FOR_WRITING_FILES, this, PERMISSION_REQUEST_CODE_DOWNLOAD_FILE)) {
//            showSnackWithMessage(getString(R.string.downloading_file, messageFileContent.getFileName()))
//            roomDetailViewModel.handle(action)
// //        } else {
// //            roomDetailViewModel.pendingAction = action
// //        }
//    }

    private fun cleanUpAfterPermissionNotGranted() {
        // Reset all pending data
        roomDetailViewModel.pendingAction = null
        attachmentsHelper.pendingType = null
    }

//    override fun onAudioMessageClicked(messageAudioContent: MessageAudioContent) {
//        vectorBaseActivity.notImplemented("open audio file")
//    }

    override fun onLoadMore(direction: Timeline.Direction) {
        roomDetailViewModel.handle(RoomDetailAction.LoadMoreTimelineEvents(direction))
    }

    override fun onEventCellClicked(informationData: MessageInformationData, messageContent: Any?, view: View) {
        when (messageContent) {
            is MessageVerificationRequestContent -> {
                roomDetailViewModel.handle(RoomDetailAction.ResumeVerification(informationData.eventId, null))
            }
            is MessageWithAttachmentContent      -> {
                val action = RoomDetailAction.DownloadOrOpen(informationData.eventId, informationData.senderId, messageContent)
                roomDetailViewModel.handle(action)
            }
            is EncryptedEventContent             -> {
                roomDetailViewModel.handle(RoomDetailAction.TapOnFailedToDecrypt(informationData.eventId))
            }
        }
    }

    override fun onEventLongClicked(informationData: MessageInformationData, messageContent: Any?, view: View): Boolean {
        view.performHapticFeedback(HapticFeedbackConstants.LONG_PRESS)
        val roomId = roomDetailArgs.roomId
        this.view?.hideKeyboard()

        MessageActionsBottomSheet
                .newInstance(roomId, informationData)
                .show(requireActivity().supportFragmentManager, "MESSAGE_CONTEXTUAL_ACTIONS")

        return true
    }

    private fun handleCancelSend(action: EventSharedAction.Cancel) {
        if (action.force) {
            roomDetailViewModel.handle(RoomDetailAction.CancelSend(action.eventId, true))
        } else {
            MaterialAlertDialogBuilder(requireContext())
                    .setTitle(R.string.dialog_title_confirmation)
                    .setMessage(getString(R.string.event_status_cancel_sending_dialog_message))
                    .setNegativeButton(R.string.no, null)
                    .setPositiveButton(R.string.yes) { _, _ ->
                        roomDetailViewModel.handle(RoomDetailAction.CancelSend(action.eventId, false))
                    }
                    .show()
        }
    }

    override fun onAvatarClicked(informationData: MessageInformationData) {
        // roomDetailViewModel.handle(RoomDetailAction.RequestVerification(informationData.userId))
        openRoomMemberProfile(informationData.senderId)
    }

    private fun openRoomMemberProfile(userId: String) {
        navigator.openRoomMemberProfile(userId = userId, roomId = roomDetailArgs.roomId, context = requireActivity())
    }

    override fun onMemberNameClicked(informationData: MessageInformationData) {
        insertUserDisplayNameInTextEditor(informationData.senderId)
    }

    override fun onClickOnReactionPill(informationData: MessageInformationData, reaction: String, on: Boolean) {
        if (on) {
            // we should test the current real state of reaction on this event
            roomDetailViewModel.handle(RoomDetailAction.SendReaction(informationData.eventId, reaction))
        } else {
            // I need to redact a reaction
            roomDetailViewModel.handle(RoomDetailAction.UndoReaction(informationData.eventId, reaction))
        }
    }

    override fun onLongClickOnReactionPill(informationData: MessageInformationData, reaction: String) {
        ViewReactionsBottomSheet.newInstance(roomDetailArgs.roomId, informationData)
                .show(requireActivity().supportFragmentManager, "DISPLAY_REACTIONS")
    }

    override fun onEditedDecorationClicked(informationData: MessageInformationData) {
        ViewEditHistoryBottomSheet.newInstance(roomDetailArgs.roomId, informationData)
                .show(requireActivity().supportFragmentManager, "DISPLAY_EDITS")
    }

    override fun onTimelineItemAction(itemAction: RoomDetailAction) {
        roomDetailViewModel.handle(itemAction)
    }

    override fun getPreviewUrlRetriever(): PreviewUrlRetriever {
        return roomDetailViewModel.previewUrlRetriever
    }

    override fun onRoomCreateLinkClicked(url: String) {
        viewLifecycleOwner.lifecycleScope.launchWhenResumed {
            permalinkHandler
                    .launch(requireContext(), url, object : NavigationInterceptor {
                        override fun navToRoom(roomId: String?, eventId: String?, deepLink: Uri?): Boolean {
                            requireActivity().finish()
                            return false
                        }
                    })
        }
    }

    override fun onReadReceiptsClicked(readReceipts: List<ReadReceiptData>) {
        DisplayReadReceiptsBottomSheet.newInstance(readReceipts)
                .show(requireActivity().supportFragmentManager, "DISPLAY_READ_RECEIPTS")
    }

    override fun onReadMarkerVisible() {
        roomDetailViewModel.handle(RoomDetailAction.EnterTrackingUnreadMessagesState)
    }

    override fun onPreviewUrlClicked(url: String) {
        onUrlClicked(url, url)
    }

    override fun onPreviewUrlCloseClicked(eventId: String, url: String) {
        roomDetailViewModel.handle(RoomDetailAction.DoNotShowPreviewUrlFor(eventId, url))
    }

    override fun onPreviewUrlImageClicked(sharedView: View?, mxcUrl: String?, title: String?) {
        navigator.openBigImageViewer(requireActivity(), sharedView, mxcUrl, title)
    }

    override fun onVoiceControlButtonClicked(eventId: String, messageAudioContent: MessageAudioContent) {
        messageComposerViewModel.handle(MessageComposerAction.PlayOrPauseVoicePlayback(eventId, messageAudioContent))
    }

    private fun onShareActionClicked(action: EventSharedAction.Share) {
        when (action.messageContent) {
            is MessageTextContent           -> shareText(requireContext(), action.messageContent.body)
            is MessageLocationContent       -> {
                LocationData.create(action.messageContent.getUri())?.let {
                    openLocation(requireActivity(), it.latitude, it.longitude)
                }
            }
            is MessageWithAttachmentContent -> {
                lifecycleScope.launch {
                    val result = runCatching { session.fileService().downloadFile(messageContent = action.messageContent) }
                    if (!isAdded) return@launch
                    result.fold(
                            { shareMedia(requireContext(), it, getMimeTypeFromUri(requireContext(), it.toUri())) },
                            { showErrorInSnackbar(it) }
                    )
                }
            }
        }
    }

    private val saveActionActivityResultLauncher = registerForPermissionsResult { allGranted, deniedPermanently ->
        if (allGranted) {
            sharedActionViewModel.pendingAction?.let {
                handleActions(it)
                sharedActionViewModel.pendingAction = null
            }
        } else {
            if (deniedPermanently) {
                activity?.onPermissionDeniedDialog(R.string.denied_permission_generic)
            }
            cleanUpAfterPermissionNotGranted()
        }
    }

    private fun onSaveActionClicked(action: EventSharedAction.Save) {
        if (Build.VERSION.SDK_INT < Build.VERSION_CODES.Q &&
                !checkPermissions(PERMISSIONS_FOR_WRITING_FILES, requireActivity(), saveActionActivityResultLauncher)) {
            sharedActionViewModel.pendingAction = action
            return
        }
        session.coroutineScope.launch {
            val result = runCatching { session.fileService().downloadFile(messageContent = action.messageContent) }
            if (!isAdded) return@launch
            result.mapCatching {
                saveMedia(
                        context = requireContext(),
                        file = it,
                        title = action.messageContent.body,
                        mediaMimeType = action.messageContent.mimeType ?: getMimeTypeFromUri(requireContext(), it.toUri()),
                        notificationUtils = notificationUtils
                )
            }
                    .onFailure {
                        if (!isAdded) return@onFailure
                        showErrorInSnackbar(it)
                    }
        }
    }

    private fun handleActions(action: EventSharedAction) {
        when (action) {
            is EventSharedAction.OpenUserProfile            -> {
                openRoomMemberProfile(action.userId)
            }
            is EventSharedAction.AddReaction                -> {
                emojiActivityResultLauncher.launch(EmojiReactionPickerActivity.intent(requireContext(), action.eventId))
            }
            is EventSharedAction.ViewReactions              -> {
                ViewReactionsBottomSheet.newInstance(roomDetailArgs.roomId, action.messageInformationData)
                        .show(requireActivity().supportFragmentManager, "DISPLAY_REACTIONS")
            }
            is EventSharedAction.Copy                       -> {
                // I need info about the current selected message :/
                copyToClipboard(requireContext(), action.content, false)
                showSnackWithMessage(getString(R.string.copied_to_clipboard))
            }
            is EventSharedAction.Redact                     -> {
                promptConfirmationToRedactEvent(action)
            }
            is EventSharedAction.Share                      -> {
                onShareActionClicked(action)
            }
            is EventSharedAction.Save                       -> {
                onSaveActionClicked(action)
            }
            is EventSharedAction.ViewEditHistory            -> {
                onEditedDecorationClicked(action.messageInformationData)
            }
            is EventSharedAction.ViewSource                 -> {
                JSonViewerDialog.newInstance(
                        action.content,
                        -1,
                        createJSonViewerStyleProvider(colorProvider)
                ).show(childFragmentManager, "JSON_VIEWER")
            }
            is EventSharedAction.ViewDecryptedSource        -> {
                JSonViewerDialog.newInstance(
                        action.content,
                        -1,
                        createJSonViewerStyleProvider(colorProvider)
                ).show(childFragmentManager, "JSON_VIEWER")
            }
            is EventSharedAction.QuickReact                 -> {
                // eventId,ClickedOn,Add
                roomDetailViewModel.handle(RoomDetailAction.UpdateQuickReactAction(action.eventId, action.clickedOn, action.add))
            }
            is EventSharedAction.Edit                       -> {
                if (action.eventType == EventType.POLL_START) {
                    navigator.openCreatePoll(requireContext(), roomDetailArgs.roomId, action.eventId, PollMode.EDIT)
                } else if (withState(messageComposerViewModel) { it.isVoiceMessageIdle }) {
                    messageComposerViewModel.handle(MessageComposerAction.EnterEditMode(action.eventId, views.composerLayout.text.toString()))
                } else {
                    requireActivity().toast(R.string.error_voice_message_cannot_reply_or_edit)
                }
            }
            is EventSharedAction.Quote                      -> {
                messageComposerViewModel.handle(MessageComposerAction.EnterQuoteMode(action.eventId, views.composerLayout.text.toString()))
            }
            is EventSharedAction.Reply                      -> {
                if (withState(messageComposerViewModel) { it.isVoiceMessageIdle }) {
                    messageComposerViewModel.handle(MessageComposerAction.EnterReplyMode(action.eventId, views.composerLayout.text.toString()))
                } else {
                    requireActivity().toast(R.string.error_voice_message_cannot_reply_or_edit)
                }
            }
            is EventSharedAction.CopyPermalink              -> {
                val permalink = session.permalinkService().createPermalink(roomDetailArgs.roomId, action.eventId)
                copyToClipboard(requireContext(), permalink, false)
                showSnackWithMessage(getString(R.string.copied_to_clipboard))
            }
            is EventSharedAction.Resend                     -> {
                roomDetailViewModel.handle(RoomDetailAction.ResendMessage(action.eventId))
            }
            is EventSharedAction.Remove                     -> {
                roomDetailViewModel.handle(RoomDetailAction.RemoveFailedEcho(action.eventId))
            }
            is EventSharedAction.Cancel                     -> {
                handleCancelSend(action)
            }
            is EventSharedAction.ReportContentSpam          -> {
                roomDetailViewModel.handle(RoomDetailAction.ReportContent(
                        action.eventId, action.senderId, "This message is spam", spam = true))
            }
            is EventSharedAction.ReportContentInappropriate -> {
                roomDetailViewModel.handle(RoomDetailAction.ReportContent(
                        action.eventId, action.senderId, "This message is inappropriate", inappropriate = true))
            }
            is EventSharedAction.ReportContentCustom        -> {
                promptReasonToReportContent(action)
            }
            is EventSharedAction.IgnoreUser                 -> {
                action.senderId?.let { askConfirmationToIgnoreUser(it) }
            }
            is EventSharedAction.OnUrlClicked               -> {
                onUrlClicked(action.url, action.title)
            }
            is EventSharedAction.OnUrlLongClicked           -> {
                onUrlLongClicked(action.url)
            }
            is EventSharedAction.ReRequestKey               -> {
                roomDetailViewModel.handle(RoomDetailAction.ReRequestKeys(action.eventId))
            }
            is EventSharedAction.UseKeyBackup               -> {
                context?.let {
                    startActivity(KeysBackupRestoreActivity.intent(it))
                }
            }
            is EventSharedAction.EndPoll                    -> {
                askConfirmationToEndPoll(action.eventId)
            }
        }
    }

    private fun askConfirmationToEndPoll(eventId: String) {
        MaterialAlertDialogBuilder(requireContext(), R.style.ThemeOverlay_Vector_MaterialAlertDialog)
                .setTitle(R.string.end_poll_confirmation_title)
                .setMessage(R.string.end_poll_confirmation_description)
                .setNegativeButton(R.string.action_cancel, null)
                .setPositiveButton(R.string.end_poll_confirmation_approve_button) { _, _ ->
                    roomDetailViewModel.handle(RoomDetailAction.EndPoll(eventId))
                }
                .show()
    }

    private fun askConfirmationToIgnoreUser(senderId: String) {
        MaterialAlertDialogBuilder(requireContext(), R.style.ThemeOverlay_Vector_MaterialAlertDialog_Destructive)
                .setTitle(R.string.room_participants_action_ignore_title)
                .setMessage(R.string.room_participants_action_ignore_prompt_msg)
                .setNegativeButton(R.string.action_cancel, null)
                .setPositiveButton(R.string.room_participants_action_ignore) { _, _ ->
                    roomDetailViewModel.handle(RoomDetailAction.IgnoreUser(senderId))
                }
                .show()
    }

    /**
     * Insert a user displayName in the message editor.
     *
     * @param userId the userId.
     */
    @SuppressLint("SetTextI18n")
    private fun insertUserDisplayNameInTextEditor(userId: String) {
        val startToCompose = views.composerLayout.text.isNullOrBlank()

        if (startToCompose &&
                userId == session.myUserId) {
            // Empty composer, current user: start an emote
            views.composerLayout.views.composerEditText.setText(Command.EMOTE.command + " ")
            views.composerLayout.views.composerEditText.setSelection(Command.EMOTE.command.length + 1)
        } else {
            val roomMember = roomDetailViewModel.getMember(userId)
            // TODO move logic outside of fragment
            (roomMember?.displayName ?: userId)
                    .let { sanitizeDisplayName(it) }
                    .let { displayName ->
                        buildSpannedString {
                            append(displayName)
                            setSpan(
                                    PillImageSpan(
                                            glideRequests,
                                            avatarRenderer,
                                            requireContext(),
                                            MatrixItem.UserItem(userId, displayName, roomMember?.avatarUrl)
                                    )
                                            .also { it.bind(views.composerLayout.views.composerEditText) },
                                    0,
                                    displayName.length,
                                    Spannable.SPAN_EXCLUSIVE_EXCLUSIVE
                            )
                            append(if (startToCompose) ": " else " ")
                        }.let { pill ->
                            if (startToCompose) {
                                if (displayName.startsWith("/")) {
                                    // Ensure displayName will not be interpreted as a Slash command
                                    views.composerLayout.views.composerEditText.append("\\")
                                }
                                views.composerLayout.views.composerEditText.append(pill)
                            } else {
                                views.composerLayout.views.composerEditText.text?.insert(views.composerLayout.views.composerEditText.selectionStart, pill)
                            }
                        }
                    }
        }
        focusComposerAndShowKeyboard()
    }

    private fun focusComposerAndShowKeyboard() {
        if (views.composerLayout.isVisible) {
            views.composerLayout.views.composerEditText.showKeyboard(andRequestFocus = true)
        }
    }

    private fun showSnackWithMessage(message: String) {
        view?.showOptimizedSnackbar(message)
    }

    private fun showDialogWithMessage(message: String) {
        MaterialAlertDialogBuilder(requireContext())
                .setMessage(message)
                .setPositiveButton(getString(R.string.ok), null)
                .show()
    }

// VectorInviteView.Callback

    override fun onAcceptInvite() {
        notificationDrawerManager.updateEvents { it.clearMemberShipNotificationForRoom(roomDetailArgs.roomId) }
        roomDetailViewModel.handle(RoomDetailAction.AcceptInvite)
    }

    override fun onRejectInvite() {
        notificationDrawerManager.updateEvents { it.clearMemberShipNotificationForRoom(roomDetailArgs.roomId) }
        roomDetailViewModel.handle(RoomDetailAction.RejectInvite)
    }

    private fun onJumpToReadMarkerClicked() = withState(roomDetailViewModel) {
        if (it.unreadState is UnreadState.HasUnread) {
            roomDetailViewModel.handle(RoomDetailAction.NavigateToEvent(it.unreadState.firstUnreadEventId, false))
        }
        if (it.unreadState is UnreadState.ReadMarkerNotLoaded) {
            roomDetailViewModel.handle(RoomDetailAction.NavigateToEvent(it.unreadState.readMarkerId, false))
        }
    }

// AttachmentTypeSelectorView.Callback

    private val typeSelectedActivityResultLauncher = registerForPermissionsResult { allGranted, deniedPermanently ->
        if (allGranted) {
            val pendingType = attachmentsHelper.pendingType
            if (pendingType != null) {
                attachmentsHelper.pendingType = null
                launchAttachmentProcess(pendingType)
            }
        } else {
            if (deniedPermanently) {
                activity?.onPermissionDeniedDialog(R.string.denied_permission_generic)
            }
            cleanUpAfterPermissionNotGranted()
        }
    }

    override fun onTypeSelected(type: AttachmentTypeSelectorView.Type) {
        if (checkPermissions(type.permissions, requireActivity(), typeSelectedActivityResultLauncher)) {
            launchAttachmentProcess(type)
        } else {
            attachmentsHelper.pendingType = type
        }
    }

    private fun launchAttachmentProcess(type: AttachmentTypeSelectorView.Type) {
        when (type) {
            AttachmentTypeSelectorView.Type.CAMERA   -> attachmentsHelper.openCamera(
                    activity = requireActivity(),
                    vectorPreferences = vectorPreferences,
                    cameraActivityResultLauncher = attachmentCameraActivityResultLauncher,
                    cameraVideoActivityResultLauncher = attachmentCameraVideoActivityResultLauncher
            )
<<<<<<< HEAD
            AttachmentTypeSelectorView.Type.FILE     -> attachmentsHelper.selectFile(attachmentFileActivityResultLauncher)
            AttachmentTypeSelectorView.Type.GALLERY  -> attachmentsHelper.selectGallery(attachmentMediaActivityResultLauncher)
            AttachmentTypeSelectorView.Type.CONTACT  -> attachmentsHelper.selectContact(attachmentContactActivityResultLauncher)
            AttachmentTypeSelectorView.Type.STICKER  -> roomDetailViewModel.handle(RoomDetailAction.SelectStickerAttachment)
            AttachmentTypeSelectorView.Type.POLL     -> navigator.openCreatePoll(requireContext(), roomDetailArgs.roomId)
            AttachmentTypeSelectorView.Type.LOCATION -> {
                navigator
                        .openLocationSharing(
                                context = requireContext(),
                                roomId = roomDetailArgs.roomId,
                                mode = LocationSharingMode.STATIC_SHARING,
                                initialLocationData = null,
                                locationOwnerId = session.myUserId
                        )
            }
=======
            AttachmentTypeSelectorView.Type.FILE    -> attachmentsHelper.selectFile(attachmentFileActivityResultLauncher)
            AttachmentTypeSelectorView.Type.GALLERY -> attachmentsHelper.selectGallery(attachmentMediaActivityResultLauncher)
            AttachmentTypeSelectorView.Type.CONTACT -> attachmentsHelper.selectContact(attachmentContactActivityResultLauncher)
            AttachmentTypeSelectorView.Type.STICKER -> roomDetailViewModel.handle(RoomDetailAction.SelectStickerAttachment)
            AttachmentTypeSelectorView.Type.POLL    -> navigator.openCreatePoll(requireContext(), roomDetailArgs.roomId, null, PollMode.CREATE)
>>>>>>> 5bb06158
        }.exhaustive
    }

// AttachmentsHelper.Callback

    override fun onContentAttachmentsReady(attachments: List<ContentAttachmentData>) {
        val grouped = attachments.toGroupedContentAttachmentData()
        if (grouped.notPreviewables.isNotEmpty()) {
            // Send the not previewable attachments right now (?)
            roomDetailViewModel.handle(RoomDetailAction.SendMedia(grouped.notPreviewables, false))
        }
        if (grouped.previewables.isNotEmpty()) {
            val intent = AttachmentsPreviewActivity.newIntent(requireContext(), AttachmentsPreviewArgs(grouped.previewables))
            contentAttachmentActivityResultLauncher.launch(intent)
        }
    }

    override fun onAttachmentsProcessFailed() {
        Toast.makeText(requireContext(), R.string.error_attachment, Toast.LENGTH_SHORT).show()
    }

    override fun onContactAttachmentReady(contactAttachment: ContactAttachment) {
        super.onContactAttachmentReady(contactAttachment)
        val formattedContact = contactAttachment.toHumanReadable()
        messageComposerViewModel.handle(MessageComposerAction.SendMessage(formattedContact, false))
    }

    private fun onViewWidgetsClicked() {
        RoomWidgetsBottomSheet.newInstance()
                .show(childFragmentManager, "ROOM_WIDGETS_BOTTOM_SHEET")
    }

    override fun onTapToReturnToCall() {
        callManager.getCurrentCall()?.let { call ->
            VectorCallActivity.newIntent(
                    context = requireContext(),
                    callId = call.callId,
                    signalingRoomId = call.signalingRoomId,
                    otherUserId = call.mxCall.opponentUserId,
                    isIncomingCall = !call.mxCall.isOutgoing,
                    isVideoCall = call.mxCall.isVideoCall,
                    mode = null
            ).let {
                startActivity(it)
            }
        }
    }
}<|MERGE_RESOLUTION|>--- conflicted
+++ resolved
@@ -1389,11 +1389,7 @@
             override fun onAddAttachment() {
                 if (!::attachmentTypeSelector.isInitialized) {
                     attachmentTypeSelector = AttachmentTypeSelectorView(vectorBaseActivity, vectorBaseActivity.layoutInflater, this@RoomDetailFragment)
-<<<<<<< HEAD
-                    attachmentTypeSelector.setAttachmentVisibility(AttachmentTypeSelectorView.Type.POLL, vectorPreferences.labsEnablePolls())
                     attachmentTypeSelector.setAttachmentVisibility(AttachmentTypeSelectorView.Type.LOCATION, vectorPreferences.isLocationSharingEnabled())
-=======
->>>>>>> 5bb06158
                 }
                 attachmentTypeSelector.show(views.composerLayout.views.attachmentButton)
             }
@@ -2258,12 +2254,11 @@
                     cameraActivityResultLauncher = attachmentCameraActivityResultLauncher,
                     cameraVideoActivityResultLauncher = attachmentCameraVideoActivityResultLauncher
             )
-<<<<<<< HEAD
             AttachmentTypeSelectorView.Type.FILE     -> attachmentsHelper.selectFile(attachmentFileActivityResultLauncher)
             AttachmentTypeSelectorView.Type.GALLERY  -> attachmentsHelper.selectGallery(attachmentMediaActivityResultLauncher)
             AttachmentTypeSelectorView.Type.CONTACT  -> attachmentsHelper.selectContact(attachmentContactActivityResultLauncher)
             AttachmentTypeSelectorView.Type.STICKER  -> roomDetailViewModel.handle(RoomDetailAction.SelectStickerAttachment)
-            AttachmentTypeSelectorView.Type.POLL     -> navigator.openCreatePoll(requireContext(), roomDetailArgs.roomId)
+            AttachmentTypeSelectorView.Type.POLL     -> navigator.openCreatePoll(requireContext(), roomDetailArgs.roomId, null, PollMode.CREATE)
             AttachmentTypeSelectorView.Type.LOCATION -> {
                 navigator
                         .openLocationSharing(
@@ -2274,13 +2269,6 @@
                                 locationOwnerId = session.myUserId
                         )
             }
-=======
-            AttachmentTypeSelectorView.Type.FILE    -> attachmentsHelper.selectFile(attachmentFileActivityResultLauncher)
-            AttachmentTypeSelectorView.Type.GALLERY -> attachmentsHelper.selectGallery(attachmentMediaActivityResultLauncher)
-            AttachmentTypeSelectorView.Type.CONTACT -> attachmentsHelper.selectContact(attachmentContactActivityResultLauncher)
-            AttachmentTypeSelectorView.Type.STICKER -> roomDetailViewModel.handle(RoomDetailAction.SelectStickerAttachment)
-            AttachmentTypeSelectorView.Type.POLL    -> navigator.openCreatePoll(requireContext(), roomDetailArgs.roomId, null, PollMode.CREATE)
->>>>>>> 5bb06158
         }.exhaustive
     }
 
