--- conflicted
+++ resolved
@@ -1321,10 +1321,6 @@
         if (text.isNotBlank()) {
             // We collapse ASAP, if not there will be a slight annoying delay
             views.composerLayout.collapse(true)
-<<<<<<< HEAD
-            views.voiceMessageRecorderView.isVisible = true
-=======
->>>>>>> ec093e78
             lockSendButton = true
             roomDetailViewModel.handle(RoomDetailAction.SendMessage(text, vectorPreferences.isMarkdownEnabled()))
             emojiPopup.dismiss()
