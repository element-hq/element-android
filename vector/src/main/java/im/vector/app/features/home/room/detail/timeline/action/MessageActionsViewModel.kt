--- conflicted
+++ resolved
@@ -341,18 +341,11 @@
                 add(EventSharedAction.AddReaction(eventId))
             }
 
-<<<<<<< HEAD
-            if (canQuote(timelineEvent, messageContent, actionPermissions) && !vectorPreferences.simplifiedMode()) {
-                add(EventSharedAction.Quote(eventId))
-            }
-
-=======
->>>>>>> 7b46796a
             if (canViewReactions(timelineEvent)) {
                 add(EventSharedAction.ViewReactions(informationData))
             }
 
-            if (canQuote(timelineEvent, messageContent, actionPermissions)) {
+            if (canQuote(timelineEvent, messageContent, actionPermissions) && !vectorPreferences.simplifiedMode()) {
                 add(EventSharedAction.Quote(eventId))
             }
 
