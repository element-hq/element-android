--- conflicted
+++ resolved
@@ -246,17 +246,7 @@
         }
         viewModelScope.launch {
             try {
-<<<<<<< HEAD
-                session.joinRoom(state.roomId, viaServers = state.homeServers)
-=======
                 session.roomService().joinRoom(state.roomId, viaServers = state.homeServers)
-                analyticsTracker.capture(JoinedRoom(
-                        // Always false in this case (?)
-                        isDM = false,
-                        isSpace = false,
-                        roomSize = state.numJoinMembers.toAnalyticsRoomSize(),
-                ))
->>>>>>> 0325754d
                 // We do not update the joiningRoomsIds here, because, the room is not joined yet regarding the sync data.
                 // Instead, we wait for the room to be joined
             } catch (failure: Throwable) {
