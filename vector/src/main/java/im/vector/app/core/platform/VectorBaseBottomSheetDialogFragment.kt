/*
 * Copyright 2019 New Vector Ltd
 *
 * Licensed under the Apache License, Version 2.0 (the "License");
 * you may not use this file except in compliance with the License.
 * You may obtain a copy of the License at
 *
 * http://www.apache.org/licenses/LICENSE-2.0
 *
 * Unless required by applicable law or agreed to in writing, software
 * distributed under the License is distributed on an "AS IS" BASIS,
 * WITHOUT WARRANTIES OR CONDITIONS OF ANY KIND, either express or implied.
 * See the License for the specific language governing permissions and
 * limitations under the License.
 */
package im.vector.app.core.platform

import android.app.Dialog
import android.content.Context
import android.content.DialogInterface
import android.os.Bundle
import android.os.Parcelable
import android.view.LayoutInflater
import android.view.View
import android.view.ViewGroup
import android.widget.FrameLayout
import androidx.annotation.CallSuper
import androidx.annotation.FloatRange
import androidx.lifecycle.ViewModelProvider
import androidx.lifecycle.lifecycleScope
import androidx.viewbinding.ViewBinding
import com.airbnb.mvrx.MavericksView
import com.google.android.material.bottomsheet.BottomSheetBehavior
import com.google.android.material.bottomsheet.BottomSheetDialog
import com.google.android.material.bottomsheet.BottomSheetDialogFragment
import dagger.hilt.android.EntryPointAccessors
import im.vector.app.core.di.ActivityEntryPoint
import im.vector.app.core.extensions.singletonEntryPoint
import im.vector.app.core.extensions.toMvRxBundle
import im.vector.app.core.utils.DimensionConverter
import im.vector.app.features.analytics.AnalyticsTracker
import im.vector.app.features.analytics.plan.MobileScreen
<<<<<<< HEAD
=======
import io.github.hyuwah.draggableviewlib.Utils
>>>>>>> aa427460
import kotlinx.coroutines.flow.launchIn
import kotlinx.coroutines.flow.onEach
import reactivecircus.flowbinding.android.view.clicks
import timber.log.Timber

/**
 * Add Mavericks capabilities, handle DI and bindings.
 */
abstract class VectorBaseBottomSheetDialogFragment<VB : ViewBinding> : BottomSheetDialogFragment(), MavericksView {
    /* ==========================================================================================
     * Analytics
     * ========================================================================================== */

    protected var analyticsScreenName: MobileScreen.ScreenName? = null

    protected lateinit var analyticsTracker: AnalyticsTracker

    /* ==========================================================================================
     * View
     * ========================================================================================== */

    private var _binding: VB? = null

    // This property is only valid between onCreateView and onDestroyView.
    protected val views: VB
        get() = _binding!!

    abstract fun getBinding(inflater: LayoutInflater, container: ViewGroup?): VB

    /* ==========================================================================================
     * View model
     * ========================================================================================== */

    private lateinit var viewModelFactory: ViewModelProvider.Factory

    protected val activityViewModelProvider
        get() = ViewModelProvider(requireActivity(), viewModelFactory)

    protected val fragmentViewModelProvider
        get() = ViewModelProvider(this, viewModelFactory)

    /* ==========================================================================================
     * BottomSheetBehavior
     * ========================================================================================== */

    private var bottomSheetBehavior: BottomSheetBehavior<FrameLayout>? = null

    val vectorBaseActivity: VectorBaseActivity<*> by lazy {
        activity as VectorBaseActivity<*>
    }

    open val showExpanded = false

    interface ResultListener {
        fun onBottomSheetResult(resultCode: Int, data: Any?)

        companion object {
            const val RESULT_OK = 1
            const val RESULT_CANCEL = 0
        }
    }

    var resultListener: ResultListener? = null
    var bottomSheetResult: Int = ResultListener.RESULT_CANCEL
    var bottomSheetResultData: Any? = null

    override fun onDismiss(dialog: DialogInterface) {
        super.onDismiss(dialog)
        resultListener?.onBottomSheetResult(bottomSheetResult, bottomSheetResultData)
    }

    override fun onCreateView(inflater: LayoutInflater, container: ViewGroup?, savedInstanceState: Bundle?): View? {
        _binding = getBinding(inflater, container)
        return views.root
    }

    @CallSuper
    override fun onDestroyView() {
        _binding = null
        super.onDestroyView()
    }

    @CallSuper
    override fun onDestroy() {
        super.onDestroy()
    }

    override fun onAttach(context: Context) {
        val activityEntryPoint = EntryPointAccessors.fromActivity(vectorBaseActivity, ActivityEntryPoint::class.java)
        viewModelFactory = activityEntryPoint.viewModelFactory()
        val singletonEntryPoint = context.singletonEntryPoint()
        analyticsTracker = singletonEntryPoint.analyticsTracker()
        super.onAttach(context)
    }

    override fun onResume() {
        super.onResume()
        Timber.i("onResume BottomSheet ${javaClass.simpleName}")
        analyticsScreenName?.let {
            analyticsTracker.screen(MobileScreen(screenName = it))
        }
    }

    override fun onCreateDialog(savedInstanceState: Bundle?): Dialog {
        return super.onCreateDialog(savedInstanceState).apply {
            val dialog = this as? BottomSheetDialog
            bottomSheetBehavior = dialog?.behavior
            bottomSheetBehavior?.setPeekHeight(DimensionConverter(resources).dpToPx(400), false)
            if (showExpanded) {
                bottomSheetBehavior?.state = BottomSheetBehavior.STATE_EXPANDED
            }
        }
    }

    override fun onStart() {
        super.onStart()
        // This ensures that invalidate() is called for static screens that don't
        // subscribe to a ViewModel.
        postInvalidate()
    }

    @CallSuper
    override fun invalidate() {
        forceExpandState()
    }

<<<<<<< HEAD
=======
    protected fun setPeekHeightAsScreenPercentage(@FloatRange(from = 0.0, to = 1.0) percentage: Float) {
        context?.let {
            val screenHeight = Utils.getScreenHeight(it)
            bottomSheetBehavior?.setPeekHeight((screenHeight * percentage).toInt(), true)
        }
    }

>>>>>>> aa427460
    protected fun forceExpandState() {
        if (showExpanded) {
            // Force the bottom sheet to be expanded
            bottomSheetBehavior?.state = BottomSheetBehavior.STATE_EXPANDED
        }
    }

    protected fun setArguments(args: Parcelable? = null) {
        arguments = args.toMvRxBundle()
    }

    /* ==========================================================================================
     * Views
     * ========================================================================================== */

    protected fun View.debouncedClicks(onClicked: () -> Unit) {
        clicks()
                .onEach { onClicked() }
                .launchIn(viewLifecycleOwner.lifecycleScope)
    }

    /* ==========================================================================================
     * ViewEvents
     * ========================================================================================== */

    protected fun <T : VectorViewEvents> VectorViewModel<*, *, T>.observeViewEvents(observer: (T) -> Unit) {
        viewEvents
                .stream()
                .onEach {
                    observer(it)
                }
                .launchIn(viewLifecycleOwner.lifecycleScope)
    }
}<|MERGE_RESOLUTION|>--- conflicted
+++ resolved
@@ -40,10 +40,7 @@
 import im.vector.app.core.utils.DimensionConverter
 import im.vector.app.features.analytics.AnalyticsTracker
 import im.vector.app.features.analytics.plan.MobileScreen
-<<<<<<< HEAD
-=======
 import io.github.hyuwah.draggableviewlib.Utils
->>>>>>> aa427460
 import kotlinx.coroutines.flow.launchIn
 import kotlinx.coroutines.flow.onEach
 import reactivecircus.flowbinding.android.view.clicks
@@ -170,8 +167,6 @@
         forceExpandState()
     }
 
-<<<<<<< HEAD
-=======
     protected fun setPeekHeightAsScreenPercentage(@FloatRange(from = 0.0, to = 1.0) percentage: Float) {
         context?.let {
             val screenHeight = Utils.getScreenHeight(it)
@@ -179,7 +174,6 @@
         }
     }
 
->>>>>>> aa427460
     protected fun forceExpandState() {
         if (showExpanded) {
             // Force the bottom sheet to be expanded
