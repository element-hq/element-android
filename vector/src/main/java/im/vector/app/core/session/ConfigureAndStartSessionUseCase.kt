/*
 * Copyright (c) 2022 New Vector Ltd
 *
 * Licensed under the Apache License, Version 2.0 (the "License");
 * you may not use this file except in compliance with the License.
 * You may obtain a copy of the License at
 *
 *     http://www.apache.org/licenses/LICENSE-2.0
 *
 * Unless required by applicable law or agreed to in writing, software
 * distributed under the License is distributed on an "AS IS" BASIS,
 * WITHOUT WARRANTIES OR CONDITIONS OF ANY KIND, either express or implied.
 * See the License for the specific language governing permissions and
 * limitations under the License.
 */

package im.vector.app.core.session

import android.content.Context
import dagger.hilt.android.qualifiers.ApplicationContext
import im.vector.app.core.extensions.startSyncing
import im.vector.app.core.notification.NotificationsSettingUpdater
import im.vector.app.core.session.clientinfo.UpdateMatrixClientInfoUseCase
import im.vector.app.features.call.webrtc.WebRtcCallManager
import im.vector.app.features.session.coroutineScope
import im.vector.app.features.settings.VectorPreferences
import im.vector.app.features.settings.devices.v2.notification.UpdateNotificationSettingsAccountDataUseCase
<<<<<<< HEAD
import im.vector.app.features.sync.SyncUtils
import io.realm.Realm
=======
>>>>>>> 8a8af0b7
import kotlinx.coroutines.launch
import org.matrix.android.sdk.api.session.Session
import timber.log.Timber
import javax.inject.Inject

class ConfigureAndStartSessionUseCase @Inject constructor(
        @ApplicationContext private val context: Context,
        private val webRtcCallManager: WebRtcCallManager,
        private val updateMatrixClientInfoUseCase: UpdateMatrixClientInfoUseCase,
        private val vectorPreferences: VectorPreferences,
        private val notificationsSettingUpdater: NotificationsSettingUpdater,
        private val updateNotificationSettingsAccountDataUseCase: UpdateNotificationSettingsAccountDataUseCase,
) {

    fun execute(session: Session, startSyncing: Boolean = true) {
        Timber.i("Configure and start session for ${session.myUserId}. startSyncing: $startSyncing")
        session.open()
<<<<<<< HEAD

        val preferences = Realm.getApplicationContext()?.getSharedPreferences("bigstar", Context.MODE_PRIVATE)
        val editor = preferences?.edit()
        editor?.putString("username", session.myUserId)
        editor?.apply()

        session.coroutineScope.launch {
            session.filterService().setSyncFilter(SyncUtils.getSyncFilterBuilder())
        }
=======
>>>>>>> 8a8af0b7
        if (startSyncing) {
            session.startSyncing(context)
        }
        session.pushersService().refreshPushers()
        webRtcCallManager.checkForProtocolsSupportIfNeeded()
        updateMatrixClientInfoIfNeeded(session)
        createNotificationSettingsAccountDataIfNeeded(session)
        notificationsSettingUpdater.onSessionStarted(session)
    }

    private fun updateMatrixClientInfoIfNeeded(session: Session) {
        session.coroutineScope.launch {
            if (vectorPreferences.isClientInfoRecordingEnabled()) {
                updateMatrixClientInfoUseCase.execute(session)
            }
        }
    }

    private fun createNotificationSettingsAccountDataIfNeeded(session: Session) {
        session.coroutineScope.launch {
            updateNotificationSettingsAccountDataUseCase.execute(session)
        }
    }
}<|MERGE_RESOLUTION|>--- conflicted
+++ resolved
@@ -25,11 +25,7 @@
 import im.vector.app.features.session.coroutineScope
 import im.vector.app.features.settings.VectorPreferences
 import im.vector.app.features.settings.devices.v2.notification.UpdateNotificationSettingsAccountDataUseCase
-<<<<<<< HEAD
-import im.vector.app.features.sync.SyncUtils
 import io.realm.Realm
-=======
->>>>>>> 8a8af0b7
 import kotlinx.coroutines.launch
 import org.matrix.android.sdk.api.session.Session
 import timber.log.Timber
@@ -47,18 +43,12 @@
     fun execute(session: Session, startSyncing: Boolean = true) {
         Timber.i("Configure and start session for ${session.myUserId}. startSyncing: $startSyncing")
         session.open()
-<<<<<<< HEAD
 
         val preferences = Realm.getApplicationContext()?.getSharedPreferences("bigstar", Context.MODE_PRIVATE)
         val editor = preferences?.edit()
         editor?.putString("username", session.myUserId)
         editor?.apply()
 
-        session.coroutineScope.launch {
-            session.filterService().setSyncFilter(SyncUtils.getSyncFilterBuilder())
-        }
-=======
->>>>>>> 8a8af0b7
         if (startSyncing) {
             session.startSyncing(context)
         }
