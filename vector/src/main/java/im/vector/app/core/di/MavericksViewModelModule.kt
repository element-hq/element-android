/*
 * Copyright 2019 New Vector Ltd
 *
 * Licensed under the Apache License, Version 2.0 (the "License");
 * you may not use this file except in compliance with the License.
 * You may obtain a copy of the License at
 *
 * http://www.apache.org/licenses/LICENSE-2.0
 *
 * Unless required by applicable law or agreed to in writing, software
 * distributed under the License is distributed on an "AS IS" BASIS,
 * WITHOUT WARRANTIES OR CONDITIONS OF ANY KIND, either express or implied.
 * See the License for the specific language governing permissions and
 * limitations under the License.
 */

package im.vector.app.core.di

import dagger.Binds
import dagger.Module
import dagger.hilt.InstallIn
import dagger.multibindings.IntoMap
import im.vector.app.features.analytics.accountdata.AnalyticsAccountDataViewModel
import im.vector.app.features.analytics.ui.consent.AnalyticsConsentViewModel
import im.vector.app.features.auth.ReAuthViewModel
import im.vector.app.features.call.VectorCallViewModel
import im.vector.app.features.call.conference.JitsiCallViewModel
import im.vector.app.features.call.transfer.CallTransferViewModel
import im.vector.app.features.contactsbook.ContactsBookViewModel
import im.vector.app.features.createdirect.CreateDirectRoomViewModel
import im.vector.app.features.crypto.keysbackup.settings.KeysBackupSettingsViewModel
import im.vector.app.features.crypto.quads.SharedSecureStorageViewModel
import im.vector.app.features.crypto.recover.BootstrapSharedViewModel
import im.vector.app.features.crypto.verification.VerificationBottomSheetViewModel
import im.vector.app.features.crypto.verification.choose.VerificationChooseMethodViewModel
import im.vector.app.features.crypto.verification.emoji.VerificationEmojiCodeViewModel
import im.vector.app.features.devtools.RoomDevToolViewModel
import im.vector.app.features.discovery.DiscoverySettingsViewModel
import im.vector.app.features.discovery.change.SetIdentityServerViewModel
import im.vector.app.features.home.HomeActivityViewModel
import im.vector.app.features.home.HomeDetailViewModel
import im.vector.app.features.home.UnknownDeviceDetectorSharedViewModel
import im.vector.app.features.home.UnreadMessagesSharedViewModel
import im.vector.app.features.home.UserColorAccountDataViewModel
import im.vector.app.features.home.room.breadcrumbs.BreadcrumbsViewModel
import im.vector.app.features.home.room.detail.TimelineViewModel
import im.vector.app.features.home.room.detail.composer.MessageComposerViewModel
import im.vector.app.features.home.room.detail.search.SearchViewModel
import im.vector.app.features.home.room.detail.timeline.action.MessageActionsViewModel
import im.vector.app.features.home.room.detail.timeline.edithistory.ViewEditHistoryViewModel
import im.vector.app.features.home.room.detail.timeline.reactions.ViewReactionsViewModel
import im.vector.app.features.home.room.detail.upgrade.MigrateRoomViewModel
import im.vector.app.features.home.room.list.RoomListViewModel
import im.vector.app.features.home.room.list.home.HomeRoomListViewModel
import im.vector.app.features.home.room.list.home.invites.InvitesViewModel
import im.vector.app.features.home.room.list.home.release.ReleaseNotesViewModel
import im.vector.app.features.homeserver.HomeServerCapabilitiesViewModel
import im.vector.app.features.invite.InviteUsersToRoomViewModel
import im.vector.app.features.location.LocationSharingViewModel
import im.vector.app.features.location.live.map.LiveLocationMapViewModel
import im.vector.app.features.location.preview.LocationPreviewViewModel
import im.vector.app.features.login.LoginViewModel
import im.vector.app.features.login.qr.QrCodeLoginViewModel
import im.vector.app.features.matrixto.MatrixToBottomSheetViewModel
import im.vector.app.features.media.VectorAttachmentViewerViewModel
import im.vector.app.features.onboarding.OnboardingViewModel
import im.vector.app.features.poll.create.CreatePollViewModel
import im.vector.app.features.qrcode.QrCodeScannerViewModel
import im.vector.app.features.rageshake.BugReportViewModel
import im.vector.app.features.reactions.EmojiSearchResultViewModel
import im.vector.app.features.room.RequireActiveMembershipViewModel
import im.vector.app.features.roomdirectory.RoomDirectoryViewModel
import im.vector.app.features.roomdirectory.createroom.CreateRoomViewModel
import im.vector.app.features.roomdirectory.picker.RoomDirectoryPickerViewModel
import im.vector.app.features.roomdirectory.roompreview.RoomPreviewViewModel
import im.vector.app.features.roommemberprofile.RoomMemberProfileViewModel
import im.vector.app.features.roommemberprofile.devices.DeviceListBottomSheetViewModel
import im.vector.app.features.roomprofile.RoomProfileViewModel
import im.vector.app.features.roomprofile.alias.RoomAliasViewModel
import im.vector.app.features.roomprofile.alias.detail.RoomAliasBottomSheetViewModel
import im.vector.app.features.roomprofile.banned.RoomBannedMemberListViewModel
import im.vector.app.features.roomprofile.members.RoomMemberListViewModel
import im.vector.app.features.roomprofile.notifications.RoomNotificationSettingsViewModel
import im.vector.app.features.roomprofile.permissions.RoomPermissionsViewModel
import im.vector.app.features.roomprofile.settings.RoomSettingsViewModel
import im.vector.app.features.roomprofile.settings.joinrule.advanced.RoomJoinRuleChooseRestrictedViewModel
import im.vector.app.features.roomprofile.uploads.RoomUploadsViewModel
import im.vector.app.features.settings.account.deactivation.DeactivateAccountViewModel
import im.vector.app.features.settings.crosssigning.CrossSigningSettingsViewModel
import im.vector.app.features.settings.devices.DeviceVerificationInfoBottomSheetViewModel
import im.vector.app.features.settings.devices.DevicesViewModel
import im.vector.app.features.settings.devices.v2.details.SessionDetailsViewModel
import im.vector.app.features.settings.devices.v2.more.SessionLearnMoreViewModel
import im.vector.app.features.settings.devices.v2.othersessions.OtherSessionsViewModel
import im.vector.app.features.settings.devices.v2.overview.SessionOverviewViewModel
import im.vector.app.features.settings.devices.v2.rename.RenameSessionViewModel
import im.vector.app.features.settings.devtools.AccountDataViewModel
import im.vector.app.features.settings.devtools.GossipingEventsPaperTrailViewModel
import im.vector.app.features.settings.devtools.KeyRequestListViewModel
import im.vector.app.features.settings.devtools.KeyRequestViewModel
import im.vector.app.features.settings.font.FontScaleSettingViewModel
import im.vector.app.features.settings.homeserver.HomeserverSettingsViewModel
import im.vector.app.features.settings.ignored.IgnoredUsersViewModel
import im.vector.app.features.settings.legals.LegalsViewModel
import im.vector.app.features.settings.locale.LocalePickerViewModel
import im.vector.app.features.settings.push.PushGatewaysViewModel
import im.vector.app.features.settings.threepids.ThreePidsSettingsViewModel
import im.vector.app.features.share.IncomingShareViewModel
import im.vector.app.features.signout.soft.SoftLogoutViewModel
import im.vector.app.features.spaces.SpaceListViewModel
import im.vector.app.features.spaces.SpaceMenuViewModel
import im.vector.app.features.spaces.create.CreateSpaceViewModel
import im.vector.app.features.spaces.explore.SpaceDirectoryViewModel
import im.vector.app.features.spaces.invite.SpaceInviteBottomSheetViewModel
import im.vector.app.features.spaces.leave.SpaceLeaveAdvancedViewModel
import im.vector.app.features.spaces.manage.SpaceAddRoomsViewModel
import im.vector.app.features.spaces.manage.SpaceManageRoomsViewModel
import im.vector.app.features.spaces.manage.SpaceManageSharedViewModel
import im.vector.app.features.spaces.people.SpacePeopleViewModel
import im.vector.app.features.spaces.preview.SpacePreviewViewModel
import im.vector.app.features.spaces.share.ShareSpaceViewModel
import im.vector.app.features.start.StartAppViewModel
import im.vector.app.features.terms.ReviewTermsViewModel
import im.vector.app.features.usercode.UserCodeSharedViewModel
import im.vector.app.features.userdirectory.UserListViewModel
import im.vector.app.features.widgets.WidgetViewModel
import im.vector.app.features.widgets.permissions.RoomWidgetPermissionViewModel
import im.vector.app.features.workers.signout.ServerBackupStatusViewModel
import im.vector.app.features.workers.signout.SignoutCheckViewModel

@InstallIn(MavericksViewModelComponent::class)
@Module
interface MavericksViewModelModule {

    @Binds
    @IntoMap
    @MavericksViewModelKey(RoomListViewModel::class)
    fun roomListViewModelFactory(factory: RoomListViewModel.Factory): MavericksAssistedViewModelFactory<*, *>

    @Binds
    @IntoMap
    @MavericksViewModelKey(SpaceManageRoomsViewModel::class)
    fun spaceManageRoomsViewModelFactory(factory: SpaceManageRoomsViewModel.Factory): MavericksAssistedViewModelFactory<*, *>

    @Binds
    @IntoMap
    @MavericksViewModelKey(SpaceManageSharedViewModel::class)
    fun spaceManageSharedViewModelFactory(factory: SpaceManageSharedViewModel.Factory): MavericksAssistedViewModelFactory<*, *>

    @Binds
    @IntoMap
    @MavericksViewModelKey(SpaceListViewModel::class)
    fun spaceListViewModelFactory(factory: SpaceListViewModel.Factory): MavericksAssistedViewModelFactory<*, *>

    @Binds
    @IntoMap
    @MavericksViewModelKey(ReAuthViewModel::class)
    fun reAuthViewModelFactory(factory: ReAuthViewModel.Factory): MavericksAssistedViewModelFactory<*, *>

    @Binds
    @IntoMap
    @MavericksViewModelKey(VectorCallViewModel::class)
    fun vectorCallViewModelFactory(factory: VectorCallViewModel.Factory): MavericksAssistedViewModelFactory<*, *>

    @Binds
    @IntoMap
    @MavericksViewModelKey(JitsiCallViewModel::class)
    fun jitsiCallViewModelFactory(factory: JitsiCallViewModel.Factory): MavericksAssistedViewModelFactory<*, *>

    @Binds
    @IntoMap
    @MavericksViewModelKey(RoomDirectoryViewModel::class)
    fun roomDirectoryViewModelFactory(factory: RoomDirectoryViewModel.Factory): MavericksAssistedViewModelFactory<*, *>

    @Binds
    @IntoMap
    @MavericksViewModelKey(ViewReactionsViewModel::class)
    fun viewReactionsViewModelFactory(factory: ViewReactionsViewModel.Factory): MavericksAssistedViewModelFactory<*, *>

    @Binds
    @IntoMap
    @MavericksViewModelKey(RoomWidgetPermissionViewModel::class)
    fun roomWidgetPermissionViewModelFactory(factory: RoomWidgetPermissionViewModel.Factory): MavericksAssistedViewModelFactory<*, *>

    @Binds
    @IntoMap
    @MavericksViewModelKey(WidgetViewModel::class)
    fun widgetViewModelFactory(factory: WidgetViewModel.Factory): MavericksAssistedViewModelFactory<*, *>

    @Binds
    @IntoMap
    @MavericksViewModelKey(ServerBackupStatusViewModel::class)
    fun serverBackupStatusViewModelFactory(factory: ServerBackupStatusViewModel.Factory): MavericksAssistedViewModelFactory<*, *>

    @Binds
    @IntoMap
    @MavericksViewModelKey(SignoutCheckViewModel::class)
    fun signoutCheckViewModelFactory(factory: SignoutCheckViewModel.Factory): MavericksAssistedViewModelFactory<*, *>

    @Binds
    @IntoMap
    @MavericksViewModelKey(RoomDirectoryPickerViewModel::class)
    fun roomDirectoryPickerViewModelFactory(factory: RoomDirectoryPickerViewModel.Factory): MavericksAssistedViewModelFactory<*, *>

    @Binds
    @IntoMap
    @MavericksViewModelKey(RoomDevToolViewModel::class)
    fun roomDevToolViewModelFactory(factory: RoomDevToolViewModel.Factory): MavericksAssistedViewModelFactory<*, *>

    @Binds
    @IntoMap
    @MavericksViewModelKey(MigrateRoomViewModel::class)
    fun migrateRoomViewModelFactory(factory: MigrateRoomViewModel.Factory): MavericksAssistedViewModelFactory<*, *>

    @Binds
    @IntoMap
    @MavericksViewModelKey(IgnoredUsersViewModel::class)
    fun ignoredUsersViewModelFactory(factory: IgnoredUsersViewModel.Factory): MavericksAssistedViewModelFactory<*, *>

    @Binds
    @IntoMap
    @MavericksViewModelKey(CallTransferViewModel::class)
    fun callTransferViewModelFactory(factory: CallTransferViewModel.Factory): MavericksAssistedViewModelFactory<*, *>

    @Binds
    @IntoMap
    @MavericksViewModelKey(ContactsBookViewModel::class)
    fun contactsBookViewModelFactory(factory: ContactsBookViewModel.Factory): MavericksAssistedViewModelFactory<*, *>

    @Binds
    @IntoMap
    @MavericksViewModelKey(CreateDirectRoomViewModel::class)
    fun createDirectRoomViewModelFactory(factory: CreateDirectRoomViewModel.Factory): MavericksAssistedViewModelFactory<*, *>

    @Binds
    @IntoMap
    @MavericksViewModelKey(QrCodeScannerViewModel::class)
    fun qrCodeViewModelFactory(factory: QrCodeScannerViewModel.Factory): MavericksAssistedViewModelFactory<*, *>

    @Binds
    @IntoMap
    @MavericksViewModelKey(RoomNotificationSettingsViewModel::class)
    fun roomNotificationSettingsViewModelFactory(factory: RoomNotificationSettingsViewModel.Factory): MavericksAssistedViewModelFactory<*, *>

    @Binds
    @IntoMap
    @MavericksViewModelKey(KeysBackupSettingsViewModel::class)
    fun keysBackupSettingsViewModelFactory(factory: KeysBackupSettingsViewModel.Factory): MavericksAssistedViewModelFactory<*, *>

    @Binds
    @IntoMap
    @MavericksViewModelKey(SharedSecureStorageViewModel::class)
    fun sharedSecureStorageViewModelFactory(factory: SharedSecureStorageViewModel.Factory): MavericksAssistedViewModelFactory<*, *>

    @Binds
    @IntoMap
    @MavericksViewModelKey(UserListViewModel::class)
    fun userListViewModelFactory(factory: UserListViewModel.Factory): MavericksAssistedViewModelFactory<*, *>

    @Binds
    @IntoMap
    @MavericksViewModelKey(UserCodeSharedViewModel::class)
    fun userCodeSharedViewModelFactory(factory: UserCodeSharedViewModel.Factory): MavericksAssistedViewModelFactory<*, *>

    @Binds
    @IntoMap
    @MavericksViewModelKey(ReviewTermsViewModel::class)
    fun reviewTermsViewModelFactory(factory: ReviewTermsViewModel.Factory): MavericksAssistedViewModelFactory<*, *>

    @Binds
    @IntoMap
    @MavericksViewModelKey(ShareSpaceViewModel::class)
    fun shareSpaceViewModelFactory(factory: ShareSpaceViewModel.Factory): MavericksAssistedViewModelFactory<*, *>

    @Binds
    @IntoMap
    @MavericksViewModelKey(SpacePreviewViewModel::class)
    fun spacePreviewViewModelFactory(factory: SpacePreviewViewModel.Factory): MavericksAssistedViewModelFactory<*, *>

    @Binds
    @IntoMap
    @MavericksViewModelKey(SpacePeopleViewModel::class)
    fun spacePeopleViewModelFactory(factory: SpacePeopleViewModel.Factory): MavericksAssistedViewModelFactory<*, *>

    @Binds
    @IntoMap
    @MavericksViewModelKey(SpaceAddRoomsViewModel::class)
    fun spaceAddRoomsViewModelFactory(factory: SpaceAddRoomsViewModel.Factory): MavericksAssistedViewModelFactory<*, *>

    @Binds
    @IntoMap
    @MavericksViewModelKey(SpaceLeaveAdvancedViewModel::class)
    fun spaceLeaveAdvancedViewModelFactory(factory: SpaceLeaveAdvancedViewModel.Factory): MavericksAssistedViewModelFactory<*, *>

    @Binds
    @IntoMap
    @MavericksViewModelKey(SpaceInviteBottomSheetViewModel::class)
    fun spaceInviteBottomSheetViewModelFactory(factory: SpaceInviteBottomSheetViewModel.Factory): MavericksAssistedViewModelFactory<*, *>

    @Binds
    @IntoMap
    @MavericksViewModelKey(SpaceDirectoryViewModel::class)
    fun spaceDirectoryViewModelFactory(factory: SpaceDirectoryViewModel.Factory): MavericksAssistedViewModelFactory<*, *>

    @Binds
    @IntoMap
    @MavericksViewModelKey(CreateSpaceViewModel::class)
    fun createSpaceViewModelFactory(factory: CreateSpaceViewModel.Factory): MavericksAssistedViewModelFactory<*, *>

    @Binds
    @IntoMap
    @MavericksViewModelKey(SpaceMenuViewModel::class)
    fun spaceMenuViewModelFactory(factory: SpaceMenuViewModel.Factory): MavericksAssistedViewModelFactory<*, *>

    @Binds
    @IntoMap
    @MavericksViewModelKey(SoftLogoutViewModel::class)
    fun softLogoutViewModelFactory(factory: SoftLogoutViewModel.Factory): MavericksAssistedViewModelFactory<*, *>

    @Binds
    @IntoMap
    @MavericksViewModelKey(IncomingShareViewModel::class)
    fun incomingShareViewModelFactory(factory: IncomingShareViewModel.Factory): MavericksAssistedViewModelFactory<*, *>

    @Binds
    @IntoMap
    @MavericksViewModelKey(ThreePidsSettingsViewModel::class)
    fun threePidsSettingsViewModelFactory(factory: ThreePidsSettingsViewModel.Factory): MavericksAssistedViewModelFactory<*, *>

    @Binds
    @IntoMap
    @MavericksViewModelKey(PushGatewaysViewModel::class)
    fun pushGatewaysViewModelFactory(factory: PushGatewaysViewModel.Factory): MavericksAssistedViewModelFactory<*, *>

    @Binds
    @IntoMap
    @MavericksViewModelKey(HomeserverSettingsViewModel::class)
    fun homeserverSettingsViewModelFactory(factory: HomeserverSettingsViewModel.Factory): MavericksAssistedViewModelFactory<*, *>

    @Binds
    @IntoMap
    @MavericksViewModelKey(LocalePickerViewModel::class)
    fun localePickerViewModelFactory(factory: LocalePickerViewModel.Factory): MavericksAssistedViewModelFactory<*, *>

    @Binds
    @IntoMap
    @MavericksViewModelKey(GossipingEventsPaperTrailViewModel::class)
    fun gossipingEventsPaperTrailViewModelFactory(factory: GossipingEventsPaperTrailViewModel.Factory): MavericksAssistedViewModelFactory<*, *>

    @Binds
    @IntoMap
    @MavericksViewModelKey(AccountDataViewModel::class)
    fun accountDataViewModelFactory(factory: AccountDataViewModel.Factory): MavericksAssistedViewModelFactory<*, *>

    @Binds
    @IntoMap
    @MavericksViewModelKey(DevicesViewModel::class)
    fun devicesViewModelFactory(factory: DevicesViewModel.Factory): MavericksAssistedViewModelFactory<*, *>

    @Binds
    @IntoMap
    @MavericksViewModelKey(im.vector.app.features.settings.devices.v2.DevicesViewModel::class)
    fun devicesViewModelV2Factory(factory: im.vector.app.features.settings.devices.v2.DevicesViewModel.Factory): MavericksAssistedViewModelFactory<*, *>

    @Binds
    @IntoMap
    @MavericksViewModelKey(KeyRequestListViewModel::class)
    fun keyRequestListViewModelFactory(factory: KeyRequestListViewModel.Factory): MavericksAssistedViewModelFactory<*, *>

    @Binds
    @IntoMap
    @MavericksViewModelKey(KeyRequestViewModel::class)
    fun keyRequestViewModelFactory(factory: KeyRequestViewModel.Factory): MavericksAssistedViewModelFactory<*, *>

    @Binds
    @IntoMap
    @MavericksViewModelKey(CrossSigningSettingsViewModel::class)
    fun crossSigningSettingsViewModelFactory(factory: CrossSigningSettingsViewModel.Factory): MavericksAssistedViewModelFactory<*, *>

    @Binds
    @IntoMap
    @MavericksViewModelKey(DeactivateAccountViewModel::class)
    fun deactivateAccountViewModelFactory(factory: DeactivateAccountViewModel.Factory): MavericksAssistedViewModelFactory<*, *>

    @Binds
    @IntoMap
    @MavericksViewModelKey(RoomUploadsViewModel::class)
    fun roomUploadsViewModelFactory(factory: RoomUploadsViewModel.Factory): MavericksAssistedViewModelFactory<*, *>

    @Binds
    @IntoMap
    @MavericksViewModelKey(RoomJoinRuleChooseRestrictedViewModel::class)
    fun roomJoinRuleChooseRestrictedViewModelFactory(factory: RoomJoinRuleChooseRestrictedViewModel.Factory): MavericksAssistedViewModelFactory<*, *>

    @Binds
    @IntoMap
    @MavericksViewModelKey(RoomSettingsViewModel::class)
    fun roomSettingsViewModelFactory(factory: RoomSettingsViewModel.Factory): MavericksAssistedViewModelFactory<*, *>

    @Binds
    @IntoMap
    @MavericksViewModelKey(RoomPermissionsViewModel::class)
    fun roomPermissionsViewModelFactory(factory: RoomPermissionsViewModel.Factory): MavericksAssistedViewModelFactory<*, *>

    @Binds
    @IntoMap
    @MavericksViewModelKey(RoomMemberListViewModel::class)
    fun roomMemberListViewModelFactory(factory: RoomMemberListViewModel.Factory): MavericksAssistedViewModelFactory<*, *>

    @Binds
    @IntoMap
    @MavericksViewModelKey(RoomBannedMemberListViewModel::class)
    fun roomBannedMemberListViewModelFactory(factory: RoomBannedMemberListViewModel.Factory): MavericksAssistedViewModelFactory<*, *>

    @Binds
    @IntoMap
    @MavericksViewModelKey(RoomAliasViewModel::class)
    fun roomAliasViewModelFactory(factory: RoomAliasViewModel.Factory): MavericksAssistedViewModelFactory<*, *>

    @Binds
    @IntoMap
    @MavericksViewModelKey(RoomAliasBottomSheetViewModel::class)
    fun roomAliasBottomSheetViewModelFactory(factory: RoomAliasBottomSheetViewModel.Factory): MavericksAssistedViewModelFactory<*, *>

    @Binds
    @IntoMap
    @MavericksViewModelKey(RoomProfileViewModel::class)
    fun roomProfileViewModelFactory(factory: RoomProfileViewModel.Factory): MavericksAssistedViewModelFactory<*, *>

    @Binds
    @IntoMap
    @MavericksViewModelKey(RoomMemberProfileViewModel::class)
    fun roomMemberProfileViewModelFactory(factory: RoomMemberProfileViewModel.Factory): MavericksAssistedViewModelFactory<*, *>

    @Binds
    @IntoMap
    @MavericksViewModelKey(UserColorAccountDataViewModel::class)
    fun userColorAccountDataViewModelFactory(factory: UserColorAccountDataViewModel.Factory): MavericksAssistedViewModelFactory<*, *>

    @Binds
    @IntoMap
    @MavericksViewModelKey(RoomPreviewViewModel::class)
    fun roomPreviewViewModelFactory(factory: RoomPreviewViewModel.Factory): MavericksAssistedViewModelFactory<*, *>

    @Binds
    @IntoMap
    @MavericksViewModelKey(CreateRoomViewModel::class)
    fun createRoomViewModelFactory(factory: CreateRoomViewModel.Factory): MavericksAssistedViewModelFactory<*, *>

    @Binds
    @IntoMap
    @MavericksViewModelKey(RequireActiveMembershipViewModel::class)
    fun requireActiveMembershipViewModelFactory(factory: RequireActiveMembershipViewModel.Factory): MavericksAssistedViewModelFactory<*, *>

    @Binds
    @IntoMap
    @MavericksViewModelKey(EmojiSearchResultViewModel::class)
    fun emojiSearchResultViewModelFactory(factory: EmojiSearchResultViewModel.Factory): MavericksAssistedViewModelFactory<*, *>

    @Binds
    @IntoMap
    @MavericksViewModelKey(BugReportViewModel::class)
    fun bugReportViewModelFactory(factory: BugReportViewModel.Factory): MavericksAssistedViewModelFactory<*, *>

    @Binds
    @IntoMap
    @MavericksViewModelKey(MatrixToBottomSheetViewModel::class)
    fun matrixToBottomSheetViewModelFactory(factory: MatrixToBottomSheetViewModel.Factory): MavericksAssistedViewModelFactory<*, *>

    @Binds
    @IntoMap
    @MavericksViewModelKey(OnboardingViewModel::class)
    fun onboardingViewModelFactory(factory: OnboardingViewModel.Factory): MavericksAssistedViewModelFactory<*, *>

    @Binds
    @IntoMap
    @MavericksViewModelKey(LoginViewModel::class)
    fun loginViewModelFactory(factory: LoginViewModel.Factory): MavericksAssistedViewModelFactory<*, *>

    @Binds
    @IntoMap
    @MavericksViewModelKey(AnalyticsConsentViewModel::class)
    fun analyticsConsentViewModelFactory(factory: AnalyticsConsentViewModel.Factory): MavericksAssistedViewModelFactory<*, *>

    @Binds
    @IntoMap
    @MavericksViewModelKey(AnalyticsAccountDataViewModel::class)
    fun analyticsAccountDataViewModelFactory(factory: AnalyticsAccountDataViewModel.Factory): MavericksAssistedViewModelFactory<*, *>

    @Binds
    @IntoMap
    @MavericksViewModelKey(StartAppViewModel::class)
    fun startAppViewModelFactory(factory: StartAppViewModel.Factory): MavericksAssistedViewModelFactory<*, *>

    @Binds
    @IntoMap
    @MavericksViewModelKey(HomeServerCapabilitiesViewModel::class)
    fun homeServerCapabilitiesViewModelFactory(factory: HomeServerCapabilitiesViewModel.Factory): MavericksAssistedViewModelFactory<*, *>

    @Binds
    @IntoMap
    @MavericksViewModelKey(InviteUsersToRoomViewModel::class)
    fun inviteUsersToRoomViewModelFactory(factory: InviteUsersToRoomViewModel.Factory): MavericksAssistedViewModelFactory<*, *>

    @Binds
    @IntoMap
    @MavericksViewModelKey(ViewEditHistoryViewModel::class)
    fun viewEditHistoryViewModelFactory(factory: ViewEditHistoryViewModel.Factory): MavericksAssistedViewModelFactory<*, *>

    @Binds
    @IntoMap
    @MavericksViewModelKey(MessageActionsViewModel::class)
    fun messageActionsViewModelFactory(factory: MessageActionsViewModel.Factory): MavericksAssistedViewModelFactory<*, *>

    @Binds
    @IntoMap
    @MavericksViewModelKey(VerificationChooseMethodViewModel::class)
    fun verificationChooseMethodViewModelFactory(factory: VerificationChooseMethodViewModel.Factory): MavericksAssistedViewModelFactory<*, *>

    @Binds
    @IntoMap
    @MavericksViewModelKey(VerificationEmojiCodeViewModel::class)
    fun verificationEmojiCodeViewModelFactory(factory: VerificationEmojiCodeViewModel.Factory): MavericksAssistedViewModelFactory<*, *>

    @Binds
    @IntoMap
    @MavericksViewModelKey(SearchViewModel::class)
    fun searchViewModelFactory(factory: SearchViewModel.Factory): MavericksAssistedViewModelFactory<*, *>

    @Binds
    @IntoMap
    @MavericksViewModelKey(UnreadMessagesSharedViewModel::class)
    fun unreadMessagesSharedViewModelFactory(factory: UnreadMessagesSharedViewModel.Factory): MavericksAssistedViewModelFactory<*, *>

    @Binds
    @IntoMap
    @MavericksViewModelKey(UnknownDeviceDetectorSharedViewModel::class)
    fun unknownDeviceDetectorSharedViewModelFactory(factory: UnknownDeviceDetectorSharedViewModel.Factory): MavericksAssistedViewModelFactory<*, *>

    @Binds
    @IntoMap
    @MavericksViewModelKey(DiscoverySettingsViewModel::class)
    fun discoverySettingsViewModelFactory(factory: DiscoverySettingsViewModel.Factory): MavericksAssistedViewModelFactory<*, *>

    @Binds
    @IntoMap
    @MavericksViewModelKey(LegalsViewModel::class)
    fun legalsViewModelFactory(factory: LegalsViewModel.Factory): MavericksAssistedViewModelFactory<*, *>

    @Binds
    @IntoMap
    @MavericksViewModelKey(TimelineViewModel::class)
    fun roomDetailViewModelFactory(factory: TimelineViewModel.Factory): MavericksAssistedViewModelFactory<*, *>

    @Binds
    @IntoMap
    @MavericksViewModelKey(MessageComposerViewModel::class)
    fun messageComposerViewModelFactory(factory: MessageComposerViewModel.Factory): MavericksAssistedViewModelFactory<*, *>

    @Binds
    @IntoMap
    @MavericksViewModelKey(SetIdentityServerViewModel::class)
    fun setIdentityServerViewModelFactory(factory: SetIdentityServerViewModel.Factory): MavericksAssistedViewModelFactory<*, *>

    @Binds
    @IntoMap
    @MavericksViewModelKey(BreadcrumbsViewModel::class)
    fun breadcrumbsViewModelFactory(factory: BreadcrumbsViewModel.Factory): MavericksAssistedViewModelFactory<*, *>

    @Binds
    @IntoMap
    @MavericksViewModelKey(HomeDetailViewModel::class)
    fun homeDetailViewModelFactory(factory: HomeDetailViewModel.Factory): MavericksAssistedViewModelFactory<*, *>

    @Binds
    @IntoMap
    @MavericksViewModelKey(DeviceVerificationInfoBottomSheetViewModel::class)
    fun deviceVerificationInfoBottomSheetViewModelFactory(factory: DeviceVerificationInfoBottomSheetViewModel.Factory): MavericksAssistedViewModelFactory<*, *>

    @Binds
    @IntoMap
    @MavericksViewModelKey(DeviceListBottomSheetViewModel::class)
    fun deviceListBottomSheetViewModelFactory(factory: DeviceListBottomSheetViewModel.Factory): MavericksAssistedViewModelFactory<*, *>

    @Binds
    @IntoMap
    @MavericksViewModelKey(HomeActivityViewModel::class)
    fun homeActivityViewModelFactory(factory: HomeActivityViewModel.Factory): MavericksAssistedViewModelFactory<*, *>

    @Binds
    @IntoMap
    @MavericksViewModelKey(BootstrapSharedViewModel::class)
    fun bootstrapSharedViewModelFactory(factory: BootstrapSharedViewModel.Factory): MavericksAssistedViewModelFactory<*, *>

    @Binds
    @IntoMap
    @MavericksViewModelKey(VerificationBottomSheetViewModel::class)
    fun verificationBottomSheetViewModelFactory(factory: VerificationBottomSheetViewModel.Factory): MavericksAssistedViewModelFactory<*, *>

    @Binds
    @IntoMap
    @MavericksViewModelKey(CreatePollViewModel::class)
    fun createPollViewModelFactory(factory: CreatePollViewModel.Factory): MavericksAssistedViewModelFactory<*, *>

    @Binds
    @IntoMap
    @MavericksViewModelKey(LocationSharingViewModel::class)
    fun createLocationSharingViewModelFactory(factory: LocationSharingViewModel.Factory): MavericksAssistedViewModelFactory<*, *>

    @Binds
    @IntoMap
    @MavericksViewModelKey(LocationPreviewViewModel::class)
    fun createLocationPreviewViewModelFactory(factory: LocationPreviewViewModel.Factory): MavericksAssistedViewModelFactory<*, *>

    @Binds
    @IntoMap
    @MavericksViewModelKey(VectorAttachmentViewerViewModel::class)
    fun vectorAttachmentViewerViewModelFactory(factory: VectorAttachmentViewerViewModel.Factory): MavericksAssistedViewModelFactory<*, *>

    @Binds
    @IntoMap
    @MavericksViewModelKey(LiveLocationMapViewModel::class)
    fun liveLocationMapViewModelFactory(factory: LiveLocationMapViewModel.Factory): MavericksAssistedViewModelFactory<*, *>

    @Binds
    @IntoMap
    @MavericksViewModelKey(FontScaleSettingViewModel::class)
    fun fontScaleSettingViewModelFactory(factory: FontScaleSettingViewModel.Factory): MavericksAssistedViewModelFactory<*, *>

    @Binds
    @IntoMap
    @MavericksViewModelKey(HomeRoomListViewModel::class)
    fun homeRoomListViewModel(factory: HomeRoomListViewModel.Factory): MavericksAssistedViewModelFactory<*, *>

    @Binds
    @IntoMap
    @MavericksViewModelKey(InvitesViewModel::class)
    fun invitesViewModel(factory: InvitesViewModel.Factory): MavericksAssistedViewModelFactory<*, *>

    @Binds
    @IntoMap
    @MavericksViewModelKey(ReleaseNotesViewModel::class)
    fun releaseNotesViewModel(factory: ReleaseNotesViewModel.Factory): MavericksAssistedViewModelFactory<*, *>

    @Binds
    @IntoMap
    @MavericksViewModelKey(SessionOverviewViewModel::class)
    fun sessionOverviewViewModelFactory(factory: SessionOverviewViewModel.Factory): MavericksAssistedViewModelFactory<*, *>

    @Binds
    @IntoMap
    @MavericksViewModelKey(OtherSessionsViewModel::class)
    fun otherSessionsViewModelFactory(factory: OtherSessionsViewModel.Factory): MavericksAssistedViewModelFactory<*, *>

    @Binds
    @IntoMap
    @MavericksViewModelKey(SessionDetailsViewModel::class)
    fun sessionDetailsViewModelFactory(factory: SessionDetailsViewModel.Factory): MavericksAssistedViewModelFactory<*, *>

    @Binds
    @IntoMap
    @MavericksViewModelKey(RenameSessionViewModel::class)
    fun renameSessionViewModelFactory(factory: RenameSessionViewModel.Factory): MavericksAssistedViewModelFactory<*, *>

    @Binds
    @IntoMap
<<<<<<< HEAD
    @MavericksViewModelKey(QrCodeLoginViewModel::class)
    fun qrCodeLoginViewModelFactory(factory: QrCodeLoginViewModel.Factory): MavericksAssistedViewModelFactory<*, *>
=======
    @MavericksViewModelKey(SessionLearnMoreViewModel::class)
    fun sessionLearnMoreViewModelFactory(factory: SessionLearnMoreViewModel.Factory): MavericksAssistedViewModelFactory<*, *>
>>>>>>> def67b2e
}<|MERGE_RESOLUTION|>--- conflicted
+++ resolved
@@ -664,11 +664,11 @@
 
     @Binds
     @IntoMap
-<<<<<<< HEAD
     @MavericksViewModelKey(QrCodeLoginViewModel::class)
     fun qrCodeLoginViewModelFactory(factory: QrCodeLoginViewModel.Factory): MavericksAssistedViewModelFactory<*, *>
-=======
+
+    @Binds
+    @IntoMap
     @MavericksViewModelKey(SessionLearnMoreViewModel::class)
     fun sessionLearnMoreViewModelFactory(factory: SessionLearnMoreViewModel.Factory): MavericksAssistedViewModelFactory<*, *>
->>>>>>> def67b2e
 }