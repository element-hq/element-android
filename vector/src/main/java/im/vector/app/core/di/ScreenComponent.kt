/*
 * Copyright 2019 New Vector Ltd
 *
 * Licensed under the Apache License, Version 2.0 (the "License");
 * you may not use this file except in compliance with the License.
 * You may obtain a copy of the License at
 *
 * http://www.apache.org/licenses/LICENSE-2.0
 *
 * Unless required by applicable law or agreed to in writing, software
 * distributed under the License is distributed on an "AS IS" BASIS,
 * WITHOUT WARRANTIES OR CONDITIONS OF ANY KIND, either express or implied.
 * See the License for the specific language governing permissions and
 * limitations under the License.
 */

package im.vector.app.core.di

import androidx.appcompat.app.AppCompatActivity
import androidx.fragment.app.FragmentFactory
import androidx.lifecycle.ViewModelProvider
import dagger.BindsInstance
import dagger.Component
import fr.gouv.tchap.features.expired.ExpiredAccountActivity
import fr.gouv.tchap.features.login.TchapLoginActivity
import im.vector.app.core.dialogs.UnrecognizedCertificateDialog
import im.vector.app.core.error.ErrorFormatter
import im.vector.app.core.preference.UserAvatarPreference
import im.vector.app.features.MainActivity
import im.vector.app.features.auth.ReAuthActivity
import im.vector.app.features.call.CallControlsBottomSheet
import im.vector.app.features.call.VectorCallActivity
import im.vector.app.features.call.conference.VectorJitsiActivity
import im.vector.app.features.call.transfer.CallTransferActivity
import im.vector.app.features.createdirect.CreateDirectRoomActivity
import im.vector.app.features.crypto.keysbackup.settings.KeysBackupManageActivity
import im.vector.app.features.crypto.keysbackup.setup.KeysBackupSetupActivity
import im.vector.app.features.crypto.quads.SharedSecureStorageActivity
import im.vector.app.features.crypto.recover.BootstrapBottomSheet
import im.vector.app.features.crypto.verification.VerificationBottomSheet
import im.vector.app.features.debug.DebugMenuActivity
import im.vector.app.features.devtools.RoomDevToolActivity
import im.vector.app.features.home.HomeActivity
import im.vector.app.features.home.HomeModule
import im.vector.app.features.home.room.detail.JoinReplacementRoomBottomSheet
import im.vector.app.features.home.room.detail.RoomDetailActivity
import im.vector.app.features.home.room.detail.readreceipts.DisplayReadReceiptsBottomSheet
import im.vector.app.features.home.room.detail.search.SearchActivity
import im.vector.app.features.home.room.detail.timeline.action.MessageActionsBottomSheet
import im.vector.app.features.home.room.detail.timeline.edithistory.ViewEditHistoryBottomSheet
import im.vector.app.features.home.room.detail.timeline.reactions.ViewReactionsBottomSheet
import im.vector.app.features.home.room.detail.upgrade.MigrateRoomBottomSheet
import im.vector.app.features.home.room.detail.widget.RoomWidgetsBottomSheet
import im.vector.app.features.home.room.filtered.FilteredRoomsActivity
import im.vector.app.features.home.room.list.RoomListModule
import im.vector.app.features.home.room.list.actions.RoomListQuickActionsBottomSheet
import im.vector.app.features.invite.AutoAcceptInvites
import im.vector.app.features.invite.InviteUsersToRoomActivity
import im.vector.app.features.invite.VectorInviteView
import im.vector.app.features.link.LinkHandlerActivity
import im.vector.app.features.login.LoginActivity
import im.vector.app.features.login2.LoginActivity2
import im.vector.app.features.matrixto.MatrixToBottomSheet
import im.vector.app.features.media.BigImageViewerActivity
import im.vector.app.features.media.VectorAttachmentViewerActivity
import im.vector.app.features.navigation.Navigator
import im.vector.app.features.permalink.PermalinkHandlerActivity
import im.vector.app.features.pin.PinLocker
import im.vector.app.features.qrcode.QrCodeScannerActivity
import im.vector.app.features.rageshake.BugReportActivity
import im.vector.app.features.rageshake.BugReporter
import im.vector.app.features.rageshake.RageShake
import im.vector.app.features.reactions.EmojiReactionPickerActivity
import im.vector.app.features.reactions.widget.ReactionButton
import im.vector.app.features.roomdirectory.RoomDirectoryActivity
import im.vector.app.features.roomdirectory.createroom.CreateRoomActivity
import im.vector.app.features.roommemberprofile.RoomMemberProfileActivity
import im.vector.app.features.roommemberprofile.devices.DeviceListBottomSheet
import im.vector.app.features.roomprofile.RoomProfileActivity
import im.vector.app.features.roomprofile.alias.detail.RoomAliasBottomSheet
import im.vector.app.features.roomprofile.settings.historyvisibility.RoomHistoryVisibilityBottomSheet
import im.vector.app.features.roomprofile.settings.joinrule.RoomJoinRuleActivity
import im.vector.app.features.roomprofile.settings.joinrule.RoomJoinRuleBottomSheet
import im.vector.app.features.settings.VectorSettingsActivity
import im.vector.app.features.settings.devices.DeviceVerificationInfoBottomSheet
import im.vector.app.features.share.IncomingShareActivity
import im.vector.app.features.signout.soft.SoftLogoutActivity
import im.vector.app.features.spaces.InviteRoomSpaceChooserBottomSheet
import im.vector.app.features.spaces.SpaceCreationActivity
import im.vector.app.features.spaces.SpaceExploreActivity
import im.vector.app.features.spaces.SpaceSettingsMenuBottomSheet
import im.vector.app.features.spaces.invite.SpaceInviteBottomSheet
import im.vector.app.features.spaces.manage.SpaceManageActivity
import im.vector.app.features.spaces.share.ShareSpaceBottomSheet
import im.vector.app.features.terms.ReviewTermsActivity
import im.vector.app.features.ui.UiStateRepository
import im.vector.app.features.usercode.UserCodeActivity
import im.vector.app.features.widgets.WidgetActivity
import im.vector.app.features.widgets.permissions.RoomWidgetPermissionBottomSheet
import im.vector.app.features.workers.signout.SignOutBottomSheetDialogFragment

@Component(
        dependencies = [
            VectorComponent::class
        ],
        modules = [
            ViewModelModule::class,
            FragmentModule::class,
            HomeModule::class,
            RoomListModule::class,
            ScreenModule::class
        ]
)
@ScreenScope
interface ScreenComponent {

    /* ==========================================================================================
     * Shortcut to VectorComponent elements
     * ========================================================================================== */

    fun activeSessionHolder(): ActiveSessionHolder
    fun fragmentFactory(): FragmentFactory
    fun viewModelFactory(): ViewModelProvider.Factory
    fun bugReporter(): BugReporter
    fun rageShake(): RageShake
    fun navigator(): Navigator
    fun pinLocker(): PinLocker
    fun errorFormatter(): ErrorFormatter
    fun uiStateRepository(): UiStateRepository
    fun unrecognizedCertificateDialog(): UnrecognizedCertificateDialog
    fun autoAcceptInvites(): AutoAcceptInvites

    /* ==========================================================================================
     * Activities
     * ========================================================================================== */

    fun inject(activity: HomeActivity)
    fun inject(activity: RoomDetailActivity)
    fun inject(activity: RoomProfileActivity)
    fun inject(activity: RoomMemberProfileActivity)
    fun inject(activity: VectorSettingsActivity)
    fun inject(activity: KeysBackupManageActivity)
    fun inject(activity: EmojiReactionPickerActivity)
    fun inject(activity: LoginActivity)
    fun inject(activity: LoginActivity2)
    fun inject(activity: LinkHandlerActivity)
    fun inject(activity: MainActivity)
    fun inject(activity: RoomDirectoryActivity)
    fun inject(activity: KeysBackupSetupActivity)
    fun inject(activity: BugReportActivity)
    fun inject(activity: FilteredRoomsActivity)
    fun inject(activity: CreateRoomActivity)
    fun inject(activity: CreateDirectRoomActivity)
    fun inject(activity: IncomingShareActivity)
    fun inject(activity: SoftLogoutActivity)
    fun inject(activity: PermalinkHandlerActivity)
    fun inject(activity: QrCodeScannerActivity)
    fun inject(activity: DebugMenuActivity)
    fun inject(activity: SharedSecureStorageActivity)
    fun inject(activity: BigImageViewerActivity)
    fun inject(activity: InviteUsersToRoomActivity)
    fun inject(activity: ReviewTermsActivity)
    fun inject(activity: WidgetActivity)
    fun inject(activity: VectorCallActivity)
    fun inject(activity: VectorAttachmentViewerActivity)
    fun inject(activity: VectorJitsiActivity)
    fun inject(activity: SearchActivity)
    fun inject(activity: UserCodeActivity)
    fun inject(activity: CallTransferActivity)
    fun inject(activity: ReAuthActivity)
    fun inject(activity: RoomDevToolActivity)
    fun inject(activity: TchapLoginActivity)
    fun inject(activity: SpaceCreationActivity)
    fun inject(activity: SpaceExploreActivity)
    fun inject(activity: SpaceManageActivity)
<<<<<<< HEAD
    fun inject(activity: ExpiredAccountActivity)
=======
    fun inject(activity: RoomJoinRuleActivity)
>>>>>>> 32bad575

    /* ==========================================================================================
     * BottomSheets
     * ========================================================================================== */

    fun inject(bottomSheet: MessageActionsBottomSheet)
    fun inject(bottomSheet: ViewReactionsBottomSheet)
    fun inject(bottomSheet: ViewEditHistoryBottomSheet)
    fun inject(bottomSheet: DisplayReadReceiptsBottomSheet)
    fun inject(bottomSheet: RoomListQuickActionsBottomSheet)
    fun inject(bottomSheet: RoomAliasBottomSheet)
    fun inject(bottomSheet: RoomHistoryVisibilityBottomSheet)
    fun inject(bottomSheet: RoomJoinRuleBottomSheet)
    fun inject(bottomSheet: VerificationBottomSheet)
    fun inject(bottomSheet: DeviceVerificationInfoBottomSheet)
    fun inject(bottomSheet: DeviceListBottomSheet)
    fun inject(bottomSheet: BootstrapBottomSheet)
    fun inject(bottomSheet: RoomWidgetPermissionBottomSheet)
    fun inject(bottomSheet: RoomWidgetsBottomSheet)
    fun inject(bottomSheet: CallControlsBottomSheet)
    fun inject(bottomSheet: SignOutBottomSheetDialogFragment)
    fun inject(bottomSheet: MatrixToBottomSheet)
    fun inject(bottomSheet: ShareSpaceBottomSheet)
    fun inject(bottomSheet: SpaceSettingsMenuBottomSheet)
    fun inject(bottomSheet: InviteRoomSpaceChooserBottomSheet)
    fun inject(bottomSheet: SpaceInviteBottomSheet)
    fun inject(bottomSheet: JoinReplacementRoomBottomSheet)
    fun inject(bottomSheet: MigrateRoomBottomSheet)

    /* ==========================================================================================
     * Others
     * ========================================================================================== */

    fun inject(view: VectorInviteView)
    fun inject(preference: UserAvatarPreference)
    fun inject(button: ReactionButton)

    /* ==========================================================================================
     * Factory
     * ========================================================================================== */

    @Component.Factory
    interface Factory {
        fun create(vectorComponent: VectorComponent,
                   @BindsInstance context: AppCompatActivity
        ): ScreenComponent
    }
}<|MERGE_RESOLUTION|>--- conflicted
+++ resolved
@@ -173,11 +173,8 @@
     fun inject(activity: SpaceCreationActivity)
     fun inject(activity: SpaceExploreActivity)
     fun inject(activity: SpaceManageActivity)
-<<<<<<< HEAD
+    fun inject(activity: RoomJoinRuleActivity)
     fun inject(activity: ExpiredAccountActivity)
-=======
-    fun inject(activity: RoomJoinRuleActivity)
->>>>>>> 32bad575
 
     /* ==========================================================================================
      * BottomSheets
