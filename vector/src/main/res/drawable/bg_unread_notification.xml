--- conflicted
+++ resolved
@@ -5,9 +5,5 @@
 
     <corners android:radius="40dp" />
 
-<<<<<<< HEAD
-    <solid android:color="?button_bordered_bg_color" />
-=======
     <solid android:color="?vctr_unread_room_badge" />
->>>>>>> a3d54f14
 </shape>