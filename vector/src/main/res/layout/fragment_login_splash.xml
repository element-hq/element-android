--- conflicted
+++ resolved
@@ -18,7 +18,6 @@
             android:layout_width="match_parent"
             android:layout_height="match_parent">
 
-<<<<<<< HEAD
             <ImageView
                 android:id="@+id/loginSplashLogo"
                 android:layout_width="64dp"
@@ -30,8 +29,6 @@
                 app:layout_constraintStart_toStartOf="parent"
                 app:layout_constraintTop_toTopOf="parent"
                 app:layout_constraintVertical_chainStyle="packed" />
-=======
->>>>>>> 7fddfa45
 
             <ImageView
                 android:id="@+id/logoType"
