--- conflicted
+++ resolved
@@ -121,7 +121,7 @@
                 android:id="@+id/bubbleMessageTimeView"
                 android:layout_width="wrap_content"
                 android:layout_height="wrap_content"
-                android:layout_alignBaseline="@+id/bubbleMessageMemberNameView"
+                android:layout_alignBaseline="@id/bubbleMessageMemberNameView"
                 android:layout_alignEnd="@id/viewStubContainer"
                 android:layout_marginBottom="4dp"
                 android:maxLines="1"
@@ -137,7 +137,6 @@
                 android:layout_margin="0dp"
                 android:addStatesFromChildren="true">
 
-<<<<<<< HEAD
                 <ViewStub
                     android:id="@+id/messageContentTextStub"
                     style="@style/TimelineContentStubBaseParams"
@@ -176,24 +175,15 @@
                     android:layout="@layout/item_timeline_event_redacted_stub" />
 
                 <ViewStub
-                    android:id="@+id/messagePollStub"
-                    style="@style/TimelineContentStubBaseParams"
-                    android:layout_height="wrap_content"
-                    android:layout_marginEnd="56dp"
-                    android:layout="@layout/item_timeline_event_poll_stub" />
-
-                <ViewStub
-                    android:id="@+id/messageOptionsStub"
-                    style="@style/TimelineContentStubBaseParams"
-                    android:layout_height="wrap_content"
-                    android:layout_marginEnd="56dp"
-                    android:layout="@layout/item_timeline_event_option_buttons_stub" />
-
-                <ViewStub
                     android:id="@+id/messageContentVoiceStub"
                     style="@style/TimelineContentStubBaseParams"
                     android:layout="@layout/item_timeline_event_voice_stub"
                     tools:visibility="gone" />
+
+                <ViewStub
+                    android:id="@+id/messageContentPollStub"
+                    style="@style/TimelineContentStubBaseParams"
+                    android:layout="@layout/item_timeline_event_poll" />
 
             </FrameLayout>
 
@@ -251,36 +241,13 @@
             </LinearLayout>
 
         </RelativeLayout>
-=======
-        <ViewStub
-            android:id="@+id/messageContentRedactedStub"
-            style="@style/TimelineContentStubBaseParams"
-            android:layout_height="wrap_content"
-            android:layout="@layout/item_timeline_event_redacted_stub" />
-
-        <ViewStub
-            android:id="@+id/messageContentVoiceStub"
-            style="@style/TimelineContentStubBaseParams"
-            android:layout="@layout/item_timeline_event_voice_stub"
-            tools:visibility="visible" />
-
-        <ViewStub
-            android:id="@+id/messageContentPollStub"
-            style="@style/TimelineContentStubBaseParams"
-            android:layout="@layout/item_timeline_event_poll" />
-
->>>>>>> 1695fde1
     </FrameLayout>
 
     <im.vector.app.core.ui.views.SendStateImageView
         android:id="@+id/messageSendStateImageView"
         android:layout_width="@dimen/item_event_message_state_size"
         android:layout_height="@dimen/item_event_message_state_size"
-<<<<<<< HEAD
-        android:layout_alignBottom="@+id/bubbleWrapper"
-=======
-        android:layout_alignBottom="@id/viewStubContainer"
->>>>>>> 1695fde1
+        android:layout_alignBottom="@id/bubbleWrapper"
         android:layout_alignParentEnd="true"
         android:layout_marginStart="8dp"
         android:layout_marginEnd="8dp"
@@ -295,11 +262,7 @@
         android:id="@+id/eventSendingIndicator"
         android:layout_width="@dimen/item_event_message_state_size"
         android:layout_height="@dimen/item_event_message_state_size"
-<<<<<<< HEAD
-        android:layout_alignBottom="@+id/bubbleWrapper"
-=======
-        android:layout_alignBottom="@id/viewStubContainer"
->>>>>>> 1695fde1
+        android:layout_alignBottom="@id/bubbleWrapper"
         android:layout_alignParentEnd="true"
         android:layout_marginStart="8dp"
         android:layout_marginEnd="8dp"
@@ -314,13 +277,8 @@
         android:id="@+id/informationBottom"
         android:layout_width="match_parent"
         android:layout_height="wrap_content"
-<<<<<<< HEAD
-        android:layout_below="@+id/bubbleWrapper"
-        android:layout_toEndOf="@+id/messageStartGuideline"
-=======
-        android:layout_below="@id/viewStubContainer"
+        android:layout_below="@id/bubbleWrapper"
         android:layout_toEndOf="@id/messageStartGuideline"
->>>>>>> 1695fde1
         android:addStatesFromChildren="true"
         android:orientation="vertical">
 
