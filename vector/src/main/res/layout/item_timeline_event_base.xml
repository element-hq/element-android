<?xml version="1.0" encoding="utf-8"?>
<RelativeLayout xmlns:android="http://schemas.android.com/apk/res/android"
    xmlns:app="http://schemas.android.com/apk/res-auto"
    xmlns:tools="http://schemas.android.com/tools"
    android:id="@+id/eventBaseView"
    android:layout_width="match_parent"
    android:layout_height="wrap_content"
    android:addStatesFromChildren="true"
    android:background="?attr/selectableItemBackground">

    <im.vector.app.core.platform.CheckableView
        android:id="@+id/messageSelectedBackground"
        android:layout_width="match_parent"
        android:layout_height="match_parent"
        android:layout_alignBottom="@+id/informationBottom"
        android:layout_alignParentTop="true"
        android:background="@drawable/highlighted_message_background" />

    <ImageView
        android:id="@+id/messageAvatarImageView"
        android:layout_width="44dp"
        android:layout_height="44dp"
        android:layout_marginStart="8dp"
        android:layout_marginTop="4dp"
        android:contentDescription="@string/avatar"
        tools:src="@tools:sample/avatars" />

    <TextView
        android:id="@+id/messageMemberNameView"
        android:layout_width="wrap_content"
        android:layout_height="wrap_content"
        android:layout_alignParentTop="true"
        android:layout_marginStart="8dp"
        android:layout_marginTop="4dp"
        android:layout_marginEnd="4dp"
        android:layout_toStartOf="@+id/messageTimeView"
        android:layout_toEndOf="@+id/messageStartGuideline"
        android:ellipsize="end"
        android:maxLines="1"
        android:textColor="?riotx_text_primary"
        android:textSize="15sp"
        android:textStyle="bold"
        tools:text="@sample/matrix.json/data/displayName" />

    <TextView
        android:id="@+id/messageTimeView"
        android:layout_width="wrap_content"
        android:layout_height="wrap_content"
        android:layout_alignBaseline="@+id/messageMemberNameView"
        android:layout_alignParentEnd="true"
        android:layout_marginStart="8dp"
        android:layout_marginEnd="8dp"
        android:textColor="?riotx_text_secondary"
        android:textSize="12sp"
        tools:text="@tools:sample/date/hhmm" />

    <View
        android:id="@+id/messageStartGuideline"
        android:layout_width="0dp"
        android:layout_height="0dp"
        tools:layout_marginStart="52dp" />

    <Space
        android:id="@+id/decorationSpace"
        android:layout_width="4dp"
        android:layout_height="8dp"
        android:layout_toEndOf="@id/messageStartGuideline" />

    <im.vector.app.core.ui.views.ShieldImageView
        android:id="@+id/messageE2EDecoration"
        android:layout_width="16dp"
        android:layout_height="16dp"
        android:layout_alignTop="@id/bubbleWrapper"
        android:layout_alignEnd="@id/decorationSpace"
        android:layout_marginTop="7dp"
        android:visibility="gone"
        tools:visibility="visible" />

    <!-- bubble wrapper for controlling gravity -->
    <FrameLayout
        android:id="@+id/bubbleWrapper"
        android:layout_width="match_parent"
        android:layout_height="wrap_content"
        android:layout_below="@id/messageMemberNameView"
        android:layout_toStartOf="@id/messageSendStateImageView"
        android:layout_toEndOf="@id/messageStartGuideline"
        android:layout_marginHorizontal="8dp"
        android:clipChildren="false"
        android:clipToPadding="false">

        <RelativeLayout
            android:id="@+id/bubbleView"
            android:layout_width="wrap_content"
            android:layout_height="wrap_content"
            android:layout_marginStart="0dp"
            android:layout_marginEnd="0dp"
            android:layout_marginVertical="4dp"
            android:clipChildren="false"
            android:clipToPadding="false"
            tools:background="@drawable/msg_bubble_incoming">

            <!--
            <im.vector.app.core.platform.EllipsizingTextView
            -->
            <TextView
                android:id="@+id/bubbleMessageMemberNameView"
                android:layout_width="wrap_content"
                android:layout_height="wrap_content"
                android:layout_alignParentStart="true"
                android:layout_toStartOf="@id/bubbleMessageTimeView"
                android:ellipsize="end"
                android:maxLines="1"
                android:textColor="?riotx_text_primary"
                android:textSize="15sp"
                android:textStyle="bold"
                tools:text="@sample/matrix.json/data/displayName" />

            <TextView
                android:id="@+id/bubbleMessageTimeView"
                android:layout_width="wrap_content"
                android:layout_height="wrap_content"
                android:layout_alignBaseline="@+id/bubbleMessageMemberNameView"
                android:layout_alignEnd="@id/viewStubContainer"
                android:layout_marginBottom="4dp"
                android:maxLines="1"
                android:textColor="?riotx_text_secondary"
                android:textSize="12sp"
                tools:text="@tools:sample/date/hhmm" />

            <FrameLayout
                android:id="@+id/viewStubContainer"
                android:layout_width="wrap_content"
                android:layout_height="wrap_content"
                android:layout_below="@id/bubbleMessageTimeView"
                android:layout_margin="0dp"
                android:addStatesFromChildren="true">

                <ViewStub
                    android:id="@+id/messageContentTextStub"
                    style="@style/TimelineContentStubBaseParams"
                    android:layout_height="wrap_content"
                    android:layout_width="wrap_content"
                    android:layout="@layout/item_timeline_event_text_message_stub"
                    tools:visibility="visible" />

                <ViewStub
                    android:id="@+id/messageContentCodeBlockStub"
                    style="@style/TimelineContentStubBaseParams"
                    android:layout_height="wrap_content"
                    android:layout_width="wrap_content"
                    android:layout="@layout/item_timeline_event_code_block_stub"
                    tools:visibility="visible" />

                <ViewStub
                    android:id="@+id/messageContentMediaStub"
                    style="@style/TimelineContentStubBaseParams"
                    android:layout_width="wrap_content"
                    android:layout_height="wrap_content"
                    android:inflatedId="@+id/messageContentMedia"
                    android:layout="@layout/item_timeline_event_media_message_stub" />

                <ViewStub
                    android:id="@+id/messageContentFileStub"
                    style="@style/TimelineContentStubBaseParams"
                    android:layout_height="wrap_content"
                    android:layout="@layout/item_timeline_event_file_stub" />

                <ViewStub
                    android:id="@+id/messageContentRedactedStub"
                    style="@style/TimelineContentStubBaseParams"
                    android:layout_height="wrap_content"
                    android:layout_width="wrap_content"
                    android:layout="@layout/item_timeline_event_redacted_stub" />

                <ViewStub
                    android:id="@+id/messagePollStub"
                    style="@style/TimelineContentStubBaseParams"
                    android:layout_height="wrap_content"
                    android:layout_marginEnd="56dp"
                    android:layout="@layout/item_timeline_event_poll_stub" />

                <ViewStub
                    android:id="@+id/messageOptionsStub"
                    style="@style/TimelineContentStubBaseParams"
                    android:layout_height="wrap_content"
                    android:layout_marginEnd="56dp"
                    android:layout="@layout/item_timeline_event_option_buttons_stub" />

            </FrameLayout>

            <!--
            <TextView
                android:id="@+id/bubbleMessageTimeView"
                android:layout_width="wrap_content"
                android:layout_height="wrap_content"
                android:layout_below="@id/viewStubContainer"
                android:layout_alignEnd="@id/viewStubContainer"
                android:layout_marginStart="8dp"
                android:layout_marginEnd="0dp"
                android:maxLines="1"
                android:textColor="?riotx_text_secondary"
                android:textSize="12sp"
                tools:text="@tools:sample/date/hhmm" />
                -->


            <LinearLayout
                android:layout_width="wrap_content"
                android:layout_height="wrap_content"
                android:layout_gravity="end|bottom"
                android:layout_marginBottom="1dp"
                tools:layout_marginStart="4dp"
                tools:layout_marginEnd="1dp"
                tools:layout_alignBottom="@id/viewStubContainer"
                tools:layout_alignEnd="@id/viewStubContainer"
                tools:paddingTop="4dp"
                android:id="@+id/bubbleFootView">
                <TextView
                    android:id="@+id/bubbleFooterMessageTimeView"
                    android:layout_width="wrap_content"
                    android:layout_height="wrap_content"
                    android:paddingStart="4dp"
                    android:paddingEnd="0dp"
                    android:maxLines="1"
                    tools:textColor="?riotx_text_secondary"
                    android:textSize="12sp"
                    android:layout_gravity="bottom"
                    tools:text="@tools:sample/date/hhmm" />
                <!-- We read maxWidth and maxHeight from code to guess footer size -->
                <ImageView
                    android:id="@+id/bubbleFooterReadReceipt"
                    android:layout_width="wrap_content"
                    android:layout_height="wrap_content"
                    android:maxWidth="16dp"
                    android:maxHeight="16dp"
                    android:paddingStart="4dp"
                    android:paddingEnd="0dp"
                    android:layout_gravity="bottom"
                    tools:tint="?riotx_text_secondary"
                    tools:src="@drawable/ic_processing_msg" />
            </LinearLayout>

        </RelativeLayout>
    </FrameLayout>

    <im.vector.app.core.ui.views.SendStateImageView
        android:id="@+id/messageSendStateImageView"
        android:layout_width="@dimen/item_event_message_state_size"
        android:layout_height="@dimen/item_event_message_state_size"
        android:layout_alignBottom="@+id/bubbleWrapper"
        android:layout_alignParentEnd="true"
        android:layout_marginStart="8dp"
        android:layout_marginEnd="8dp"
        android:layout_marginBottom="4dp"
        android:contentDescription="@string/event_status_a11y_sending"
        android:src="@drawable/ic_sending_message"
        android:visibility="gone"
        tools:tint="?riotx_text_tertiary"
        tools:visibility="visible" />

    <ProgressBar
        android:id="@+id/eventSendingIndicator"
        android:layout_width="@dimen/item_event_message_state_size"
        android:layout_height="@dimen/item_event_message_state_size"
<<<<<<< HEAD
        android:layout_alignBottom="@+id/bubbleWrapper"
        android:indeterminateTint="?riotx_text_secondary"
=======
        android:layout_alignBottom="@+id/viewStubContainer"
>>>>>>> a9c966b8
        android:layout_alignParentEnd="true"
        android:layout_marginStart="8dp"
        android:layout_marginEnd="8dp"
        android:layout_marginBottom="4dp"
        android:indeterminateTint="?riotx_text_secondary"
        android:tint="?riotx_text_tertiary"
        android:visibility="gone"
        tools:visibility="visible" />

    <LinearLayout
        android:id="@+id/informationBottom"
        android:layout_width="match_parent"
        android:layout_height="wrap_content"
        android:layout_below="@+id/bubbleWrapper"
        android:layout_toEndOf="@+id/messageStartGuideline"
        android:addStatesFromChildren="true"
        android:orientation="vertical">

        <com.google.android.flexbox.FlexboxLayout
            android:id="@+id/reactionsContainer"
            android:layout_width="match_parent"
            android:layout_height="wrap_content"
            android:layout_marginStart="8dp"
            android:layout_marginBottom="4dp"
            app:dividerDrawable="@drawable/reaction_divider"
            app:flexWrap="wrap"
            app:showDivider="middle"
            tools:background="#F0E0F0"
            tools:layout_height="40dp">

            <!-- ReactionButtons will be added here in the code -->
            <!--im.vector.app.features.reactions.widget.ReactionButton
                android:layout_width="wrap_content"
                android:layout_height="wrap_content" /-->

        </com.google.android.flexbox.FlexboxLayout>
    </LinearLayout>

</RelativeLayout><|MERGE_RESOLUTION|>--- conflicted
+++ resolved
@@ -262,12 +262,7 @@
         android:id="@+id/eventSendingIndicator"
         android:layout_width="@dimen/item_event_message_state_size"
         android:layout_height="@dimen/item_event_message_state_size"
-<<<<<<< HEAD
         android:layout_alignBottom="@+id/bubbleWrapper"
-        android:indeterminateTint="?riotx_text_secondary"
-=======
-        android:layout_alignBottom="@+id/viewStubContainer"
->>>>>>> a9c966b8
         android:layout_alignParentEnd="true"
         android:layout_marginStart="8dp"
         android:layout_marginEnd="8dp"
