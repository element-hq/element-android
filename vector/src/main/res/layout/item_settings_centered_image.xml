--- conflicted
+++ resolved
@@ -7,9 +7,5 @@
     android:layout_height="120dp"
     android:layout_margin="16dp"
     android:importantForAccessibility="no"
-<<<<<<< HEAD
-    app:tint="?colorAccent"
-=======
     app:tint="?colorPrimary"
->>>>>>> 0f4e546e
     tools:src="@drawable/ic_layers" />