--- conflicted
+++ resolved
@@ -14,62 +14,12 @@
         <com.google.android.material.appbar.MaterialToolbar
             android:id="@+id/groupToolbar"
             android:layout_width="match_parent"
-<<<<<<< HEAD
-            android:layout_height="match_parent"
-            android:baselineAligned="false"
-            android:gravity="center_vertical"
-            android:orientation="horizontal">
+            android:layout_height="?attr/actionBarSize">
 
-            <RelativeLayout
-                android:id="@+id/groupToolbarAvatarImageView"
-                android:layout_width="40dp"
-                android:layout_height="40dp"
-                android:layout_marginTop="8dp"
-                android:layout_marginBottom="8dp"
-                android:contentDescription="@string/a11y_open_drawer"
-                app:layout_constraintBottom_toBottomOf="parent"
-                app:layout_constraintStart_toStartOf="parent"
-                app:layout_constraintTop_toTopOf="parent">
 
-                <ImageView
-                    android:id="@+id/toolbarAvatarImageView"
-                    android:layout_width="28dp"
-                    android:layout_height="28dp"
-                    android:layout_centerVertical="true"
-                    android:layout_marginStart="4dp"
-                    android:contentDescription="@string/avatar"
-                    android:importantForAccessibility="no"
-                    android:src="@drawable/ic_space_icons"
-                    android:transitionName="profile"
-                    app:tint="?riotx_text_secondary"
-                    tools:src="@tools:sample/avatars" />
-
-                <im.vector.app.features.home.room.list.UnreadCounterBadgeView
-                    android:id="@+id/drawerUnreadCounterBadgeView"
-                    android:layout_width="wrap_content"
-                    android:layout_height="wrap_content"
-                    android:layout_alignParentTop="true"
-                    android:layout_alignParentEnd="true"
-                    android:layout_marginEnd="0dp"
-                    android:gravity="center"
-                    android:minWidth="16dp"
-                    android:minHeight="16dp"
-                    android:paddingStart="4dp"
-                    android:paddingEnd="4dp"
-                    android:textColor="@android:color/white"
-                    android:textSize="10sp"
-                    android:visibility="gone"
-                    tools:background="@drawable/bg_unread_highlight"
-                    tools:text="4"
-                    tools:visibility="visible" />
-            </RelativeLayout>
-=======
-            android:layout_height="?attr/actionBarSize">
->>>>>>> a3d54f14
-
+<!--            style="@style/TchapSearchView.Toolbar"-->
             <androidx.appcompat.widget.SearchView
                 android:id="@+id/homeSearchView"
-                style="@style/TchapSearchView.Toolbar"
                 android:layout_width="0dp"
                 android:layout_height="34dp"
                 android:layout_marginEnd="4dp"
@@ -132,26 +82,6 @@
                     android:layout_height="wrap_content"
                     android:layout_weight="1"
                     android:gravity="start"
-<<<<<<< HEAD
-                    android:maxLines="1"
-                    android:textColor="?bar_title_color"
-                    android:textSize="20sp"
-                    android:textStyle="bold"
-                    tools:text="@tools:sample/lorem/random" />
-
-                <TextView
-                    android:id="@+id/groupToolbarSpaceTitleView"
-                    android:layout_width="wrap_content"
-                    android:layout_height="wrap_content"
-                    android:ellipsize="end"
-                    android:gravity="start"
-                    android:maxLines="1"
-                    android:textColor="?bar_title_color"
-                    android:textSize="14sp"
-                    android:visibility="gone"
-                    tools:text="@tools:sample/lorem/random"
-                    tools:visibility="visible" />
-=======
                     android:orientation="vertical"
                     android:paddingStart="8dp"
                     android:paddingEnd="8dp">
@@ -182,7 +112,6 @@
                         tools:visibility="visible" />
 
                 </LinearLayout>
->>>>>>> a3d54f14
 
             </LinearLayout>
 
@@ -250,13 +179,8 @@
         android:id="@+id/bottomNavigationView"
         android:layout_width="0dp"
         android:layout_height="wrap_content"
-<<<<<<< HEAD
-        android:background="?riotx_background"
         app:itemIconSize="28dp"
-        app:itemIconTint="@color/bottom_navigation_icon_tint_selector"
         app:labelVisibilityMode="labeled"
-=======
->>>>>>> a3d54f14
         app:layout_constraintBottom_toBottomOf="parent"
         app:layout_constraintEnd_toEndOf="parent"
         app:layout_constraintStart_toStartOf="parent"
