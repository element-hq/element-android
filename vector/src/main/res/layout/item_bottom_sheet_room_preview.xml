<?xml version="1.0" encoding="utf-8"?>
<androidx.constraintlayout.widget.ConstraintLayout xmlns:android="http://schemas.android.com/apk/res/android"
    xmlns:app="http://schemas.android.com/apk/res-auto"
    xmlns:tools="http://schemas.android.com/tools"
    android:id="@+id/bottom_sheet_message_preview"
    android:layout_width="match_parent"
    android:layout_height="wrap_content">

    <ImageView
        android:id="@+id/bottomSheetRoomPreviewAvatar"
        android:layout_width="48dp"
        android:layout_height="48dp"
        android:layout_marginStart="@dimen/layout_horizontal_margin"
        android:layout_marginTop="8dp"
        android:layout_marginEnd="@dimen/layout_horizontal_margin"
        android:layout_marginBottom="8dp"
        android:adjustViewBounds="true"
        android:background="@drawable/circle"
        android:contentDescription="@string/avatar"
        android:importantForAccessibility="no"
        android:scaleType="centerCrop"
        app:layout_constraintBottom_toBottomOf="parent"
        app:layout_constraintStart_toStartOf="parent"
        app:layout_constraintTop_toTopOf="parent"
        app:layout_constraintVertical_bias="0"
        tools:src="@sample/room_round_avatars" />

    <TextView
        android:id="@+id/bottomSheetRoomPreviewName"
        style="@style/Widget.Vector.TextView.Body"
        android:layout_width="0dp"
        android:layout_height="wrap_content"
        android:layout_gravity="start"
        android:layout_marginStart="8dp"
        android:ellipsize="end"
        android:fontFamily="sans-serif-bold"
        android:singleLine="true"
        android:textColor="?vctr_content_primary"
        android:textStyle="bold"
        app:layout_constraintBottom_toBottomOf="@+id/bottomSheetRoomPreviewAvatar"
        app:layout_constraintEnd_toStartOf="@+id/bottomSheetRoomPreviewFavorite"
        app:layout_constraintStart_toEndOf="@id/bottomSheetRoomPreviewAvatar"
        app:layout_constraintTop_toTopOf="@id/bottomSheetRoomPreviewAvatar"
        tools:fontFamily="sans-serif"
        tools:text="@sample/rooms.json/data/name" />

    <ImageView
<<<<<<< HEAD
=======
        android:id="@+id/bottomSheetRoomPreviewLowPriority"
        android:layout_width="48dp"
        android:layout_height="48dp"
        android:background="?attr/selectableItemBackground"
        android:contentDescription="@string/room_list_quick_actions_low_priority_add"
        android:scaleType="centerInside"
        android:src="@drawable/ic_low_priority_24"
        app:layout_constraintBottom_toBottomOf="@+id/bottomSheetRoomPreviewAvatar"
        app:layout_constraintEnd_toStartOf="@+id/bottomSheetRoomPreviewFavorite"
        app:layout_constraintTop_toTopOf="@id/bottomSheetRoomPreviewAvatar"
        tools:contentDescription="@string/room_list_quick_actions_low_priority_add"
        tools:tint="?vctr_content_secondary" />

    <ImageView
>>>>>>> a3d54f14
        android:id="@+id/bottomSheetRoomPreviewFavorite"
        android:layout_width="48dp"
        android:layout_height="48dp"
        android:background="?attr/selectableItemBackground"
        android:contentDescription="@string/room_list_quick_actions_favorite_add"
        android:scaleType="centerInside"
        app:layout_constraintBottom_toBottomOf="@+id/bottomSheetRoomPreviewAvatar"
        app:layout_constraintEnd_toStartOf="@+id/bottomSheetRoomPreviewSettings"
        app:layout_constraintTop_toTopOf="@id/bottomSheetRoomPreviewAvatar"
<<<<<<< HEAD
        tools:src="@drawable/ic_tchap_unpinned"
        tools:tint="?riotx_text_secondary" />
=======
        tools:src="@drawable/ic_star_24dp"
        tools:tint="?vctr_content_secondary" />
>>>>>>> a3d54f14

    <ImageView
        android:id="@+id/bottomSheetRoomPreviewSettings"
        android:layout_width="48dp"
        android:layout_height="48dp"
        android:background="?attr/selectableItemBackground"
        android:contentDescription="@string/room_list_quick_actions_settings"
        android:scaleType="centerInside"
        android:src="@drawable/ic_room_actions_settings"
        app:layout_constraintBottom_toBottomOf="@+id/bottomSheetRoomPreviewAvatar"
        app:layout_constraintEnd_toEndOf="parent"
        app:layout_constraintTop_toTopOf="@id/bottomSheetRoomPreviewAvatar"
        app:tint="?vctr_content_secondary"
        tools:ignore="MissingPrefix" />

</androidx.constraintlayout.widget.ConstraintLayout><|MERGE_RESOLUTION|>--- conflicted
+++ resolved
@@ -44,9 +44,7 @@
         tools:fontFamily="sans-serif"
         tools:text="@sample/rooms.json/data/name" />
 
-    <ImageView
-<<<<<<< HEAD
-=======
+    <!-- <ImageView
         android:id="@+id/bottomSheetRoomPreviewLowPriority"
         android:layout_width="48dp"
         android:layout_height="48dp"
@@ -58,10 +56,9 @@
         app:layout_constraintEnd_toStartOf="@+id/bottomSheetRoomPreviewFavorite"
         app:layout_constraintTop_toTopOf="@id/bottomSheetRoomPreviewAvatar"
         tools:contentDescription="@string/room_list_quick_actions_low_priority_add"
-        tools:tint="?vctr_content_secondary" />
+        tools:tint="?vctr_content_secondary" /> -->
 
     <ImageView
->>>>>>> a3d54f14
         android:id="@+id/bottomSheetRoomPreviewFavorite"
         android:layout_width="48dp"
         android:layout_height="48dp"
@@ -71,13 +68,8 @@
         app:layout_constraintBottom_toBottomOf="@+id/bottomSheetRoomPreviewAvatar"
         app:layout_constraintEnd_toStartOf="@+id/bottomSheetRoomPreviewSettings"
         app:layout_constraintTop_toTopOf="@id/bottomSheetRoomPreviewAvatar"
-<<<<<<< HEAD
-        tools:src="@drawable/ic_tchap_unpinned"
-        tools:tint="?riotx_text_secondary" />
-=======
         tools:src="@drawable/ic_star_24dp"
         tools:tint="?vctr_content_secondary" />
->>>>>>> a3d54f14
 
     <ImageView
         android:id="@+id/bottomSheetRoomPreviewSettings"
