<?xml version="1.0" encoding="utf-8"?>
<TextView xmlns:android="http://schemas.android.com/apk/res/android"
    xmlns:tools="http://schemas.android.com/tools"
    android:id="@+id/userListHeaderView"
    style="@style/Widget.Vector.TextView.HeadlineMedium"
    android:layout_width="wrap_content"
    android:layout_height="wrap_content"
    android:layout_marginStart="8dp"
    android:fontFamily="sans-serif-medium"
    android:padding="8dp"
<<<<<<< HEAD
    android:textColor="?attr/riotx_text_primary"
    android:textStyle="normal"
=======
    android:textColor="?vctr_content_primary"
>>>>>>> a3d54f14
    tools:text="Recents | Contacts" /><|MERGE_RESOLUTION|>--- conflicted
+++ resolved
@@ -8,10 +8,5 @@
     android:layout_marginStart="8dp"
     android:fontFamily="sans-serif-medium"
     android:padding="8dp"
-<<<<<<< HEAD
-    android:textColor="?attr/riotx_text_primary"
-    android:textStyle="normal"
-=======
     android:textColor="?vctr_content_primary"
->>>>>>> a3d54f14
     tools:text="Recents | Contacts" />