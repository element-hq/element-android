<?xml version="1.0" encoding="utf-8"?>
<androidx.constraintlayout.widget.ConstraintLayout xmlns:android="http://schemas.android.com/apk/res/android"
    xmlns:app="http://schemas.android.com/apk/res-auto"
    xmlns:tools="http://schemas.android.com/tools"
    android:id="@+id/composerLayout"
    android:layout_width="match_parent"
    android:layout_height="wrap_content"
    app:layout_constraintBottom_toBottomOf="parent"
    app:layout_constraintEnd_toEndOf="parent"
    app:layout_constraintStart_toStartOf="parent">

    <View
        android:id="@+id/related_message_background"
        android:layout_width="match_parent"
        android:layout_height="0dp"
        android:background="?riotx_bottom_nav_background_color"
        app:layout_constraintBottom_toBottomOf="@id/composer_preview_barrier"
        app:layout_constraintTop_toTopOf="parent" />

    <View
        android:id="@+id/related_message_background_top_separator"
        android:layout_width="0dp"
        android:layout_height="1dp"
        android:background="?riotx_bottom_nav_background_border_color"
        app:layout_constraintEnd_toEndOf="@id/related_message_background"
        app:layout_constraintStart_toStartOf="@+id/related_message_background"
        app:layout_constraintTop_toTopOf="@id/related_message_background" />

    <View
        android:id="@+id/related_message_background_bottom_separator"
        android:layout_width="0dp"
        android:layout_height="1dp"
        android:background="?riotx_bottom_nav_background_border_color"
        app:layout_constraintBottom_toBottomOf="@id/related_message_background"
        app:layout_constraintEnd_toEndOf="@id/related_message_background"
        app:layout_constraintStart_toStartOf="@+id/related_message_background" />

    <ImageView
        android:id="@+id/composerRelatedMessageAvatar"
        android:layout_width="40dp"
        android:layout_height="40dp"
        android:layout_marginStart="8dp"
        android:layout_marginTop="8dp"
        android:layout_marginBottom="8dp"
        android:contentDescription="@string/avatar"
        app:layout_constraintBottom_toTopOf="@id/composerRelatedMessageActionIcon"
        app:layout_constraintEnd_toStartOf="@+id/composerRelatedMessageTitle"
        app:layout_constraintStart_toStartOf="parent"
        app:layout_constraintTop_toTopOf="@id/composerRelatedMessageTitle"
        tools:src="@tools:sample/avatars" />

    <TextView
        android:id="@+id/composerRelatedMessageTitle"
        android:layout_width="0dp"
        android:layout_height="wrap_content"
        android:layout_margin="8dp"
        android:textStyle="bold"
        app:layout_constraintEnd_toStartOf="@id/composerRelatedMessageCloseButton"
        app:layout_constraintStart_toEndOf="@id/composerRelatedMessageAvatar"
        app:layout_constraintTop_toTopOf="parent"
        tools:text="@tools:sample/first_names" />

    <TextView
        android:id="@+id/composerRelatedMessageContent"
        android:layout_width="0dp"
        android:layout_height="wrap_content"
        android:ellipsize="end"
        android:maxLines="2"
        android:textColor="?vctr_message_text_color"
        app:layout_constrainedHeight="true"
        app:layout_constraintEnd_toEndOf="@id/composerRelatedMessageTitle"
        app:layout_constraintStart_toStartOf="@id/composerRelatedMessageTitle"
        app:layout_constraintTop_toBottomOf="@id/composerRelatedMessageTitle"
        tools:text="@tools:sample/lorem/random" />

    <ImageView
        android:id="@+id/composerRelatedMessageActionIcon"
        android:layout_width="10dp"
        android:layout_height="10dp"
        android:layout_marginTop="6dp"
        android:layout_marginBottom="38dp"
        android:alpha="1"
        android:importantForAccessibility="no"
        android:visibility="visible"
        app:layout_constraintEnd_toEndOf="@id/composerRelatedMessageAvatar"
        app:layout_constraintStart_toStartOf="@id/composerRelatedMessageAvatar"
        app:layout_constraintTop_toBottomOf="@id/composerRelatedMessageAvatar"
        app:tint="?riotx_text_primary"
        tools:ignore="MissingPrefix"
        tools:src="@drawable/ic_edit" />


    <ImageButton
        android:id="@+id/composerRelatedMessageCloseButton"
        android:layout_width="48dp"
        android:layout_height="48dp"
        android:background="?android:attr/selectableItemBackground"
        android:contentDescription="@string/cancel"
        android:src="@drawable/ic_close_round"
        app:layout_constraintBottom_toBottomOf="@id/composerRelatedMessageContent"
        app:layout_constraintEnd_toEndOf="parent"
        app:layout_constraintTop_toTopOf="@id/composerRelatedMessageContent"
        app:tint="@color/riotx_notice"
        tools:ignore="MissingPrefix" />

    <androidx.constraintlayout.widget.Barrier
        android:id="@+id/composer_preview_barrier"
        android:layout_width="0dp"
        android:layout_height="0dp"
        app:barrierDirection="bottom"
        app:barrierMargin="8dp"
        app:constraint_referenced_ids="composerRelatedMessageContent,composerRelatedMessageActionIcon"
        app:layout_constraintEnd_toEndOf="parent"
        app:layout_constraintStart_toStartOf="parent" />

    <ImageButton
        android:id="@+id/attachmentButton"
        android:layout_width="42dp"
        android:layout_height="48dp"
        android:layout_margin="1dp"
        android:background="?android:attr/selectableItemBackground"
        android:contentDescription="@string/option_send_files"
        android:src="@drawable/ic_attachment"
        android:tint="?android:textColorHint"
        app:layout_constraintEnd_toStartOf="@+id/sendButton"
        app:layout_constraintTop_toBottomOf="parent"
        tools:ignore="MissingPrefix" />

    <im.vector.app.core.ui.views.ShieldImageView
        android:id="@+id/composerShieldImageView"
        android:layout_width="16dp"
        android:layout_height="16dp"
        app:layout_constraintBottom_toBottomOf="@+id/sendButton"
        app:layout_constraintEnd_toStartOf="@+id/composerEditText"
<<<<<<< HEAD
        app:layout_constraintStart_toEndOf="@+id/composerEmojiButton"
        app:layout_constraintTop_toTopOf="@+id/sendButton"
        app:layout_goneMarginStart="12dp"
        tools:src="@drawable/ic_shield_black" />
=======
        app:layout_constraintStart_toStartOf="parent"
        app:layout_constraintTop_toTopOf="@+id/sendButton" />
>>>>>>> bb33a92d

    <im.vector.app.features.home.room.detail.composer.ComposerEditText
        android:id="@+id/composerEditText"
        style="@style/ComposerEditTextStyle"
        android:layout_width="0dp"
        android:layout_height="wrap_content"
        android:nextFocusLeft="@id/composerEditText"
        android:nextFocusUp="@id/composerEditText"
        app:layout_constraintBottom_toBottomOf="parent"
        app:layout_constraintEnd_toStartOf="@+id/sendButton"
        app:layout_constraintStart_toEndOf="@+id/composerShieldImageView"
        app:layout_constraintTop_toBottomOf="@id/composer_preview_barrier"
        app:layout_goneMarginStart="8dp"
        tools:text="@tools:sample/lorem/random" />

    <ImageButton
        android:id="@+id/composerEmojiButton"
        android:layout_width="42dp"
        android:layout_height="48dp"
        android:layout_margin="1dp"
        android:background="?android:attr/selectableItemBackground"
        android:contentDescription="@string/a11y_open_emoji_picker"
        android:src="@drawable/ic_insert_emoji"
        android:tint="?android:textColorHint"
        app:layout_constraintTop_toTopOf="@+id/sendButton"
        app:layout_constraintBottom_toBottomOf="@+id/sendButton"
        app:layout_constraintEnd_toStartOf="@+id/composerShieldImageView"
        app:layout_constraintStart_toStartOf="parent" />

    <ImageButton
        android:id="@+id/sendButton"
        android:layout_width="48dp"
        android:layout_height="48dp"
        android:layout_marginEnd="2dp"
<<<<<<< HEAD
=======
        android:background="@drawable/bg_send"
        android:contentDescription="@string/send"
>>>>>>> bb33a92d
        android:scaleType="center"
        android:src="@drawable/ic_send"
        app:layout_constraintBottom_toBottomOf="parent"
        app:layout_constraintEnd_toEndOf="parent"
        app:layout_constraintTop_toBottomOf="@id/composer_preview_barrier"
        app:layout_constraintVertical_bias="1"
        tools:ignore="MissingPrefix" />

</androidx.constraintlayout.widget.ConstraintLayout><|MERGE_RESOLUTION|>--- conflicted
+++ resolved
@@ -132,15 +132,9 @@
         android:layout_height="16dp"
         app:layout_constraintBottom_toBottomOf="@+id/sendButton"
         app:layout_constraintEnd_toStartOf="@+id/composerEditText"
-<<<<<<< HEAD
         app:layout_constraintStart_toEndOf="@+id/composerEmojiButton"
         app:layout_constraintTop_toTopOf="@+id/sendButton"
-        app:layout_goneMarginStart="12dp"
-        tools:src="@drawable/ic_shield_black" />
-=======
-        app:layout_constraintStart_toStartOf="parent"
-        app:layout_constraintTop_toTopOf="@+id/sendButton" />
->>>>>>> bb33a92d
+        app:layout_goneMarginStart="12dp" />
 
     <im.vector.app.features.home.room.detail.composer.ComposerEditText
         android:id="@+id/composerEditText"
@@ -175,11 +169,7 @@
         android:layout_width="48dp"
         android:layout_height="48dp"
         android:layout_marginEnd="2dp"
-<<<<<<< HEAD
-=======
-        android:background="@drawable/bg_send"
         android:contentDescription="@string/send"
->>>>>>> bb33a92d
         android:scaleType="center"
         android:src="@drawable/ic_send"
         app:layout_constraintBottom_toBottomOf="parent"
