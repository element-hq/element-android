<?xml version="1.0" encoding="utf-8"?>
<ScrollView xmlns:android="http://schemas.android.com/apk/res/android"
    xmlns:app="http://schemas.android.com/apk/res-auto"
    xmlns:tools="http://schemas.android.com/tools"
    android:layout_width="match_parent"
    android:layout_height="match_parent">

    <!-- Source: https://www.figma.com/file/X4XTH9iS2KGJ2wFKDqkyed/Compound?node-id=2857%3A321 -->
    <androidx.constraintlayout.widget.ConstraintLayout
        android:layout_width="match_parent"
        android:layout_height="wrap_content">

        <com.google.android.material.appbar.AppBarLayout
            android:id="@+id/appBarLayout"
            android:layout_width="match_parent"
            android:layout_height="wrap_content"
            app:layout_constraintTop_toTopOf="parent">

            <com.google.android.material.appbar.MaterialToolbar
                android:id="@+id/showUserCodeToolBar"
                android:layout_width="match_parent"
                android:layout_height="?actionBarSize"
                app:title="@string/add_by_qr_code"/>

        </com.google.android.material.appbar.AppBarLayout>

        <com.google.android.material.card.MaterialCardView
            android:id="@+id/showUserCodeCard"
            android:layout_width="0dp"
            android:layout_height="wrap_content"
            android:layout_gravity="center"
            android:layout_marginTop="81dp"
            android:padding="16dp"
            app:cardCornerRadius="8dp"
            app:layout_constraintEnd_toEndOf="parent"
            app:layout_constraintStart_toStartOf="parent"
            app:layout_constraintTop_toBottomOf="@id/appBarLayout"
            app:layout_constraintWidth_percent="0.8">

            <androidx.constraintlayout.widget.ConstraintLayout
                android:layout_width="match_parent"
                android:layout_height="wrap_content">

                <TextView
                    android:id="@+id/showUserCodeCardNameText"
                    style="@style/Widget.Vector.TextView.Subtitle"
                    android:layout_width="match_parent"
                    android:layout_height="wrap_content"
                    android:layout_marginStart="16dp"
                    android:layout_marginTop="50dp"
                    android:layout_marginEnd="16dp"
                    android:maxLines="1"
                    android:singleLine="true"
                    android:textAlignment="center"
                    android:textColor="?vctr_content_primary"
                    app:layout_constraintTop_toTopOf="parent"
                    tools:text="@sample/users.json/data/displayName" />

                <TextView
                    android:id="@+id/showUserCodeCardUserIdText"
                    style="@style/Widget.Vector.TextView.Body"
                    android:layout_width="match_parent"
                    android:layout_height="wrap_content"
                    android:layout_marginStart="16dp"
                    android:layout_marginTop="4dp"
                    android:layout_marginEnd="16dp"
                    android:maxLines="1"
                    android:singleLine="true"
                    android:textAlignment="center"
                    android:textColor="?vctr_content_tertiary"
                    app:layout_constraintTop_toBottomOf="@id/showUserCodeCardNameText"
<<<<<<< HEAD
=======
                    app:layout_goneMarginTop="54dp"
>>>>>>> aa427460
                    tools:text="@sample/users.json/data/id" />

                <!--                android:id="@+id/itemShareQrCodeImage"-->
                <!--                android:layout_width="300dp"-->
                <!--                android:layout_height="300dp"-->
                <!--                android:layout_gravity="center_horizontal"-->
                <!--                android:contentDescription="@string/a11y_qr_code_for_verification"-->
                <!--                tools:src="@color/vctr_header_panel_background_black" />-->

                <com.google.android.material.card.MaterialCardView
                    android:layout_width="200dp"
                    android:layout_height="200dp"
                    android:layout_marginTop="16dp"
                    android:layout_marginBottom="32dp"
                    android:backgroundTint="@color/palette_white"
                    app:cardCornerRadius="8dp"
                    app:layout_constraintBottom_toBottomOf="parent"
                    app:layout_constraintEnd_toEndOf="parent"
                    app:layout_constraintStart_toStartOf="parent"
                    app:layout_constraintTop_toBottomOf="@id/showUserCodeCardUserIdText"
                    app:layout_constraintWidth_percent="0.8">

                    <im.vector.app.core.ui.views.QrCodeImageView
                        android:id="@+id/showUserCodeQRImage"
                        android:layout_width="match_parent"
                        android:layout_height="match_parent"
                        android:contentDescription="@string/a11y_qr_code_for_verification"
                        tools:src="@drawable/ic_qr_code_add" />

                </com.google.android.material.card.MaterialCardView>

            </androidx.constraintlayout.widget.ConstraintLayout>

        </com.google.android.material.card.MaterialCardView>

        <ImageView
            android:id="@+id/showUserCodeAvatar"
            android:layout_width="76dp"
            android:layout_height="76dp"
            android:importantForAccessibility="no"
            android:elevation="4dp"
            android:transitionName="profile"
            app:layout_constraintBottom_toTopOf="@id/showUserCodeCard"
            app:layout_constraintEnd_toEndOf="parent"
            app:layout_constraintStart_toStartOf="parent"
            app:layout_constraintTop_toTopOf="@id/showUserCodeCard"
            tools:src="@sample/user_round_avatars" />

        <TextView
            android:id="@+id/showUserCodeInfoText"
            style="@style/Widget.Vector.TextView.Body"
            android:layout_width="0dp"
            android:layout_height="wrap_content"
            android:layout_marginStart="16dp"
            android:layout_marginTop="16dp"
            android:layout_marginEnd="16dp"
            android:text="@string/user_code_info_text"
            android:textAlignment="center"
            android:textColor="?vctr_content_primary"
            app:layout_constraintEnd_toEndOf="@id/showUserCodeCard"
            app:layout_constraintStart_toStartOf="@id/showUserCodeCard"
            app:layout_constraintTop_toBottomOf="@id/showUserCodeCard" />

        <Button
            android:id="@+id/showUserCodeShareButton"
            android:layout_width="wrap_content"
            android:layout_height="wrap_content"
            android:layout_marginTop="24dp"
            android:minWidth="130dp"
            android:text="@string/user_code_share"
            app:icon="@drawable/ic_share"
            app:iconTint="?colorOnPrimary"
            app:layout_constraintBottom_toTopOf="@id/showUserCodeScanButton"
            app:layout_constraintEnd_toEndOf="parent"
            app:layout_constraintStart_toStartOf="parent"
            app:layout_constraintTop_toBottomOf="@id/showUserCodeInfoText"
            app:layout_constraintVertical_bias="0"
            tools:ignore="MissingPrefix" />

        <Button
            android:id="@+id/showUserCodeScanButton"
            style="@style/Widget.Vector.Button.Text"
            android:layout_width="wrap_content"
            android:layout_height="wrap_content"
            android:layout_marginTop="@dimen/layout_vertical_margin"
            android:minWidth="130dp"
            android:text="@string/user_code_scan"
            app:layout_constraintBottom_toBottomOf="parent"
            app:layout_constraintEnd_toEndOf="parent"
            app:layout_constraintStart_toStartOf="parent"
            app:layout_constraintTop_toBottomOf="@id/showUserCodeShareButton"
            app:layout_constraintVertical_bias="0" />

    </androidx.constraintlayout.widget.ConstraintLayout>

</ScrollView><|MERGE_RESOLUTION|>--- conflicted
+++ resolved
@@ -69,10 +69,7 @@
                     android:textAlignment="center"
                     android:textColor="?vctr_content_tertiary"
                     app:layout_constraintTop_toBottomOf="@id/showUserCodeCardNameText"
-<<<<<<< HEAD
-=======
                     app:layout_goneMarginTop="54dp"
->>>>>>> aa427460
                     tools:text="@sample/users.json/data/id" />
 
                 <!--                android:id="@+id/itemShareQrCodeImage"-->
