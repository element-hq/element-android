--- conflicted
+++ resolved
@@ -17,12 +17,8 @@
         android:layout_marginEnd="8dp"
         android:importantForAccessibility="no"
         android:padding="10dp"
-<<<<<<< HEAD
         app:tint="?vctr_content_secondary"
-        tools:src="@drawable/ic_baseline_perm_contact_calendar_24" />
-=======
         tools:src="@drawable/ic_tchap_contact_search" />
->>>>>>> c62c0796
 
     <TextView
         android:id="@+id/actionTitleText"
@@ -33,13 +29,8 @@
         android:layout_weight="1"
         android:ellipsize="end"
         android:maxLines="1"
-<<<<<<< HEAD
         android:textColor="?vctr_content_secondary"
-        tools:text="@string/invite_friends" />
-=======
-        android:textColor="?primary_text_color"
         android:textSize="15sp"
         tools:text="@string/search_in_my_contacts" />
->>>>>>> c62c0796
 
 </LinearLayout>