--- conflicted
+++ resolved
@@ -51,11 +51,7 @@
         app:layout_constraintStart_toEndOf="@id/matrixItemAvatar"
         app:layout_constraintTop_toTopOf="parent"
         app:layout_goneMarginEnd="80dp"
-<<<<<<< HEAD
-        tools:text="@sample/matrix.json/data/displayName" />
-=======
         tools:text="@sample/users.json/data/displayName" />
->>>>>>> 7f96749d
 
     <TextView
         android:id="@+id/matrixItemSubtitle"
@@ -73,11 +69,7 @@
         app:layout_constraintStart_toEndOf="@id/matrixItemAvatar"
         app:layout_constraintTop_toBottomOf="@id/matrixItemTitle"
         app:layout_goneMarginEnd="8dp"
-<<<<<<< HEAD
-        tools:text="@sample/matrix.json/data/mxid" />
-=======
         tools:text="@sample/users.json/data/id" />
->>>>>>> 7f96749d
 
     <ProgressBar
         android:id="@+id/matrixItemProgress"
