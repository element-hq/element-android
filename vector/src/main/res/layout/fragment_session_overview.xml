--- conflicted
+++ resolved
@@ -31,7 +31,6 @@
             app:sessionOverviewEntryDescription="@string/device_manager_session_details_description"
             app:sessionOverviewEntryTitle="@string/device_manager_session_details_title" />
 
-<<<<<<< HEAD
         <im.vector.app.features.settings.devices.v2.overview.SessionOverviewEntrySwitchView
             android:id="@+id/sessionOverviewPushNotifications"
             android:layout_width="0dp"
@@ -41,7 +40,7 @@
             app:layout_constraintTop_toBottomOf="@id/sessionOverviewEntryDetails"
             app:sessionOverviewEntrySwitchDescription="@string/device_manager_push_notifications_description"
             app:sessionOverviewEntrySwitchTitle="@string/device_manager_push_notifications_title" />
-=======
+
         <Button
             android:id="@+id/sessionOverviewSignout"
             style="@style/Widget.Vector.Button.Text.Destructive"
@@ -54,7 +53,6 @@
             app:layout_constraintStart_toStartOf="parent"
             app:layout_constraintTop_toBottomOf="@id/sessionOverviewEntryDetails"
             app:layout_constraintWidth="wrap_content" />
->>>>>>> 03404670
 
     </androidx.constraintlayout.widget.ConstraintLayout>
 
