<?xml version="1.0" encoding="utf-8"?>
<androidx.constraintlayout.widget.ConstraintLayout xmlns:android="http://schemas.android.com/apk/res/android"
    xmlns:app="http://schemas.android.com/apk/res-auto"
    xmlns:tools="http://schemas.android.com/tools"
    android:id="@+id/itemRoomLayout"
    android:layout_width="match_parent"
    android:layout_height="wrap_content"
    android:background="?android:colorBackground"
    android:clickable="true"
    android:focusable="true"
    android:foreground="?attr/selectableItemBackground"
    tools:viewBindingIgnore="true">

    <View
        android:id="@+id/roomUnreadIndicator"
        android:layout_width="4dp"
        android:layout_height="0dp"
        android:background="?colorSecondary"
        android:visibility="gone"
        app:layout_constraintBottom_toBottomOf="parent"
        app:layout_constraintStart_toStartOf="parent"
        app:layout_constraintTop_toTopOf="parent"
        tools:visibility="visible" />

    <FrameLayout
        android:id="@+id/roomAvatarContainer"
        android:layout_width="wrap_content"
        android:layout_height="wrap_content"
        android:layout_marginStart="8dp"
        android:layout_marginTop="12dp"
        app:layout_constraintStart_toStartOf="parent"
        app:layout_constraintTop_toTopOf="parent">

        <ImageView
            android:id="@+id/roomAvatarImageView"
            android:layout_width="56dp"
            android:layout_height="56dp"
            android:importantForAccessibility="no"
            tools:src="@sample/room_round_avatars" />

        <ImageView
            android:id="@+id/roomAvatarCheckedImageView"
            android:layout_width="56dp"
            android:layout_height="56dp"
            android:contentDescription="@string/a11y_checked"
            android:scaleType="centerInside"
            android:src="@drawable/ic_material_done"
            app:tint="@android:color/white"
            tools:ignore="MissingPrefix" />

    </FrameLayout>

    <ImageView
        android:id="@+id/roomAvatarFailSendingImageView"
        android:layout_width="16dp"
        android:layout_height="16dp"
        android:contentDescription="@string/a11y_error_some_message_not_sent"
        android:src="@drawable/ic_warning_badge"
        app:layout_constraintCircle="@id/roomAvatarContainer"
        app:layout_constraintCircleAngle="45"
        app:layout_constraintCircleRadius="30dp"
        tools:ignore="MissingConstraints" />

    <!-- Note: this is always gone now -->
    <im.vector.app.core.ui.views.ShieldImageView
        android:id="@+id/roomAvatarDecorationImageView"
        android:layout_width="24dp"
        android:layout_height="24dp"
        app:layout_constraintCircle="@id/roomAvatarContainer"
        app:layout_constraintCircleAngle="135"
        app:layout_constraintCircleRadius="28dp"
        tools:ignore="MissingConstraints"
        tools:visibility="gone" />

    <ImageView
        android:id="@+id/roomAvatarPublicDecorationImageView"
        android:layout_width="20dp"
        android:layout_height="20dp"
        android:background="@drawable/background_circle"
        android:contentDescription="@string/a11y_public_room"
        android:padding="2dp"
        android:src="@drawable/ic_public_room"
        android:visibility="gone"
        app:layout_constraintCircle="@id/roomAvatarContainer"
        app:layout_constraintCircleAngle="135"
        app:layout_constraintCircleRadius="28dp"
        app:tint="?vctr_content_secondary"
        tools:ignore="MissingConstraints,MissingPrefix"
        tools:visibility="visible" />

    <im.vector.app.core.ui.views.PresenceStateImageView
        android:id="@+id/roomAvatarPresenceImageView"
        android:layout_width="16dp"
        android:layout_height="16dp"
        android:background="@drawable/background_circle"
        android:importantForAccessibility="no"
        android:padding="2dp"
        android:visibility="gone"
        app:layout_constraintCircle="@id/roomAvatarContainer"
        app:layout_constraintCircleAngle="135"
        app:layout_constraintCircleRadius="28dp"
        tools:ignore="MissingConstraints"
        tools:layout_constraintCircleRadius="8dp"
        tools:src="@drawable/ic_presence_offline"
        tools:visibility="visible" />

    <!-- Margin bottom does not work, so I use space -->
    <Space
        android:id="@+id/roomAvatarBottomSpace"
        android:layout_width="0dp"
        android:layout_height="12dp"
        app:layout_constraintStart_toStartOf="parent"
        app:layout_constraintTop_toBottomOf="@id/roomAvatarContainer"
        tools:layout_marginStart="20dp" />

    <TextView
        android:id="@+id/roomNameView"
        style="@style/Widget.Vector.TextView.Subtitle"
        android:layout_width="wrap_content"
        android:layout_height="wrap_content"
        android:layout_marginStart="@dimen/layout_horizontal_margin"
        android:layout_marginTop="12dp"
        android:layout_marginEnd="8dp"
        android:duplicateParentState="true"
        android:ellipsize="end"
        android:maxLines="1"
        android:textColor="?vctr_content_primary"
        android:textStyle="bold"
        app:layout_constrainedWidth="true"
        app:layout_constraintEnd_toStartOf="@id/roomDraftBadge"
        app:layout_constraintHorizontal_bias="0.0"
        app:layout_constraintHorizontal_chainStyle="packed"
        app:layout_constraintStart_toEndOf="@id/roomAvatarContainer"
        app:layout_constraintTop_toTopOf="parent"
        tools:text="@sample/users.json/data/displayName" />

    <ImageView
        android:id="@+id/roomDraftBadge"
        android:layout_width="16dp"
        android:layout_height="16dp"
        android:layout_marginStart="4dp"
        android:layout_marginEnd="4dp"
        android:contentDescription="@string/a11y_unsent_draft"
        android:src="@drawable/ic_edit"
        android:visibility="gone"
<<<<<<< HEAD
        app:layout_constraintBottom_toBottomOf="@+id/roomNameView"
        app:layout_constraintEnd_toStartOf="@+id/roomLastEventTimeView"
        app:layout_constraintStart_toEndOf="@+id/roomNameView"
        app:layout_constraintTop_toTopOf="@+id/roomNameView"
=======
        app:layout_constraintBottom_toBottomOf="@id/roomNameView"
        app:layout_constraintEnd_toStartOf="@id/roomUnreadCounterBadgeView"
        app:layout_constraintStart_toEndOf="@id/roomNameView"
        app:layout_constraintTop_toTopOf="@id/roomNameView"
>>>>>>> 1695fde1
        app:tint="?vctr_content_primary"
        tools:ignore="MissingPrefix"
        tools:visibility="visible" />

    <im.vector.app.features.home.room.list.UnreadCounterBadgeView
        android:id="@+id/roomUnreadCounterBadgeView"
        style="@style/Widget.Vector.TextView.Micro"
        android:layout_width="wrap_content"
        android:layout_height="wrap_content"
        android:layout_marginEnd="0dp"
        android:layout_marginTop="8dp"
        android:gravity="center"
        android:minWidth="24dp"
        android:minHeight="24dp"
        android:paddingLeft="4dp"
        android:paddingRight="4dp"
        android:textColor="?colorOnError"
        android:textSize="15sp"
        android:visibility="gone"
<<<<<<< HEAD
        app:layout_constraintBottom_toBottomOf="@+id/roomLastEventView"
        app:layout_constraintEnd_toEndOf="@+id/roomLastEventTimeView"
        app:layout_constraintStart_toEndOf="@+id/roomLastEventView"
        app:layout_constraintTop_toTopOf="@+id/roomLastEventView"
=======
        app:layout_constraintBottom_toBottomOf="@id/roomNameView"
        app:layout_constraintEnd_toStartOf="@id/roomLastEventTimeView"
        app:layout_constraintStart_toEndOf="@id/roomDraftBadge"
        app:layout_constraintTop_toTopOf="@id/roomNameView"
>>>>>>> 1695fde1
        tools:background="@drawable/bg_unread_highlight"
        tools:text="4"
        tools:visibility="visible" />

    <TextView
        android:id="@+id/roomLastEventTimeView"
        style="@style/Widget.Vector.TextView.Caption"
        android:layout_width="wrap_content"
        android:layout_height="wrap_content"
        android:layout_marginEnd="8dp"
        android:textColor="?vctr_content_secondary"
        app:layout_constraintBottom_toBottomOf="@id/roomNameView"
        app:layout_constraintEnd_toEndOf="parent"
        app:layout_constraintTop_toTopOf="@id/roomNameView"
        tools:text="@tools:sample/date/hhmm" />

    <TextView
        android:id="@+id/roomLastEventView"
        style="@style/Widget.Vector.TextView.Body"
        android:layout_width="0dp"
        android:layout_height="wrap_content"
        android:layout_marginTop="3dp"
        android:layout_marginEnd="8dp"
        android:ellipsize="end"
        android:maxLines="2"
        android:textColor="?vctr_content_secondary"
<<<<<<< HEAD
        app:layout_constraintEnd_toStartOf="@id/roomUnreadCounterBadgeView"
        app:layout_constraintStart_toStartOf="@+id/roomNameView"
        app:layout_constraintTop_toBottomOf="@+id/roomNameView"
=======
        app:layout_constraintEnd_toEndOf="parent"
        app:layout_constraintStart_toStartOf="@id/roomNameView"
        app:layout_constraintTop_toBottomOf="@id/roomNameView"
>>>>>>> 1695fde1
        tools:text="@sample/messages.json/data/message" />

    <TextView
        android:id="@+id/roomTypingView"
        style="@style/Widget.Vector.TextView.Body"
        android:layout_width="0dp"
        android:layout_height="wrap_content"
        android:layout_marginTop="3dp"
        android:layout_marginEnd="8dp"
        android:ellipsize="end"
        android:maxLines="2"
        android:textColor="?colorPrimary"
        android:textStyle="bold"
        app:layout_constraintEnd_toEndOf="parent"
        app:layout_constraintStart_toStartOf="@id/roomNameView"
        app:layout_constraintTop_toBottomOf="@id/roomNameView"
        tools:text="Alice is typing…" />

    <!-- Margin bottom does not work, so I use space -->
    <Space
        android:id="@+id/roomLastEventBottomSpace"
        android:layout_width="0dp"
        android:layout_height="7dp"
        app:layout_constraintStart_toStartOf="parent"
        app:layout_constraintTop_toBottomOf="@id/roomLastEventView"
        tools:layout_marginStart="120dp" />

    <androidx.constraintlayout.widget.Barrier
        android:id="@+id/roomBottomBarrier"
        android:layout_width="wrap_content"
        android:layout_height="wrap_content"
        app:barrierDirection="bottom"
        app:constraint_referenced_ids="roomAvatarBottomSpace,roomLastEventBottomSpace" />

    <!-- We use vctr_list_separator_system here for a better rendering -->
    <View
        android:id="@+id/roomDividerView"
        android:layout_width="0dp"
        android:layout_height="1dp"
        android:background="?vctr_list_separator_system"
        app:layout_constraintBottom_toBottomOf="parent"
        app:layout_constraintEnd_toEndOf="parent"
        app:layout_constraintStart_toStartOf="parent"
        app:layout_constraintTop_toBottomOf="@id/roomBottomBarrier" />

</androidx.constraintlayout.widget.ConstraintLayout><|MERGE_RESOLUTION|>--- conflicted
+++ resolved
@@ -143,17 +143,10 @@
         android:contentDescription="@string/a11y_unsent_draft"
         android:src="@drawable/ic_edit"
         android:visibility="gone"
-<<<<<<< HEAD
-        app:layout_constraintBottom_toBottomOf="@+id/roomNameView"
-        app:layout_constraintEnd_toStartOf="@+id/roomLastEventTimeView"
-        app:layout_constraintStart_toEndOf="@+id/roomNameView"
-        app:layout_constraintTop_toTopOf="@+id/roomNameView"
-=======
         app:layout_constraintBottom_toBottomOf="@id/roomNameView"
-        app:layout_constraintEnd_toStartOf="@id/roomUnreadCounterBadgeView"
+        app:layout_constraintEnd_toStartOf="@id/roomLastEventTimeView"
         app:layout_constraintStart_toEndOf="@id/roomNameView"
         app:layout_constraintTop_toTopOf="@id/roomNameView"
->>>>>>> 1695fde1
         app:tint="?vctr_content_primary"
         tools:ignore="MissingPrefix"
         tools:visibility="visible" />
@@ -173,17 +166,10 @@
         android:textColor="?colorOnError"
         android:textSize="15sp"
         android:visibility="gone"
-<<<<<<< HEAD
-        app:layout_constraintBottom_toBottomOf="@+id/roomLastEventView"
-        app:layout_constraintEnd_toEndOf="@+id/roomLastEventTimeView"
-        app:layout_constraintStart_toEndOf="@+id/roomLastEventView"
-        app:layout_constraintTop_toTopOf="@+id/roomLastEventView"
-=======
-        app:layout_constraintBottom_toBottomOf="@id/roomNameView"
-        app:layout_constraintEnd_toStartOf="@id/roomLastEventTimeView"
-        app:layout_constraintStart_toEndOf="@id/roomDraftBadge"
-        app:layout_constraintTop_toTopOf="@id/roomNameView"
->>>>>>> 1695fde1
+        app:layout_constraintBottom_toBottomOf="@id/roomLastEventView"
+        app:layout_constraintEnd_toEndOf="@id/roomLastEventTimeView"
+        app:layout_constraintStart_toEndOf="@id/roomLastEventView"
+        app:layout_constraintTop_toTopOf="@id/roomLastEventView"
         tools:background="@drawable/bg_unread_highlight"
         tools:text="4"
         tools:visibility="visible" />
@@ -210,15 +196,9 @@
         android:ellipsize="end"
         android:maxLines="2"
         android:textColor="?vctr_content_secondary"
-<<<<<<< HEAD
         app:layout_constraintEnd_toStartOf="@id/roomUnreadCounterBadgeView"
-        app:layout_constraintStart_toStartOf="@+id/roomNameView"
-        app:layout_constraintTop_toBottomOf="@+id/roomNameView"
-=======
-        app:layout_constraintEnd_toEndOf="parent"
         app:layout_constraintStart_toStartOf="@id/roomNameView"
         app:layout_constraintTop_toBottomOf="@id/roomNameView"
->>>>>>> 1695fde1
         tools:text="@sample/messages.json/data/message" />
 
     <TextView
