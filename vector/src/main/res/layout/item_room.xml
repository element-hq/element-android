--- conflicted
+++ resolved
@@ -147,10 +147,7 @@
         android:paddingLeft="4dp"
         android:paddingRight="4dp"
         android:textColor="?colorOnError"
-<<<<<<< HEAD
         android:textSize="15sp"
-=======
->>>>>>> c7fc3f0b
         android:visibility="gone"
         app:layout_constraintBottom_toBottomOf="@+id/roomLastEventView"
         app:layout_constraintEnd_toEndOf="@+id/roomLastEventTimeView"
@@ -182,12 +179,7 @@
         android:ellipsize="end"
         android:maxLines="2"
         android:textColor="?vctr_content_secondary"
-<<<<<<< HEAD
-        android:textSize="15sp"
         app:layout_constraintEnd_toStartOf="@id/roomUnreadCounterBadgeView"
-=======
-        app:layout_constraintEnd_toEndOf="parent"
->>>>>>> c7fc3f0b
         app:layout_constraintStart_toStartOf="@+id/roomNameView"
         app:layout_constraintTop_toBottomOf="@+id/roomNameView"
         tools:text="@sample/messages.json/data/message" />
