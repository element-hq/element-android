<?xml version="1.0" encoding="utf-8"?>
<androidx.constraintlayout.widget.ConstraintLayout xmlns:android="http://schemas.android.com/apk/res/android"
    xmlns:app="http://schemas.android.com/apk/res-auto"
    xmlns:tools="http://schemas.android.com/tools"
    android:id="@+id/itemRoomLayout"
    android:layout_width="match_parent"
    android:layout_height="wrap_content"
    android:background="?android:colorBackground"
    android:clickable="true"
    android:focusable="true"
    android:foreground="?attr/selectableItemBackground">

    <View
        android:id="@+id/roomUnreadIndicator"
        android:layout_width="4dp"
        android:layout_height="0dp"
        android:background="?colorSecondary"
        android:visibility="gone"
        app:layout_constraintBottom_toBottomOf="parent"
        app:layout_constraintStart_toStartOf="parent"
        app:layout_constraintTop_toTopOf="parent"
        tools:visibility="visible" />

    <FrameLayout
        android:id="@+id/roomAvatarContainer"
        android:layout_width="wrap_content"
        android:layout_height="wrap_content"
        android:layout_marginStart="8dp"
        android:layout_marginTop="12dp"
        app:layout_constraintStart_toStartOf="parent"
        app:layout_constraintTop_toTopOf="parent">

        <ImageView
            android:id="@+id/roomAvatarImageView"
            android:layout_width="56dp"
            android:layout_height="56dp"
            android:contentDescription="@string/avatar"
            tools:src="@sample/room_round_avatars" />

        <ImageView
            android:id="@+id/roomAvatarCheckedImageView"
            android:layout_width="56dp"
            android:layout_height="56dp"
            android:contentDescription="@string/a11y_checked"
            android:scaleType="centerInside"
            android:src="@drawable/ic_material_done"
            app:tint="@android:color/white"
            tools:ignore="MissingPrefix" />

    </FrameLayout>

    <ImageView
        android:id="@+id/roomAvatarFailSendingImageView"
        android:layout_width="16dp"
        android:layout_height="16dp"
        android:contentDescription="@string/a11y_error_some_message_not_sent"
        android:src="@drawable/ic_warning_badge"
        app:layout_constraintCircle="@id/roomAvatarContainer"
        app:layout_constraintCircleAngle="45"
        app:layout_constraintCircleRadius="30dp"
        tools:ignore="MissingConstraints" />

    <!-- Note: this is always gone now -->
    <im.vector.app.core.ui.views.ShieldImageView
        android:id="@+id/roomAvatarDecorationImageView"
        android:layout_width="24dp"
        android:layout_height="24dp"
        app:layout_constraintCircle="@id/roomAvatarContainer"
        app:layout_constraintCircleAngle="135"
        app:layout_constraintCircleRadius="28dp"
        tools:ignore="MissingConstraints"
        tools:visibility="gone" />

    <ImageView
        android:id="@+id/roomAvatarPublicDecorationImageView"
        android:layout_width="20dp"
        android:layout_height="20dp"
        android:background="@drawable/background_circle"
        android:contentDescription="@string/a11y_public_room"
        android:padding="2dp"
        android:src="@drawable/ic_public_room"
        android:visibility="gone"
        app:layout_constraintCircle="@id/roomAvatarContainer"
        app:layout_constraintCircleAngle="135"
        app:layout_constraintCircleRadius="28dp"
        app:tint="?riotx_text_secondary"
        tools:ignore="MissingConstraints,MissingPrefix"
        tools:visibility="visible" />

    <!-- Margin bottom does not work, so I use space -->
    <Space
        android:id="@+id/roomAvatarBottomSpace"
        android:layout_width="0dp"
        android:layout_height="12dp"
        app:layout_constraintStart_toStartOf="parent"
        app:layout_constraintTop_toBottomOf="@id/roomAvatarContainer"
        tools:layout_marginStart="20dp" />

    <TextView
        android:id="@+id/roomNameView"
        android:layout_width="wrap_content"
        android:layout_height="wrap_content"
        android:layout_marginStart="@dimen/layout_horizontal_margin"
        android:layout_marginTop="12dp"
        android:layout_marginEnd="8dp"
        android:duplicateParentState="true"
        android:ellipsize="end"
        android:maxLines="1"
        android:textColor="?vctr_content_primary"
        android:textSize="15sp"
        android:textStyle="bold"
        app:layout_constrainedWidth="true"
        app:layout_constraintEnd_toStartOf="@+id/roomDraftBadge"
        app:layout_constraintHorizontal_bias="0.0"
        app:layout_constraintHorizontal_chainStyle="packed"
        app:layout_constraintStart_toEndOf="@id/roomAvatarContainer"
        app:layout_constraintTop_toTopOf="parent"
        tools:text="@sample/users.json/data/displayName" />

    <ImageView
        android:id="@+id/roomDraftBadge"
        android:layout_width="16dp"
        android:layout_height="16dp"
        android:layout_marginStart="4dp"
        android:layout_marginEnd="4dp"
        android:contentDescription="@string/a11y_unsent_draft"
        android:src="@drawable/ic_edit"
        android:visibility="gone"
        app:layout_constraintBottom_toBottomOf="@+id/roomNameView"
        app:layout_constraintEnd_toStartOf="@+id/roomLastEventTimeView"
        app:layout_constraintStart_toEndOf="@+id/roomNameView"
        app:layout_constraintTop_toTopOf="@+id/roomNameView"
<<<<<<< HEAD
        app:tint="?riotx_text_secondary"
=======
        app:tint="?vctr_content_primary"
>>>>>>> 0f4e546e
        tools:ignore="MissingPrefix"
        tools:visibility="visible" />

    <im.vector.app.features.home.room.list.UnreadCounterBadgeView
        android:id="@+id/roomUnreadCounterBadgeView"
        android:layout_width="wrap_content"
        android:layout_height="wrap_content"
        android:layout_marginEnd="0dp"
        android:layout_marginTop="8dp"
        android:gravity="center"
<<<<<<< HEAD
        android:minWidth="24dp"
        android:minHeight="24dp"
        android:paddingLeft="4dp"
        android:paddingRight="4dp"
        android:textColor="@android:color/white"
        android:textSize="15sp"
=======
        android:minWidth="16dp"
        android:minHeight="16dp"
        android:paddingStart="4dp"
        android:paddingEnd="4dp"
        android:textColor="?colorOnError"
        android:textSize="10sp"
>>>>>>> 0f4e546e
        android:visibility="gone"
        app:layout_constraintBottom_toBottomOf="@+id/roomLastEventView"
        app:layout_constraintEnd_toEndOf="@+id/roomLastEventTimeView"
        app:layout_constraintStart_toEndOf="@+id/roomLastEventView"
        app:layout_constraintTop_toTopOf="@+id/roomLastEventView"
        tools:background="@drawable/bg_unread_highlight"
        tools:text="4"
        tools:visibility="visible" />

    <TextView
        android:id="@+id/roomLastEventTimeView"
        android:layout_width="wrap_content"
        android:layout_height="wrap_content"
        android:layout_marginEnd="8dp"
        android:textColor="?vctr_content_secondary"
        android:textSize="15sp"
        app:layout_constraintBottom_toBottomOf="@+id/roomNameView"
        app:layout_constraintEnd_toEndOf="parent"
        app:layout_constraintTop_toTopOf="@+id/roomNameView"
        tools:text="@tools:sample/date/hhmm" />

    <TextView
        android:id="@+id/roomLastEventView"
        android:layout_width="0dp"
        android:layout_height="wrap_content"
        android:layout_marginTop="3dp"
        android:layout_marginEnd="8dp"
        android:ellipsize="end"
        android:maxLines="2"
        android:textColor="?vctr_content_secondary"
        android:textSize="15sp"
        app:layout_constraintEnd_toStartOf="@id/roomUnreadCounterBadgeView"
        app:layout_constraintStart_toStartOf="@+id/roomNameView"
        app:layout_constraintTop_toBottomOf="@+id/roomNameView"
        tools:text="@sample/messages.json/data/message" />

    <TextView
        android:id="@+id/roomTypingView"
        android:layout_width="0dp"
        android:layout_height="wrap_content"
        android:layout_marginTop="3dp"
        android:layout_marginEnd="8dp"
        android:ellipsize="end"
        android:maxLines="2"
<<<<<<< HEAD
        android:textColor="?colorAccent"
=======
        android:textColor="?colorPrimary"
>>>>>>> 0f4e546e
        android:textSize="15sp"
        android:textStyle="bold"
        app:layout_constraintEnd_toEndOf="parent"
        app:layout_constraintStart_toStartOf="@+id/roomNameView"
        app:layout_constraintTop_toBottomOf="@+id/roomNameView"
        tools:text="Alice is typing…" />

    <!-- Margin bottom does not work, so I use space -->
    <Space
        android:id="@+id/roomLastEventBottomSpace"
        android:layout_width="0dp"
        android:layout_height="7dp"
        app:layout_constraintStart_toStartOf="parent"
        app:layout_constraintTop_toBottomOf="@+id/roomLastEventView"
        tools:layout_marginStart="120dp" />

    <androidx.constraintlayout.widget.Barrier
        android:id="@+id/roomBottomBarrier"
        android:layout_width="wrap_content"
        android:layout_height="wrap_content"
        app:barrierDirection="bottom"
        app:constraint_referenced_ids="roomAvatarBottomSpace,roomLastEventBottomSpace" />

    <!-- We use vctr_list_separator_system here for a better rendering -->
    <View
        android:id="@+id/roomDividerView"
        android:layout_width="0dp"
        android:layout_height="1dp"
        android:background="?vctr_list_separator_system"
        app:layout_constraintBottom_toBottomOf="parent"
        app:layout_constraintEnd_toEndOf="parent"
        app:layout_constraintStart_toStartOf="parent"
        app:layout_constraintTop_toBottomOf="@+id/roomBottomBarrier" />

</androidx.constraintlayout.widget.ConstraintLayout><|MERGE_RESOLUTION|>--- conflicted
+++ resolved
@@ -130,11 +130,7 @@
         app:layout_constraintEnd_toStartOf="@+id/roomLastEventTimeView"
         app:layout_constraintStart_toEndOf="@+id/roomNameView"
         app:layout_constraintTop_toTopOf="@+id/roomNameView"
-<<<<<<< HEAD
-        app:tint="?riotx_text_secondary"
-=======
         app:tint="?vctr_content_primary"
->>>>>>> 0f4e546e
         tools:ignore="MissingPrefix"
         tools:visibility="visible" />
 
@@ -145,21 +141,12 @@
         android:layout_marginEnd="0dp"
         android:layout_marginTop="8dp"
         android:gravity="center"
-<<<<<<< HEAD
         android:minWidth="24dp"
         android:minHeight="24dp"
         android:paddingLeft="4dp"
         android:paddingRight="4dp"
-        android:textColor="@android:color/white"
-        android:textSize="15sp"
-=======
-        android:minWidth="16dp"
-        android:minHeight="16dp"
-        android:paddingStart="4dp"
-        android:paddingEnd="4dp"
         android:textColor="?colorOnError"
-        android:textSize="10sp"
->>>>>>> 0f4e546e
+        android:textSize="15sp"
         android:visibility="gone"
         app:layout_constraintBottom_toBottomOf="@+id/roomLastEventView"
         app:layout_constraintEnd_toEndOf="@+id/roomLastEventTimeView"
@@ -204,11 +191,7 @@
         android:layout_marginEnd="8dp"
         android:ellipsize="end"
         android:maxLines="2"
-<<<<<<< HEAD
-        android:textColor="?colorAccent"
-=======
         android:textColor="?colorPrimary"
->>>>>>> 0f4e546e
         android:textSize="15sp"
         android:textStyle="bold"
         app:layout_constraintEnd_toEndOf="parent"
