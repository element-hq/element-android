--- conflicted
+++ resolved
@@ -72,10 +72,6 @@
 
     <Button
         android:id="@+id/exportDialogSubmit"
-<<<<<<< HEAD
-        style="?materialButtonStyle"
-=======
->>>>>>> 0f4e546e
         android:layout_width="wrap_content"
         android:layout_height="wrap_content"
         android:layout_gravity="end"
