<?xml version="1.0" encoding="utf-8"?>
<LinearLayout xmlns:android="http://schemas.android.com/apk/res/android"
    xmlns:app="http://schemas.android.com/apk/res-auto"
    xmlns:tools="http://schemas.android.com/tools"
    android:layout_width="match_parent"
    android:layout_height="wrap_content"
    android:orientation="vertical">

    <LinearLayout
        android:layout_width="match_parent"
        android:layout_height="wrap_content"
        android:orientation="horizontal">

        <ImageView
            android:layout_width="wrap_content"
            android:layout_height="wrap_content"
            android:layout_gravity="center"
            android:layout_margin="4dp"
            android:importantForAccessibility="no"
            android:src="@drawable/ic_poll"
<<<<<<< HEAD
            app:tint="?colorAccent"
=======
            app:tint="?colorPrimary"
>>>>>>> 0f4e546e
            tools:ignore="MissingPrefix" />

        <TextView
            android:id="@+id/pollLabelText"
            android:layout_width="match_parent"
            android:layout_height="wrap_content"
            android:layout_gravity="center"
            android:layout_marginStart="4dp"
            android:textColor="?vctr_content_primary"
            android:textSize="14sp"
            android:textStyle="bold"
            tools:text="What would you like to do?" />

    </LinearLayout>

    <Button
        android:id="@+id/pollButton1"
        style="@style/VectorButtonStyleOutlined.Poll"
        android:layout_width="match_parent"
        android:layout_height="wrap_content"
        android:visibility="gone"
        tools:text="Create Github issue"
        tools:visibility="visible" />

    <Button
        android:id="@+id/pollButton2"
        style="@style/VectorButtonStyleOutlined.Poll"
        android:layout_width="match_parent"
        android:layout_height="wrap_content"
        android:visibility="gone"
        tools:text="Search Github"
        tools:visibility="visible" />

    <Button
        android:id="@+id/pollButton3"
        style="@style/VectorButtonStyleOutlined.Poll"
        android:layout_width="match_parent"
        android:layout_height="wrap_content"
        android:visibility="gone"
        tools:text="Logout"
        tools:visibility="visible" />

    <Button
        android:id="@+id/pollButton4"
        style="@style/VectorButtonStyleOutlined.Poll"
        android:layout_width="match_parent"
        android:layout_height="wrap_content"
        android:visibility="gone"
        tools:text="Option 4"
        tools:visibility="visible" />

    <Button
        android:id="@+id/pollButton5"
        style="@style/VectorButtonStyleOutlined.Poll"
        android:layout_width="match_parent"
        android:layout_height="wrap_content"
        android:visibility="gone"
        tools:text="Option 5"
        tools:visibility="visible" />

    <LinearLayout
        android:id="@+id/pollResultsWrapper"
        android:layout_width="match_parent"
        android:layout_height="wrap_content"
        android:background="@drawable/bg_attachment_type_selector"
        android:orientation="vertical"
        android:paddingStart="8dp"
        android:paddingEnd="8dp"
        android:visibility="gone"
        tools:visibility="visible">

        <im.vector.app.features.home.room.detail.timeline.item.PollResultLineView
            android:id="@+id/pollResult1"
            android:layout_width="match_parent"
            android:layout_height="40dp"
            tools:optionCount="40%"
            tools:optionName="Create Github issue"
            tools:optionSelected="true" />

        <im.vector.app.features.home.room.detail.timeline.item.PollResultLineView
            android:id="@+id/pollResult2"
            android:layout_width="match_parent"
            android:layout_height="40dp"
            tools:optionCount="60%"
            tools:optionIsWinner="true"
            tools:optionName="Search Github"
            tools:optionSelected="false" />

        <im.vector.app.features.home.room.detail.timeline.item.PollResultLineView
            android:id="@+id/pollResult3"
            android:layout_width="match_parent"
            android:layout_height="40dp"
            tools:optionCount="0%"
            tools:optionName="Logout"
            tools:optionSelected="false" />

        <im.vector.app.features.home.room.detail.timeline.item.PollResultLineView
            android:id="@+id/pollResult4"
            android:layout_width="match_parent"
            android:layout_height="40dp"
            tools:optionCount="0%"
            tools:optionName="Option 4"
            tools:optionSelected="false" />

        <im.vector.app.features.home.room.detail.timeline.item.PollResultLineView
            android:id="@+id/pollResult5"
            android:layout_width="match_parent"
            android:layout_height="40dp"
            tools:optionCount="0%"
            tools:optionName="Option 5"
            tools:optionSelected="false" />
    </LinearLayout>

    <TextView
        android:id="@+id/pollInfosText"
        android:layout_width="match_parent"
        android:layout_height="wrap_content"
        android:layout_marginTop="2dp"
        android:textColor="?vctr_content_secondary"
        android:textSize="12sp"
        android:visibility="gone"
        tools:text="12 votes - Final Results"
        tools:visibility="visible" />

</LinearLayout><|MERGE_RESOLUTION|>--- conflicted
+++ resolved
@@ -18,11 +18,7 @@
             android:layout_margin="4dp"
             android:importantForAccessibility="no"
             android:src="@drawable/ic_poll"
-<<<<<<< HEAD
-            app:tint="?colorAccent"
-=======
             app:tint="?colorPrimary"
->>>>>>> 0f4e546e
             tools:ignore="MissingPrefix" />
 
         <TextView
