--- conflicted
+++ resolved
@@ -7,9 +7,5 @@
     android:layout_gravity="center_horizontal"
     android:layout_marginTop="32dp"
     android:importantForAccessibility="no"
-<<<<<<< HEAD
-    android:src="@drawable/element_logo_sc" />
-=======
-    android:src="@drawable/element_logo_green"
-    tools:viewBindingIgnore="true" />
->>>>>>> 1695fde1
+    android:src="@drawable/element_logo_sc"
+    tools:viewBindingIgnore="true" />