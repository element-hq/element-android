--- conflicted
+++ resolved
@@ -94,13 +94,8 @@
             android:layout_width="match_parent"
             android:layout_height="wrap_content"
             android:layout_marginEnd="16dp"
-<<<<<<< HEAD
-            android:textColor="?riotx_text_secondary"
-            android:textColorLink="?colorAccent"
-=======
             android:textColor="?vctr_content_secondary"
             android:textColorLink="?colorPrimary"
->>>>>>> 0f4e546e
             android:textSize="15sp"
             android:textStyle="normal"
             app:layout_constraintEnd_toEndOf="parent"
@@ -127,11 +122,7 @@
                 android:layout_width="48dp"
                 android:layout_height="48dp"
                 android:background="@drawable/circle"
-<<<<<<< HEAD
-                android:backgroundTint="?colorAccent"
-=======
                 android:backgroundTint="?colorPrimary"
->>>>>>> 0f4e546e
                 android:importantForAccessibility="no"
                 android:scaleType="center"
                 android:src="@drawable/ic_add_people" />
@@ -142,11 +133,7 @@
                 android:layout_marginTop="4dp"
                 android:importantForAccessibility="no"
                 android:text="@string/add_people"
-<<<<<<< HEAD
-                android:textColor="?colorAccent" />
-=======
                 android:textColor="?colorPrimary" />
->>>>>>> 0f4e546e
 
         </LinearLayout>
 
