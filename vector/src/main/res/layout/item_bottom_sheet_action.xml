<?xml version="1.0" encoding="utf-8"?>
<androidx.constraintlayout.widget.ConstraintLayout xmlns:android="http://schemas.android.com/apk/res/android"
    xmlns:app="http://schemas.android.com/apk/res-auto"
    xmlns:tools="http://schemas.android.com/tools"
    android:layout_width="match_parent"
    android:layout_height="wrap_content"
    android:clickable="true"
    android:focusable="true"
    android:foreground="?attr/selectableItemBackground"
    android:minHeight="50dp"
    android:paddingStart="@dimen/layout_horizontal_margin"
    android:paddingTop="8dp"
    android:paddingEnd="@dimen/layout_horizontal_margin"
    android:paddingBottom="8dp">

    <Space
        android:id="@+id/actionStartSpace"
        android:layout_width="32dp"
        android:layout_height="wrap_content"
        android:visibility="gone"
        app:layout_constraintBottom_toBottomOf="parent"
        app:layout_constraintStart_toStartOf="parent"
        app:layout_constraintTop_toTopOf="parent"
        tools:visibility="visible" />

    <ImageView
        android:id="@+id/actionIcon"
        android:layout_width="wrap_content"
        android:layout_height="wrap_content"
        android:layout_centerVertical="true"
        android:layout_toEndOf="@id/actionStartSpace"
        android:scaleType="center"
        app:layout_constraintBottom_toBottomOf="parent"
        app:layout_constraintStart_toEndOf="@+id/actionStartSpace"
        app:layout_constraintTop_toTopOf="parent"
        tools:src="@drawable/ic_room_actions_notifications_all"
        app:tint="?riotx_text_secondary"
        tools:ignore="MissingPrefix" />

    <TextView
        android:id="@+id/actionTitle"
        android:layout_width="wrap_content"
        android:layout_height="wrap_content"
        android:layout_marginStart="40dp"
        android:layout_marginEnd="16dp"
        android:drawablePadding="16dp"
        android:ellipsize="end"
        android:maxLines="2"
        android:textColor="?riotx_text_secondary"
        android:textSize="17sp"
        app:layout_constrainedWidth="true"
        app:layout_constraintBottom_toBottomOf="parent"
        app:layout_constraintEnd_toStartOf="@+id/actionSelected"
        app:layout_constraintHorizontal_bias="0.0"
        app:layout_constraintStart_toEndOf="@id/actionStartSpace"
        app:layout_constraintTop_toTopOf="parent"
        tools:text="zbla azjazjaz s sdkqdskdsqk kqsdkdqsk kdqsksqdk" />


    <ImageView
        android:id="@+id/actionSelected"
        android:layout_width="wrap_content"
        android:layout_height="wrap_content"
        android:src="@drawable/ic_check_white_24dp"
<<<<<<< HEAD
        android:tint="?colorAccent"
=======
>>>>>>> 9298ca9c
        android:visibility="gone"
        app:layout_constraintBottom_toBottomOf="parent"
        app:layout_constraintEnd_toEndOf="parent"
        app:layout_constraintTop_toTopOf="parent"
        tools:visibility="visible"
        app:tint="@color/riotx_accent"
        tools:ignore="MissingPrefix" />


</androidx.constraintlayout.widget.ConstraintLayout><|MERGE_RESOLUTION|>--- conflicted
+++ resolved
@@ -62,16 +62,13 @@
         android:layout_width="wrap_content"
         android:layout_height="wrap_content"
         android:src="@drawable/ic_check_white_24dp"
-<<<<<<< HEAD
-        android:tint="?colorAccent"
-=======
->>>>>>> 9298ca9c
         android:visibility="gone"
         app:layout_constraintBottom_toBottomOf="parent"
         app:layout_constraintEnd_toEndOf="parent"
         app:layout_constraintTop_toTopOf="parent"
         tools:visibility="visible"
         app:tint="@color/riotx_accent"
+        app:tint="?colorAccent"
         tools:ignore="MissingPrefix" />
 
 
