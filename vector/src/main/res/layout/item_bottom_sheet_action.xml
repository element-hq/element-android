<?xml version="1.0" encoding="utf-8"?>
<androidx.constraintlayout.widget.ConstraintLayout xmlns:android="http://schemas.android.com/apk/res/android"
    xmlns:app="http://schemas.android.com/apk/res-auto"
    xmlns:tools="http://schemas.android.com/tools"
    android:layout_width="match_parent"
    android:layout_height="wrap_content"
    android:background="?colorSurface"
    android:clickable="true"
    android:focusable="true"
    android:foreground="?attr/selectableItemBackground"
    android:minHeight="50dp"
    android:paddingStart="@dimen/layout_horizontal_margin"
    android:paddingTop="8dp"
    android:paddingEnd="@dimen/layout_horizontal_margin"
    android:paddingBottom="8dp">

    <!-- Used for sub items -->
    <Space
        android:id="@+id/actionStartSpace"
        android:layout_width="32dp"
        android:layout_height="wrap_content"
        android:visibility="gone"
        app:layout_constraintBottom_toBottomOf="parent"
        app:layout_constraintStart_toStartOf="parent"
        app:layout_constraintTop_toTopOf="parent"
        tools:visibility="visible" />

    <ImageView
        android:id="@+id/actionIcon"
        android:layout_width="26dp"
        android:layout_height="26dp"
        android:layout_marginEnd="16dp"
        android:layout_toEndOf="@id/actionStartSpace"
        android:importantForAccessibility="no"
        android:scaleType="center"
        app:layout_constraintBottom_toBottomOf="parent"
        app:layout_constraintEnd_toStartOf="@+id/actionTitleContainer"
        app:layout_constraintStart_toEndOf="@+id/actionStartSpace"
        app:layout_constraintTop_toTopOf="parent"
        app:tint="?vctr_content_secondary"
        tools:ignore="MissingPrefix"
        tools:src="@drawable/ic_room_actions_notifications_all" />

    <FrameLayout
        android:id="@+id/actionTitleContainer"
        android:layout_width="0dp"
        android:layout_height="wrap_content"
        android:layout_marginEnd="8dp"
        app:layout_constraintBottom_toBottomOf="parent"
        app:layout_constraintEnd_toStartOf="@+id/actionSelected"
        app:layout_constraintStart_toEndOf="@id/actionIcon"
        app:layout_constraintTop_toTopOf="parent">

        <TextView
            android:id="@+id/actionTitle"
            android:layout_width="wrap_content"
            android:layout_height="wrap_content"
            android:layout_marginEnd="16dp"
            android:drawablePadding="16dp"
            android:ellipsize="end"
            android:maxLines="2"
            android:textColor="?vctr_content_secondary"
            android:textSize="17sp"
            tools:drawableEnd="@drawable/ic_material_expand_more_black"
            tools:drawableTint="?vctr_content_secondary"
            tools:text="kdqsksqdk" />

    </FrameLayout>

    <ImageView
        android:id="@+id/actionSelected"
        android:layout_width="wrap_content"
        android:layout_height="wrap_content"
        android:contentDescription="@string/a11y_selected"
        android:src="@drawable/ic_check_white_24dp"
        android:visibility="gone"
        app:layout_constraintBottom_toBottomOf="parent"
        app:layout_constraintEnd_toEndOf="parent"
        app:layout_constraintTop_toTopOf="parent"
<<<<<<< HEAD
        app:tint="?colorAccent"
=======
        app:tint="?colorPrimary"
>>>>>>> 0f4e546e
        tools:ignore="MissingPrefix"
        tools:visibility="visible" />

</androidx.constraintlayout.widget.ConstraintLayout><|MERGE_RESOLUTION|>--- conflicted
+++ resolved
@@ -77,11 +77,7 @@
         app:layout_constraintBottom_toBottomOf="parent"
         app:layout_constraintEnd_toEndOf="parent"
         app:layout_constraintTop_toTopOf="parent"
-<<<<<<< HEAD
-        app:tint="?colorAccent"
-=======
         app:tint="?colorPrimary"
->>>>>>> 0f4e546e
         tools:ignore="MissingPrefix"
         tools:visibility="visible" />
 
