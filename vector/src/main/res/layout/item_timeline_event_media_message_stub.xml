<?xml version="1.0" encoding="utf-8"?>
<androidx.constraintlayout.widget.ConstraintLayout xmlns:android="http://schemas.android.com/apk/res/android"
    xmlns:app="http://schemas.android.com/apk/res-auto"
    xmlns:tools="http://schemas.android.com/tools"
    android:layout_width="match_parent"
    android:layout_height="wrap_content">

    <ImageView
        android:id="@+id/messageThumbnailView"
        android:layout_width="375dp"
        android:layout_height="0dp"
<<<<<<< HEAD
=======
        android:layout_marginEnd="32dp"
>>>>>>> 19f9c94d
        app:layout_constraintEnd_toEndOf="parent"
        app:layout_constraintHorizontal_bias="0"
        app:layout_constraintStart_toStartOf="parent"
        app:layout_constraintTop_toTopOf="parent"
        tools:layout_height="300dp"
        tools:src="@tools:sample/backgrounds/scenic" />

    <ImageView
        android:id="@+id/messageFailToSendIndicator"
        android:layout_width="14dp"
        android:layout_height="14dp"
        android:layout_marginStart="2dp"
        android:src="@drawable/ic_warning_badge"
        android:visibility="gone"
        app:layout_constraintStart_toEndOf="@id/messageThumbnailView"
        app:layout_constraintTop_toTopOf="@id/messageThumbnailView"
        tools:visibility="visible" />

    <ImageView
        android:id="@+id/messageMediaPlayView"
        android:layout_width="40dp"
        android:layout_height="40dp"
        android:src="@drawable/ic_material_play_circle"
        android:visibility="gone"
        app:layout_constraintBottom_toBottomOf="@id/messageThumbnailView"
        app:layout_constraintEnd_toEndOf="@id/messageThumbnailView"
        app:layout_constraintStart_toStartOf="@id/messageThumbnailView"
        app:layout_constraintTop_toTopOf="@id/messageThumbnailView"
        tools:visibility="visible" />


    <include
        android:id="@+id/messageMediaUploadProgressLayout"
        layout="@layout/media_upload_download_progress_layout"
        android:layout_width="0dp"
        android:layout_height="46dp"
        android:layout_marginTop="8dp"
<<<<<<< HEAD
=======
        android:layout_marginEnd="32dp"
>>>>>>> 19f9c94d
        android:layout_marginBottom="8dp"
        android:visibility="gone"
        app:layout_constraintEnd_toEndOf="parent"
        app:layout_constraintStart_toStartOf="parent"
        app:layout_constraintTop_toBottomOf="@+id/messageThumbnailView"
        tools:visibility="visible" />
</androidx.constraintlayout.widget.ConstraintLayout><|MERGE_RESOLUTION|>--- conflicted
+++ resolved
@@ -9,10 +9,6 @@
         android:id="@+id/messageThumbnailView"
         android:layout_width="375dp"
         android:layout_height="0dp"
-<<<<<<< HEAD
-=======
-        android:layout_marginEnd="32dp"
->>>>>>> 19f9c94d
         app:layout_constraintEnd_toEndOf="parent"
         app:layout_constraintHorizontal_bias="0"
         app:layout_constraintStart_toStartOf="parent"
@@ -50,10 +46,6 @@
         android:layout_width="0dp"
         android:layout_height="46dp"
         android:layout_marginTop="8dp"
-<<<<<<< HEAD
-=======
-        android:layout_marginEnd="32dp"
->>>>>>> 19f9c94d
         android:layout_marginBottom="8dp"
         android:visibility="gone"
         app:layout_constraintEnd_toEndOf="parent"
