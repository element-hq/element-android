<?xml version="1.0" encoding="utf-8"?>
<resources>

    <!-- DARK THEME COLORS -->

    <style name="AppTheme.Base.Dark" parent="Theme.MaterialComponents.NoActionBar">
        <!-- Element attribute for palette -->
        <!-- content colors -->
        <item name="vctr_content_primary">@color/element_content_primary_dark</item>
        <item name="vctr_content_secondary">@color/element_content_secondary_dark</item>
        <item name="vctr_content_tertiary">@color/element_content_tertiary_dark</item>
        <item name="vctr_content_quaternary">@color/element_content_quaternary_dark</item>
        <item name="vctr_content_quinary">@color/element_content_quinary_dark</item>

        <!-- system colors -->
        <item name="vctr_system">@color/element_system_dark</item>

        <!-- other colors -->
        <item name="vctr_home_drawer_header_background">@color/vctr_home_drawer_header_background_dark</item>
        <item name="vctr_unread_room_badge">@color/vctr_unread_room_badge_dark</item>
        <item name="vctr_fab_label_bg">@color/vctr_fab_label_bg_dark</item>
        <item name="vctr_fab_label_stroke">@color/vctr_fab_label_stroke_dark</item>
        <item name="vctr_fab_label_color">@color/vctr_fab_label_color_dark</item>
        <item name="vctr_touch_guard_bg">@color/vctr_touch_guard_bg_dark</item>
        <item name="vctr_keys_backup_banner_accent_color">@color/vctr_keys_backup_banner_accent_color_dark</item>
        <item name="vctr_attachment_selector_background">@color/vctr_attachment_selector_background_dark</item>
        <item name="vctr_attachment_selector_border">@color/vctr_attachment_selector_border_dark</item>
        <item name="vctr_room_active_widgets_banner_bg">@color/vctr_room_active_widgets_banner_bg_dark</item>
        <item name="vctr_room_active_widgets_banner_text">@color/vctr_room_active_widgets_banner_text_dark</item>
        <item name="vctr_reaction_background_off">@color/vctr_reaction_background_off_dark</item>
        <item name="vctr_reaction_background_on">@color/vctr_reaction_background_on_dark</item>
        <item name="vctr_bottom_nav_icon_color">@color/vctr_bottom_nav_icon_color_dark</item>
        <item name="vctr_waiting_background_color">@color/vctr_waiting_background_color_dark</item>
        <item name="vctr_chat_effect_snow_background">@color/vctr_chat_effect_snow_background_dark</item>

        <!-- room message colors -->
        <item name="vctr_notice_secondary">#61708B</item>
        <item name="vctr_unsent_message_text_color">?colorError</item>
        <item name="vctr_message_text_color">@android:color/white</item>
        <item name="vctr_notice_text_color">@color/element_content_primary_dark</item>
        <item name="vctr_encrypting_message_text_color">@color/palette_element_green</item>
        <item name="vctr_sending_message_text_color">@color/element_content_secondary_dark</item>
        <item name="vctr_markdown_block_background_color">@android:color/black</item>
        <item name="vctr_spoiler_background_color">#FFFFFFFF</item>

        <!-- Some alias -->
        <item name="vctr_header_background">?vctr_content_quinary</item>
        <item name="vctr_list_separator">?vctr_content_quinary</item>
        <item name="vctr_list_separator_system">?vctr_system</item>
        <item name="vctr_list_separator_on_surface">?vctr_system</item>

        <!-- Material color -->
        <item name="colorPrimary">@color/element_accent_dark</item>
        <item name="colorPrimaryVariant">@color/element_accent_dark</item>
        <item name="colorOnPrimary">@android:color/white</item>
        <item name="colorSecondary">@color/element_accent_dark</item>
        <item name="colorSecondaryVariant">@color/element_accent_dark</item>
        <item name="colorOnSecondary">@android:color/white</item>
        <item name="colorError">@color/element_alert_dark</item>
        <item name="colorOnError">@color/palette_white</item>
        <item name="colorSurface">@color/element_system_dark</item>
        <item name="colorOnSurface">?vctr_content_primary</item>
        <item name="android:colorBackground">@color/element_background_dark</item>
        <item name="colorOnBackground">?vctr_content_primary</item>

        <!-- Default styles -->
        <item name="materialButtonStyle">@style/VectorButtonStyle</item>
        <item name="toolbarStyle">@style/VectorToolbarStyle</item>
        <item name="materialAlertDialogTheme">@style/VectorAlertDialogStyleDark</item>

        <!-- Default style for text input -->
        <item name="textInputStyle">@style/VectorTextInputLayout</item>

        <!-- Default style for AppBarLayout -->
        <item name="appBarLayoutStyle">@style/VectorAppBarLayoutStyle</item>

        <item name="android:textColorLink">@color/element_link_dark</item>

        <!-- Menu text color -->
        <item name="android:actionMenuTextColor">?colorSecondary</item>

        <!-- Default color for text View -->
        <item name="android:textColorTertiary">@color/element_content_primary_dark</item>

        <!-- ANDROID SUPPORT ATTRIBUTES -->
        <!-- disable the overscroll because setOverscrollHeader/Footer don't always work -->
        <item name="android:overScrollMode">never</item>

        <!-- fonts -->
        <item name="android:typeface">sans</item>

        <!-- custom action bar -->
        <item name="android:actionBarStyle">@style/Vector.Styled.ActionBar</item>
        <item name="actionBarStyle">@style/Vector.Styled.ActionBar</item>

        <!-- actionbar icons color -->
        <item name="actionBarTheme">@style/Vector.ActionBarTheme</item>

        <!-- remove the shadow under the actionbar -->
        <item name="android:windowContentOverlay">@null</item>

        <item name="popupMenuStyle">@style/Vector.PopupMenu</item>

        <!-- no divider -->
        <item name="android:actionBarDivider">@null</item>

        <!-- Preference -->
        <item name="preferenceTheme">@style/PreferenceThemeOverlay.v14.Material</item>

        <item name="bottomSheetDialogTheme">@style/Vector.BottomSheet.Dark</item>

        <!-- SnackBar -->
        <!-- Style to use for SnackBars in this theme. -->
        <item name="snackbarStyle">@style/VectorSnackBarStyle</item>
        <!-- Style to use for action button within a SnackBar in this theme. -->
        <item name="snackbarButtonStyle">@style/VectorSnackBarButton</item>
        <!-- Style to use for message text within a SnackBar in this theme. -->
        <item name="snackbarTextViewStyle">@style/VectorSnackBarText</item>

        <item name="pf_lock_screen">@style/PinCodeScreenStyle</item>
        <item name="pf_key_button">@style/PinCodeKeyButtonStyle</item>
        <item name="pf_title">@style/PinCodeTitleStyle</item>
        <item name="pf_hint">@style/PinCodeHintStyle</item>
        <item name="pf_code_view">@style/PinCodeDotsViewStyle</item>
        <item name="pf_delete_button">@style/PinCodeDeleteButtonStyle</item>
        <item name="pf_fingerprint_button">@style/PinCodeFingerprintButtonStyle</item>
        <item name="pf_next">@style/PinCodeNextButtonStyle</item>

<<<<<<< HEAD
        <!-- SC additions -->
        <item name="sc_message_bg_incoming">#FF465561</item>
        <item name="sc_message_bg_outgoing">#ff343b47</item>
        <item name="riotx_positive_accent">@color/riotx_positive_accent</item>
        <item name="riotx_positive_accent_alpha12">@color/riotx_positive_accent_alpha12</item>
        <item name="riotx_toolbar_bg">?riotx_background</item>
        <item name="riotx_unread_unimportant_room_badge">@color/riotx_unread_room_badge_dark</item>
        <item name="timestamp_overlay_fg">@color/timestamp_overlay_fg</item>
        <item name="timestamp_overlay_bg">@color/timestamp_overlay_bg</item>
        <item name="colorAccentPale">@color/element_accent_pale</item>
        <item name="vectorButtonStyleOutlined">@style/VectorButtonStyleOutlined</item>

        <item name="android:statusBarColor">@color/riotx_header_panel_background_dark</item>
        <item name="android:navigationBarColor">@color/riotx_header_panel_background_dark</item>
=======
        <item name="android:statusBarColor">@color/android_status_bar_background_dark</item>
        <item name="android:navigationBarColor">@color/android_navigation_bar_background_dark</item>
>>>>>>> 0f4e546e

        <!-- enable window content transitions -->
        <item name="android:windowContentTransitions">true</item>

        <!-- specify shared element enter and exit transitions -->
        <item name="android:windowSharedElementEnterTransition">@transition/image_preview_transition</item>
        <item name="android:windowSharedElementExitTransition">@transition/image_preview_transition</item>

        <item name="vctr_social_login_button_google_style">@style/WidgetButtonSocialLogin.Google.Dark</item>
        <item name="vctr_social_login_button_github_style">@style/WidgetButtonSocialLogin.Github.Dark</item>
        <item name="vctr_social_login_button_facebook_style">@style/WidgetButtonSocialLogin.Facebook.Dark</item>
        <item name="vctr_social_login_button_twitter_style">@style/WidgetButtonSocialLogin.Twitter.Dark</item>
        <item name="vctr_social_login_button_apple_style">@style/WidgetButtonSocialLogin.Apple.Dark</item>
        <item name="vctr_social_login_button_gitlab_style">@style/WidgetButtonSocialLogin.Gitlab.Dark</item>

        <item name="actionModeStyle">@style/ActionModeTheme</item>
    </style>

    <style name="AppTheme.Dark" parent="AppTheme.Base.Dark" />

</resources><|MERGE_RESOLUTION|>--- conflicted
+++ resolved
@@ -126,7 +126,6 @@
         <item name="pf_fingerprint_button">@style/PinCodeFingerprintButtonStyle</item>
         <item name="pf_next">@style/PinCodeNextButtonStyle</item>
 
-<<<<<<< HEAD
         <!-- SC additions -->
         <item name="sc_message_bg_incoming">#FF465561</item>
         <item name="sc_message_bg_outgoing">#ff343b47</item>
@@ -139,12 +138,8 @@
         <item name="colorAccentPale">@color/element_accent_pale</item>
         <item name="vectorButtonStyleOutlined">@style/VectorButtonStyleOutlined</item>
 
-        <item name="android:statusBarColor">@color/riotx_header_panel_background_dark</item>
-        <item name="android:navigationBarColor">@color/riotx_header_panel_background_dark</item>
-=======
         <item name="android:statusBarColor">@color/android_status_bar_background_dark</item>
         <item name="android:navigationBarColor">@color/android_navigation_bar_background_dark</item>
->>>>>>> 0f4e546e
 
         <!-- enable window content transitions -->
         <item name="android:windowContentTransitions">true</item>
