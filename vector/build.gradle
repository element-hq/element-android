import com.android.build.OutputFile

apply plugin: 'com.android.application'
apply plugin: 'com.google.android.gms.oss-licenses-plugin'
apply plugin: 'kotlin-android'
apply plugin: 'kotlin-parcelize'
apply plugin: 'kotlin-kapt'
apply plugin: 'placeholder-resolver'

kapt {
    correctErrorTypes = true
}

// Note: 2 digits max for each value
ext.versionMajor = 1
ext.versionMinor = 1
ext.versionPatch = 6

static def getGitTimestamp() {
    def cmd = 'git show -s --format=%ct'
    return cmd.execute().text.trim() as Long
}

static def generateVersionCodeFromTimestamp() {
    // It's unix timestamp, minus timestamp of October 3rd 2018 (first commit date) divided by 100: It's incremented by one every 100 seconds.
    // plus 20_000_000 for compatibility reason with the previous way the Version Code was computed
    // Note that the result will be multiplied by 10 when adding the digit for the arch
    return ((getGitTimestamp() - 1_538_524_800) / 100).toInteger() + 20_000_000
}

def generateVersionCodeFromVersionName() {
    // plus 4_000_000 for compatibility reason with the previous way the Version Code was computed
    // Note that the result will be multiplied by 10 when adding the digit for the arch
    return (versionMajor * 1_00_00 + versionMinor * 1_00 + versionPatch) + 4_000_000
}

def getVersionCode() {
    if (gitBranchName() == "develop") {
        return generateVersionCodeFromTimestamp()
    } else {
        return generateVersionCodeFromVersionName()
    }
}

static def gitRevision() {
    def cmd = "git rev-parse --short=8 HEAD"
    return cmd.execute().text.trim()
}

static def gitRevisionDate() {
    def cmd = "git show -s --format=%ci HEAD^{commit}"
    return cmd.execute().text.trim()
}

static def gitBranchName() {
    def fromEnv = System.env.BUILDKITE_BRANCH as String ?: ""

    if (!fromEnv.isEmpty()) {
        return fromEnv
    } else {
        // Note: this command return "HEAD" on Buildkite, so use the system env 'BUILDKITE_BRANCH' content first
        def cmd = "git rev-parse --abbrev-ref HEAD"
        return cmd.execute().text.trim()
    }
}

// For Google Play build, build on any other branch than master will have a "-dev" suffix
static def getGplayVersionSuffix() {
    if (gitBranchName() == "master") {
        return ""
    } else {
        return "-dev"
    }
}

static def gitTag() {
    def cmd = "git describe --exact-match --tags"
    return cmd.execute().text.trim()
}

// For F-Droid build, build on a not tagged commit will have a "-dev" suffix
static def getFdroidVersionSuffix() {
    if (gitTag() == "") {
        return "-dev"
    } else {
        return ""
    }
}

project.android.buildTypes.all { buildType ->
    buildType.javaCompileOptions.annotationProcessorOptions.arguments =
            [
                    validateEpoxyModelUsage: String.valueOf(buildType.name == 'debug')
            ]
}

// map for the version codes last digit
// x86 must have greater values than arm
// 64 bits have greater value than 32 bits
ext.abiVersionCodes = ["armeabi-v7a": 1, "arm64-v8a": 2, "x86": 3, "x86_64": 4].withDefault { 0 }

def buildNumber = System.env.BUILDKITE_BUILD_NUMBER as Integer ?: 0

android {
    compileSdkVersion 30

    // Due to a bug introduced in Android gradle plugin 3.6.0, we have to specify the ndk version to use
    // Ref: https://issuetracker.google.com/issues/144111441
    ndkVersion "21.3.6528147"

    defaultConfig {
        applicationId "im.vector.app.p2p"
        // Set to API 21: see #405
<<<<<<< HEAD
        minSdkVersion 29
        targetSdkVersion 29
=======
        minSdkVersion 21
        targetSdkVersion 30
>>>>>>> e5bf87c0
        multiDexEnabled true

        renderscriptTargetApi 24
        renderscriptSupportModeEnabled true

        // `develop` branch will have version code from timestamp, to ensure each build from CI has a incremented versionCode.
        // Other branches (master, features, etc.) will have version code based on application version.
        versionCode project.getVersionCode()

        // Required for sonar analysis
        versionName "${versionMajor}.${versionMinor}.${versionPatch}-sonar"

        buildConfigField "String", "GIT_REVISION", "\"${gitRevision()}\""
        resValue "string", "git_revision", "\"${gitRevision()}\""

        buildConfigField "String", "GIT_REVISION_DATE", "\"${gitRevisionDate()}\""
        resValue "string", "git_revision_date", "\"${gitRevisionDate()}\""

        buildConfigField "String", "GIT_BRANCH_NAME", "\"${gitBranchName()}\""
        resValue "string", "git_branch_name", "\"${gitBranchName()}\""

        buildConfigField "String", "BUILD_NUMBER", "\"${buildNumber}\""
        resValue "string", "build_number", "\"${buildNumber}\""

        buildConfigField "im.vector.app.features.crypto.keysrequest.OutboundSessionKeySharingStrategy", "outboundSessionKeySharingStrategy", "im.vector.app.features.crypto.keysrequest.OutboundSessionKeySharingStrategy.WhenTyping"

        testInstrumentationRunner "androidx.test.runner.AndroidJUnitRunner"

        // Keep abiFilter for the universalApk
        ndk {
            abiFilters "armeabi-v7a", "x86", 'arm64-v8a', 'x86_64'
        }

        // Ref: https://developer.android.com/studio/build/configure-apk-splits.html
        splits {
            // Configures multiple APKs based on ABI.
            abi {
                // Enables building multiple APKs per ABI.
                enable true

                // By default all ABIs are included, so use reset() and include to specify that we only
                // want APKs for armeabi-v7a, x86, arm64-v8a and x86_64.

                // Resets the list of ABIs that Gradle should create APKs for to none.
                reset()

                // Specifies a list of ABIs that Gradle should create APKs for.
                include "armeabi-v7a", "x86", "arm64-v8a", "x86_64"

                // Generate a universal APK that includes all ABIs, so user who install from CI tool can use this one by default.
                universalApk true
            }
        }

        applicationVariants.all { variant ->
            // assign different version code for each output
            def baseVariantVersion = variant.versionCode * 10
            variant.outputs.each { output ->
                def baseAbiVersionCode = project.ext.abiVersionCodes.get(output.getFilter(OutputFile.ABI))
                // Known limitation: it does not modify the value in the BuildConfig.java generated file
                // See https://issuetracker.google.com/issues/171133218
                output.versionCodeOverride = baseVariantVersion + baseAbiVersionCode
                print "ABI " + output.getFilter(OutputFile.ABI) + " \t-> VersionCode = " + output.versionCodeOverride + "\n"
            }
        }

        // The following argument makes the Android Test Orchestrator run its
        // "pm clear" command after each test invocation. This command ensures
        // that the app's state is completely cleared between tests.
        testInstrumentationRunnerArguments clearPackageData: 'true'
    }

    testOptions {
        // Disables animations during instrumented tests you run from the command line…
        // This property does not affect tests that you run using Android Studio.”
        animationsDisabled = true

        execution 'ANDROIDX_TEST_ORCHESTRATOR'
    }

    signingConfigs {
        debug {
            keyAlias 'androiddebugkey'
            keyPassword 'android'
            storeFile file('./signature/debug.keystore')
            storePassword 'android'
        }
    }

    buildTypes {
        debug {
            applicationIdSuffix ".debug"
            resValue "string", "app_name", "P2P Demo"

            resValue "bool", "debug_mode", "true"
            buildConfigField "boolean", "LOW_PRIVACY_LOG_ENABLE", "false"
            // Set to true if you want to enable strict mode in debug
            buildConfigField "boolean", "ENABLE_STRICT_MODE_LOGS", "false"

            signingConfig signingConfigs.debug
        }

        release {
<<<<<<< HEAD
            resValue "string", "app_name", "P2P Demo"
=======
            resValue "string", "app_name", "Element"
>>>>>>> e5bf87c0

            resValue "bool", "debug_mode", "false"
            buildConfigField "boolean", "LOW_PRIVACY_LOG_ENABLE", "false"
            buildConfigField "boolean", "ENABLE_STRICT_MODE_LOGS", "false"

            postprocessing {
                removeUnusedCode true
                removeUnusedResources true
                // We do not activate obfuscation as it makes it hard then to read crash reports, and it's a bit useless on an open source project :)
                obfuscate false
                optimizeCode true
                proguardFiles 'proguard-rules.pro'
            }
        }
    }

    flavorDimensions "store"

    productFlavors {
        gplay {
            dimension "store"
            isDefault = true
            versionName "${versionMajor}.${versionMinor}.${versionPatch}${getGplayVersionSuffix()}"

            resValue "bool", "isGplay", "true"
            buildConfigField "boolean", "ALLOW_FCM_USE", "true"
            buildConfigField "String", "SHORT_FLAVOR_DESCRIPTION", "\"G\""
            buildConfigField "String", "FLAVOR_DESCRIPTION", "\"GooglePlay\""
        }

        fdroid {
            dimension "store"

            versionName "${versionMajor}.${versionMinor}.${versionPatch}${getFdroidVersionSuffix()}"

            resValue "bool", "isGplay", "false"
            buildConfigField "boolean", "ALLOW_FCM_USE", "false"
            buildConfigField "String", "SHORT_FLAVOR_DESCRIPTION", "\"F\""
            buildConfigField "String", "FLAVOR_DESCRIPTION", "\"FDroid\""
        }
    }

    lintOptions {
        lintConfig file("lint.xml")

        abortOnError true
    }

    compileOptions {
        sourceCompatibility JavaVersion.VERSION_1_8
        targetCompatibility JavaVersion.VERSION_1_8
    }

    kotlinOptions {
        jvmTarget = "1.8"
    }

    sourceSets {
        androidTest {
            java.srcDirs += "src/sharedTest/java"
        }
        test {
            java.srcDirs += "src/sharedTest/java"
        }
    }

    buildFeatures {
        viewBinding true
    }
}

dependencies {
<<<<<<< HEAD
    def epoxy_version = '4.1.0'
    def fragment_version = '1.3.0-beta01'
=======

    def epoxy_version = '4.4.4'
    def fragment_version = '1.3.2'
>>>>>>> e5bf87c0
    def arrow_version = "0.8.2"
    def markwon_version = '4.1.2'
    def big_image_viewer_version = '1.7.1'
    def glide_version = '4.12.0'
    def moshi_version = '1.12.0'
    def daggerVersion = '2.33'
    def autofill_version = "1.1.0"
    def work_version = '2.5.0'
    def arch_version = '2.1.0'
    def lifecycle_version = '2.2.0'
    def rxbinding_version = '3.1.0'

    // Tests
    def kluent_version = '1.65'
    def androidxTest_version = '1.3.0'
    def espresso_version = '3.3.0'

    implementation project(":matrix-sdk-android")
    implementation project(":matrix-sdk-android-rx")
    implementation project(":diff-match-patch")
    implementation project(":multipicker")
    implementation project(":attachment-viewer")
    implementation 'com.android.support:multidex:1.0.3'

    implementation "org.jetbrains.kotlin:kotlin-stdlib-jdk7:$kotlin_version"
    implementation "org.jetbrains.kotlinx:kotlinx-coroutines-core:$kotlin_coroutines_version"
    implementation "org.jetbrains.kotlinx:kotlinx-coroutines-android:$kotlin_coroutines_version"

    implementation "androidx.recyclerview:recyclerview:1.2.0-rc01"
    implementation 'androidx.appcompat:appcompat:1.2.0'
    implementation "androidx.fragment:fragment-ktx:$fragment_version"
    implementation 'androidx.constraintlayout:constraintlayout:2.0.4'
    implementation "androidx.sharetarget:sharetarget:1.1.0"
    implementation 'androidx.core:core-ktx:1.3.2'
    implementation "androidx.media:media:1.2.1"

    implementation "org.threeten:threetenbp:1.4.0:no-tzdb"
    implementation "com.gabrielittner.threetenbp:lazythreetenbp:0.9.0"

    implementation "com.squareup.moshi:moshi-adapters:$moshi_version"
    implementation "androidx.lifecycle:lifecycle-extensions:$lifecycle_version"
    kapt "com.squareup.moshi:moshi-kotlin-codegen:$moshi_version"

    // Log
    implementation 'com.jakewharton.timber:timber:4.7.1'

    // Debug
    implementation 'com.facebook.stetho:stetho:1.6.0'

    // Phone number https://github.com/google/libphonenumber
    implementation 'com.googlecode.libphonenumber:libphonenumber:8.12.21'

    // rx
    implementation 'io.reactivex.rxjava2:rxkotlin:2.4.0'
    implementation 'io.reactivex.rxjava2:rxandroid:2.1.1'
    implementation 'com.jakewharton.rxrelay2:rxrelay:2.1.1'
    // RXBinding
    implementation "com.jakewharton.rxbinding3:rxbinding:$rxbinding_version"
    implementation "com.jakewharton.rxbinding3:rxbinding-appcompat:$rxbinding_version"
    implementation "com.jakewharton.rxbinding3:rxbinding-material:$rxbinding_version"

    implementation("com.airbnb.android:epoxy:$epoxy_version")
    implementation "com.airbnb.android:epoxy-glide-preloading:$epoxy_version"
    kapt "com.airbnb.android:epoxy-processor:$epoxy_version"
    implementation "com.airbnb.android:epoxy-paging:$epoxy_version"
    implementation 'com.airbnb.android:mvrx:1.5.1'

    // Work
    implementation "androidx.work:work-runtime-ktx:$work_version"

    // Paging
    implementation "androidx.paging:paging-runtime-ktx:2.1.2"

    // Functional Programming
    implementation "io.arrow-kt:arrow-core:$arrow_version"

    // Pref
    implementation 'androidx.preference:preference-ktx:1.1.1'

    // UI
    implementation 'com.amulyakhare:com.amulyakhare.textdrawable:1.0.1'
    implementation 'com.google.android.material:material:1.3.0'
    implementation 'me.gujun.android:span:1.7'
    implementation "io.noties.markwon:core:$markwon_version"
    implementation "io.noties.markwon:html:$markwon_version"
    implementation 'com.googlecode.htmlcompressor:htmlcompressor:1.5.2'
    implementation 'me.saket:better-link-movement-method:2.2.0'
    implementation 'com.google.android:flexbox:2.0.1'
    implementation "androidx.autofill:autofill:$autofill_version"
    implementation 'jp.wasabeef:glide-transformations:4.3.0'
    implementation 'com.github.vector-im:PFLockScreen-Android:1.0.0-beta12'

    // Custom Tab
    implementation 'androidx.browser:browser:1.3.0'

    // Passphrase strength helper
    implementation 'com.nulab-inc:zxcvbn:1.4.0'

    //Alerter
    implementation 'com.tapadoo.android:alerter:7.0.1'

    implementation 'com.otaliastudios:autocomplete:1.1.0'

    // Shake detection
    implementation 'com.squareup:seismic:1.0.2'

    // Image Loading
    implementation "com.github.piasy:BigImageViewer:$big_image_viewer_version"
    implementation "com.github.piasy:GlideImageLoader:$big_image_viewer_version"
    implementation "com.github.piasy:ProgressPieIndicator:$big_image_viewer_version"
    implementation "com.github.piasy:GlideImageViewFactory:$big_image_viewer_version"

    // implementation 'com.github.MikeOrtiz:TouchImageView:3.0.2'
    implementation 'com.github.chrisbanes:PhotoView:2.1.4'

    implementation "com.github.bumptech.glide:glide:$glide_version"
    kapt "com.github.bumptech.glide:compiler:$glide_version"
    implementation 'com.danikula:videocache:2.7.1'
    implementation 'com.github.yalantis:ucrop:2.2.6'

    // Badge for compatibility
    implementation 'me.leolin:ShortcutBadger:1.1.22@aar'

    // Chat effects
    implementation 'nl.dionsegijn:konfetti:1.2.6'
    implementation 'com.github.jetradarmobile:android-snowfall:1.2.0'
    // DI
    implementation "com.google.dagger:dagger:$daggerVersion"
    kapt "com.google.dagger:dagger-compiler:$daggerVersion"

    // gplay flavor only
    gplayImplementation('com.google.firebase:firebase-messaging:21.0.1') {
        exclude group: 'com.google.firebase', module: 'firebase-core'
        exclude group: 'com.google.firebase', module: 'firebase-analytics'
        exclude group: 'com.google.firebase', module: 'firebase-measurement-connector'
    }

    // OSS License, gplay flavor only
    gplayImplementation 'com.google.android.gms:play-services-oss-licenses:17.0.0'

    implementation "androidx.emoji:emoji-appcompat:1.1.0"

    implementation 'com.github.BillCarsonFr:JsonViewer:0.6'

    // WebRTC
    // org.webrtc:google-webrtc is for development purposes only
    // implementation 'org.webrtc:google-webrtc:1.0.+'
    implementation('com.facebook.react:react-native-webrtc:1.87.3-jitsi-6624067@aar')

    // Jitsi
    implementation('org.jitsi.react:jitsi-meet-sdk:3.1.0') {
       exclude group: 'com.google.firebase'
       exclude group: 'com.google.android.gms'
       exclude group: 'com.android.installreferrer'
    }

    // QR-code
    // Stick to 3.3.3 because of https://github.com/zxing/zxing/issues/1170
    implementation 'com.google.zxing:core:3.4.1'
    implementation 'me.dm7.barcodescanner:zxing:1.9.13'

    // Emoji Keyboard
    implementation 'com.vanniktech:emoji-material:0.7.0'
    implementation 'com.vanniktech:emoji-google:0.7.0'

    implementation 'im.dlg:android-dialer:1.2.5'

    // TESTS
    testImplementation 'junit:junit:4.13.2'
    testImplementation "org.amshove.kluent:kluent-android:$kluent_version"
    // Plant Timber tree for test
    testImplementation 'net.lachlanmckee:timber-junit-rule:1.0.1'

    // Activate when you want to check for leaks, from time to time.
    //debugImplementation 'com.squareup.leakcanary:leakcanary-android:2.3'

    androidTestImplementation "androidx.test:core:$androidxTest_version"
    androidTestImplementation "androidx.test:runner:$androidxTest_version"
    androidTestImplementation "androidx.test:rules:$androidxTest_version"
    androidTestImplementation 'androidx.test.ext:junit:1.1.2'
    androidTestImplementation "androidx.test.espresso:espresso-core:$espresso_version"
    androidTestImplementation "androidx.test.espresso:espresso-contrib:$espresso_version"
    androidTestImplementation "androidx.test.espresso:espresso-intents:$espresso_version"
    androidTestImplementation "org.amshove.kluent:kluent-android:$kluent_version"
    androidTestImplementation "androidx.arch.core:core-testing:$arch_version"
    // Plant Timber tree for test
    androidTestImplementation 'net.lachlanmckee:timber-junit-rule:1.0.1'
    // "The one who serves a great Espresso"
    androidTestImplementation('com.schibsted.spain:barista:3.9.0') {
        exclude group: 'org.jetbrains.kotlin'
    }

    api(name: 'gobind', ext: 'aar')
}

if (getGradle().getStartParameter().getTaskRequests().toString().contains("Gplay")) {
    apply plugin: 'com.google.gms.google-services'
}<|MERGE_RESOLUTION|>--- conflicted
+++ resolved
@@ -111,13 +111,8 @@
     defaultConfig {
         applicationId "im.vector.app.p2p"
         // Set to API 21: see #405
-<<<<<<< HEAD
         minSdkVersion 29
         targetSdkVersion 29
-=======
-        minSdkVersion 21
-        targetSdkVersion 30
->>>>>>> e5bf87c0
         multiDexEnabled true
 
         renderscriptTargetApi 24
@@ -221,11 +216,7 @@
         }
 
         release {
-<<<<<<< HEAD
             resValue "string", "app_name", "P2P Demo"
-=======
-            resValue "string", "app_name", "Element"
->>>>>>> e5bf87c0
 
             resValue "bool", "debug_mode", "false"
             buildConfigField "boolean", "LOW_PRIVACY_LOG_ENABLE", "false"
@@ -298,14 +289,9 @@
 }
 
 dependencies {
-<<<<<<< HEAD
-    def epoxy_version = '4.1.0'
-    def fragment_version = '1.3.0-beta01'
-=======
 
     def epoxy_version = '4.4.4'
     def fragment_version = '1.3.2'
->>>>>>> e5bf87c0
     def arrow_version = "0.8.2"
     def markwon_version = '4.1.2'
     def big_image_viewer_version = '1.7.1'
