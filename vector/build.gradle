import com.android.build.OutputFile

apply plugin: 'com.android.application'
apply plugin: 'com.google.android.gms.oss-licenses-plugin'
apply plugin: 'kotlin-android'
apply plugin: 'kotlin-parcelize'
apply plugin: 'kotlin-kapt'
apply plugin: 'placeholder-resolver'
apply plugin: 'dagger.hilt.android.plugin'

kapt {
    correctErrorTypes = true
}

// Note: 2 digits max for each value
ext.versionMajor = 1
ext.versionMinor = 3
ext.versionPatch = 7

ext.scVersion = 46

static def getGitTimestamp() {
    def cmd = 'git show -s --format=%ct'
    return cmd.execute().text.trim() as Long
}

static def generateVersionCodeFromTimestamp() {
    // It's unix timestamp, minus timestamp of October 3rd 2018 (first commit date) divided by 100: It's incremented by one every 100 seconds.
    // plus 20_000_000 for compatibility reason with the previous way the Version Code was computed
    // Note that the result will be multiplied by 10 when adding the digit for the arch
    return ((getGitTimestamp() - 1_538_524_800) / 100).toInteger() + 20_000_000
}

def generateVersionCodeFromVersionName() {
    // plus 4_000_000 for compatibility reason with the previous way the Version Code was computed
    // Note that the result will be multiplied by 10 when adding the digit for the arch
    return (versionMajor * 1_00_00 + versionMinor * 1_00 + versionPatch + scVersion) + 4_000_000
}

def getVersionCode() {
    if (gitBranchName() == "develop") {
        return generateVersionCodeFromTimestamp()
    } else {
        return generateVersionCodeFromVersionName()
    }
}

static def gitRevision() {
    def cmd = "git rev-parse --short=8 HEAD"
    return cmd.execute().text.trim()
}

static def gitRevisionDate() {
    def cmd = "git show -s --format=%ci HEAD^{commit}"
    return cmd.execute().text.trim()
}

static def gitBranchName() {
    def fromEnv = System.env.BUILDKITE_BRANCH as String ?: ""

    if (!fromEnv.isEmpty()) {
        return fromEnv
    } else {
        // Note: this command return "HEAD" on Buildkite, so use the system env 'BUILDKITE_BRANCH' content first
        def cmd = "git rev-parse --abbrev-ref HEAD"
        return cmd.execute().text.trim()
    }
}

// For Google Play build, build on any other branch than main will have a "-dev" suffix
static def getGplayVersionSuffix() {
    if (gitBranchName() == "main" || true) {
        return ""
    } else {
        return "-dev"
    }
}

static def gitTag() {
    def cmd = "git describe --exact-match --tags"
    return cmd.execute().text.trim()
}

// For F-Droid build, build on a not tagged commit will have a "-dev" suffix
static def getFdroidVersionSuffix() {
    if (gitTag() == "") {
        return "-dev"
    } else {
        return ""
    }
}

project.android.buildTypes.all { buildType ->
    buildType.javaCompileOptions.annotationProcessorOptions.arguments =
            [
                    validateEpoxyModelUsage: String.valueOf(buildType.name == 'debug')
            ]
}

// map for the version codes last digit
// x86 must have greater values than arm
// 64 bits have greater value than 32 bits
ext.abiVersionCodes = ["armeabi-v7a": 1, "arm64-v8a": 2, "x86": 3, "x86_64": 4].withDefault { 0 }

def buildNumber = System.env.BUILDKITE_BUILD_NUMBER as Integer ?: 0

android {



    // Due to a bug introduced in Android gradle plugin 3.6.0, we have to specify the ndk version to use
    // Ref: https://issuetracker.google.com/issues/144111441
    ndkVersion "21.3.6528147"

    compileSdk versions.compileSdk

    defaultConfig {
        applicationId "de.spiritcroc.riotx"
        // Set to API 21: see #405
        minSdk versions.minSdk
        targetSdk versions.targetSdk
        multiDexEnabled true

        renderscriptTargetApi 24
        renderscriptSupportModeEnabled true

        // `develop` branch will have version code from timestamp, to ensure each build from CI has a incremented versionCode.
        // Other branches (main, features, etc.) will have version code based on application version.
        versionCode 40100700

        // Required for sonar analysis
        versionName "1.3.6.sc46"

        buildConfigField "String", "GIT_REVISION", "\"${gitRevision()}\""
        resValue "string", "git_revision", "\"${gitRevision()}\""

        buildConfigField "String", "GIT_REVISION_DATE", "\"${gitRevisionDate()}\""
        resValue "string", "git_revision_date", "\"${gitRevisionDate()}\""

        buildConfigField "String", "GIT_BRANCH_NAME", "\"${gitBranchName()}\""
        resValue "string", "git_branch_name", "\"${gitBranchName()}\""

        buildConfigField "String", "BUILD_NUMBER", "\"${buildNumber}\""
        resValue "string", "build_number", "\"${buildNumber}\""

        // The two booleans must not have the same value. We need two values for the manifest
        // LoginFlowV2 is disabled to be merged on develop (changelog: Improve login/register flow (#1410, #2585, #3172))
        resValue "bool", "useLoginV1", "true"
        resValue "bool", "useLoginV2", "false"

        // NotificationSettingsV2 is disabled. To be released in conjunction with iOS/Web
        def useNotificationSettingsV2 = true
        buildConfigField "Boolean", "USE_NOTIFICATION_SETTINGS_V2", "${useNotificationSettingsV2}"
        resValue "bool", "useNotificationSettingsV1", "${!useNotificationSettingsV2}"
        resValue "bool", "useNotificationSettingsV2", "${useNotificationSettingsV2}"

        buildConfigField "im.vector.app.features.crypto.keysrequest.OutboundSessionKeySharingStrategy", "outboundSessionKeySharingStrategy", "im.vector.app.features.crypto.keysrequest.OutboundSessionKeySharingStrategy.WhenTyping"

        buildConfigField "Long", "VOICE_MESSAGE_DURATION_LIMIT_MS", "120_000L"

        //  If set, MSC3086 asserted identity messages sent on VoIP calls will cause the call to appear in the room corresponding to the asserted identity.
        //  This *must* only be set in trusted environments.
        buildConfigField "Boolean", "handleCallAssertedIdentityEvents", "false"

        testInstrumentationRunner "androidx.test.runner.AndroidJUnitRunner"

        // Keep abiFilter for the universalApk
        ndk {
            abiFilters "armeabi-v7a", "x86", 'arm64-v8a', 'x86_64'
        }

        // Ref: https://developer.android.com/studio/build/configure-apk-splits.html
        splits {
            // Configures multiple APKs based on ABI.
            abi {
                // Enables building multiple APKs per ABI.
                enable true

                // By default all ABIs are included, so use reset() and include to specify that we only
                // want APKs for armeabi-v7a, x86, arm64-v8a and x86_64.

                // Resets the list of ABIs that Gradle should create APKs for to none.
                reset()

                // Specifies a list of ABIs that Gradle should create APKs for.
                include "armeabi-v7a", "x86", "arm64-v8a", "x86_64"

                // Generate a universal APK that includes all ABIs, so user who install from CI tool can use this one by default.
                universalApk true
            }
        }

        /*
        applicationVariants.all { variant ->
            // assign different version code for each output
            def baseVariantVersion = variant.versionCode * 10
            variant.outputs.each { output ->
                def baseAbiVersionCode = project.ext.abiVersionCodes.get(output.getFilter(OutputFile.ABI))
                // Known limitation: it does not modify the value in the BuildConfig.java generated file
                // See https://issuetracker.google.com/issues/171133218
                output.versionCodeOverride = baseVariantVersion + baseAbiVersionCode
                print "ABI " + output.getFilter(OutputFile.ABI) + " \t-> VersionCode = " + output.versionCodeOverride + "\n"
            }
        }
        */

        // The following argument makes the Android Test Orchestrator run its
        // "pm clear" command after each test invocation. This command ensures
        // that the app's state is completely cleared between tests.
        testInstrumentationRunnerArguments clearPackageData: 'true'
    }

    testOptions {
        // Disables animations during instrumented tests you run from the command line…
        // This property does not affect tests that you run using Android Studio.”
        animationsDisabled = true

        execution 'ANDROIDX_TEST_ORCHESTRATOR'
    }

    signingConfigs {
        debug {
            keyAlias 'androiddebugkey'
            keyPassword 'android'
            storeFile file('./signature/debug.keystore')
            storePassword 'android'
        }
    }

    buildTypes {
        debug {
            applicationIdSuffix ".debug"
            resValue "string", "app_name", "SchildiChat dbg"

            resValue "bool", "debug_mode", "true"
            buildConfigField "boolean", "LOW_PRIVACY_LOG_ENABLE", "false"
            // Set to true if you want to enable strict mode in debug
            buildConfigField "boolean", "ENABLE_STRICT_MODE_LOGS", "false"

            signingConfig signingConfigs.debug
        }

        release {
            resValue "string", "app_name", "SchildiChat"

            resValue "bool", "debug_mode", "false"
            buildConfigField "boolean", "LOW_PRIVACY_LOG_ENABLE", "false"
            buildConfigField "boolean", "ENABLE_STRICT_MODE_LOGS", "false"

            postprocessing {
                removeUnusedCode true
                removeUnusedResources true
                // We do not activate obfuscation as it makes it hard then to read crash reports, and it's a bit useless on an open source project :)
                obfuscate false
                optimizeCode true
                proguardFiles 'proguard-rules.pro'
            }
        }
    }

    flavorDimensions "store"

    productFlavors {
        gplay {
            apply plugin: 'com.google.gms.google-services'
            afterEvaluate {
                tasks.matching { it.name.contains("GoogleServices") && !it.name.contains("Gplay") }*.enabled = false
            }

            dimension "store"
            isDefault = true

            versionName "1.3.6.sc46"

            resValue "bool", "isGplay", "true"
            buildConfigField "boolean", "ALLOW_FCM_USE", "true"
            buildConfigField "String", "SHORT_FLAVOR_DESCRIPTION", "\"G\""
            buildConfigField "String", "FLAVOR_DESCRIPTION", "\"GooglePlay\""
        }

        fdroid {
            dimension "store"

            versionName "1.3.6.sc46"

            resValue "bool", "isGplay", "false"
            buildConfigField "boolean", "ALLOW_FCM_USE", "false"
            buildConfigField "String", "SHORT_FLAVOR_DESCRIPTION", "\"F\""
            buildConfigField "String", "FLAVOR_DESCRIPTION", "\"FDroid\""
        }
    }

    lintOptions {
        lintConfig file("lint.xml")

        checkDependencies true
        abortOnError true
    }

    compileOptions {
        sourceCompatibility versions.sourceCompat
        targetCompatibility versions.targetCompat
    }

    kotlinOptions {
        jvmTarget = "1.8"
        freeCompilerArgs += [
                "-Xopt-in=kotlin.RequiresOptIn",
                // Fixes false positive "This is an internal Mavericks API. It is not intended for external use."
                // of MvRx `by viewModel()` calls. Maybe due to the inlining of code... This is a temporary fix...
                "-Xopt-in=com.airbnb.mvrx.InternalMavericksApi",
                // Opt in for kotlinx.coroutines.FlowPreview too
                "-Xopt-in=kotlinx.coroutines.FlowPreview",
                // Opt in for kotlinx.coroutines.ExperimentalCoroutinesApi too
                "-Xopt-in=kotlinx.coroutines.ExperimentalCoroutinesApi",
        ]
    }

    sourceSets {
        androidTest {
            java.srcDirs += "src/sharedTest/java"
        }
        test {
            java.srcDirs += "src/sharedTest/java"
        }
    }

    buildFeatures {
        viewBinding true
    }

    packagingOptions {
        exclude 'META-INF/lib_release.kotlin_module'
    }
}

configurations {
    // videocache includes a sl4j logger which causes mockk to attempt to call the static android Log
    testImplementation.exclude group: 'org.slf4j', module: 'slf4j-android'
}

dependencies {

    implementation project(":matrix-sdk-android")
    implementation project(":matrix-sdk-android-rx")
    implementation project(":matrix-sdk-android-flow")
    implementation project(":diff-match-patch")
    implementation project(":multipicker")
    implementation project(":attachment-viewer")
    implementation project(":library:ui-styles")
    implementation 'androidx.multidex:multidex:2.0.1'

    implementation libs.jetbrains.kotlinReflect
    implementation libs.jetbrains.coroutinesCore
    implementation libs.jetbrains.coroutinesAndroid

    implementation libs.androidx.recyclerview
    implementation libs.androidx.appCompat
    implementation libs.androidx.fragmentKtx
    implementation libs.androidx.constraintLayout
    implementation "androidx.sharetarget:sharetarget:1.1.0"
    implementation libs.androidx.core
    implementation "androidx.media:media:1.4.3"
    implementation "androidx.transition:transition:1.4.1"

    implementation "org.threeten:threetenbp:1.4.0:no-tzdb"
    implementation "com.gabrielittner.threetenbp:lazythreetenbp:0.9.0"

    implementation libs.squareup.moshi
    implementation libs.squareup.moshiKt
    kapt libs.squareup.moshiKotlin
    implementation libs.androidx.lifecycleExtensions
    implementation libs.androidx.lifecycleLivedata

    implementation libs.androidx.datastore
    implementation libs.androidx.datastorepreferences


    // Log
    implementation libs.jakewharton.timber

    // Debug
    implementation 'com.facebook.stetho:stetho:1.6.0'

    // Phone number https://github.com/google/libphonenumber
    implementation 'com.googlecode.libphonenumber:libphonenumber:8.12.36'

    // rx
    implementation libs.rx.rxKotlin
    implementation libs.rx.rxAndroid
    implementation 'com.jakewharton.rxrelay2:rxrelay:2.1.1'
    // RXBinding
    implementation libs.jakewharton.rxbinding
    implementation libs.jakewharton.rxbindingAppcompat
    implementation libs.jakewharton.rxbindingMaterial

    implementation libs.airbnb.epoxy
    implementation libs.airbnb.epoxyGlide
    kapt libs.airbnb.epoxyProcessor
    implementation libs.airbnb.epoxyPaging
    implementation libs.airbnb.mavericks
    //TODO: remove when entirely migrated to Flow
    implementation libs.airbnb.mavericksRx


    // Work
    implementation libs.androidx.work

    // Paging
    implementation libs.androidx.pagingRuntimeKtx

    // Functional Programming
    implementation libs.arrow.core

    // Pref
    implementation libs.androidx.preferenceKtx

    // UI
    implementation 'com.amulyakhare:com.amulyakhare.textdrawable:1.0.1'
    implementation libs.google.material
    implementation 'me.gujun.android:span:1.7'
    implementation libs.markwon.core
    implementation libs.markwon.html
    implementation 'com.googlecode.htmlcompressor:htmlcompressor:1.5.2'
    implementation 'me.saket:better-link-movement-method:2.2.0'
    implementation 'com.google.android:flexbox:2.0.1'
    implementation libs.androidx.autoFill
    implementation 'jp.wasabeef:glide-transformations:4.3.0'
    implementation 'com.github.vector-im:PFLockScreen-Android:1.0.0-beta12'
    implementation 'com.github.hyuwah:DraggableView:1.0.0'
    implementation 'com.github.Armen101:AudioRecordView:1.0.5'

    // Custom Tab
    implementation 'androidx.browser:browser:1.3.0'

    // Passphrase strength helper
    implementation 'com.nulab-inc:zxcvbn:1.5.2'

    // To convert voice message on old platforms
    implementation 'com.arthenica:ffmpeg-kit-audio:4.5.LTS'

    // Alerter
    implementation 'com.tapadoo.android:alerter:7.0.1'

    implementation 'com.otaliastudios:autocomplete:1.1.0'

    // Shake detection
    implementation 'com.squareup:seismic:1.0.3'

    // Image Loading
    implementation libs.github.bigImageViewer
    implementation libs.github.glideImageLoader
    implementation libs.github.progressPieIndicator
    implementation libs.github.glideImageViewFactory

    // implementation 'com.github.MikeOrtiz:TouchImageView:3.0.2'
    implementation 'com.github.chrisbanes:PhotoView:2.3.0'

    implementation libs.github.glide
    kapt libs.github.glideCompiler
    implementation 'com.danikula:videocache:2.7.1'
    implementation 'com.github.yalantis:ucrop:2.2.7'

    // Badge for compatibility
    implementation 'me.leolin:ShortcutBadger:1.1.22@aar'

    // Chat effects
    implementation 'nl.dionsegijn:konfetti:1.3.2'
    implementation 'com.github.jetradarmobile:android-snowfall:1.2.1'
    // DI
    implementation libs.dagger.hilt
    kapt libs.dagger.hiltCompiler

<<<<<<< HEAD
    // UnifiedPush
    implementation 'com.github.UnifiedPush:android-connector:1.2.2'
    // UnifiedPush gplay flavor only
    gplayImplementation('com.github.SchildiChat:android-embedded_fcm_distributor:e223728') {
=======
    // gplay flavor only
    gplayImplementation('com.google.firebase:firebase-messaging:23.0.0') {
>>>>>>> 83897dda
        exclude group: 'com.google.firebase', module: 'firebase-core'
        exclude group: 'com.google.firebase', module: 'firebase-analytics'
        exclude group: 'com.google.firebase', module: 'firebase-measurement-connector'
    }

    // OSS License, gplay flavor only
    gplayImplementation 'com.google.android.gms:play-services-oss-licenses:17.0.0'

    implementation "androidx.emoji:emoji-appcompat:1.1.0"
    implementation ('com.github.BillCarsonFr:JsonViewer:0.7')

    // WebRTC
    // org.webrtc:google-webrtc is for development purposes only
    // implementation 'org.webrtc:google-webrtc:1.0.+'
    implementation('com.facebook.react:react-native-webrtc:1.87.3-jitsi-6624067@aar')

    // Jitsi
    implementation('org.jitsi.react:jitsi-meet-sdk:3.1.0') {
        exclude group: 'com.google.firebase'
        exclude group: 'com.google.android.gms'
        exclude group: 'com.android.installreferrer'
    }

    // QR-code
    // Stick to 3.3.3 because of https://github.com/zxing/zxing/issues/1170
    implementation 'com.google.zxing:core:3.3.3'
    implementation 'me.dm7.barcodescanner:zxing:1.9.13'

    // Emoji Keyboard
    implementation libs.vanniktech.emojiMaterial
    implementation libs.vanniktech.emojiGoogle

    implementation 'im.dlg:android-dialer:1.2.5'

    // JWT
    api libs.jsonwebtoken.jjwtApi
    runtimeOnly libs.jsonwebtoken.jjwtImpl
    runtimeOnly(libs.jsonwebtoken.jjwtOrgjson) {
        exclude group: 'org.json', module: 'json' //provided by Android natively
    }
    implementation 'commons-codec:commons-codec:1.15'


    // TESTS
    testImplementation libs.tests.junit
    testImplementation libs.tests.kluent
    testImplementation libs.mockk.mockk
    // Plant Timber tree for test
    testImplementation libs.tests.timberJunitRule
    testImplementation libs.airbnb.mavericksTesting

    // Activate when you want to check for leaks, from time to time.
    //debugImplementation 'com.squareup.leakcanary:leakcanary-android:2.3'

    androidTestImplementation libs.androidx.testCore
    androidTestImplementation libs.androidx.testRunner
    androidTestImplementation libs.androidx.testRules
    androidTestImplementation libs.androidx.junit
    androidTestImplementation libs.androidx.espressoCore
    androidTestImplementation libs.androidx.espressoContrib
    androidTestImplementation libs.androidx.espressoIntents
    androidTestImplementation libs.tests.kluent
    androidTestImplementation libs.androidx.coreTesting
    // Plant Timber tree for test
    androidTestImplementation libs.tests.timberJunitRule
    // "The one who serves a great Espresso"
    androidTestImplementation('com.adevinta.android:barista:4.2.0') {
        exclude group: 'org.jetbrains.kotlin'
    }
    androidTestUtil libs.androidx.orchestrator
}<|MERGE_RESOLUTION|>--- conflicted
+++ resolved
@@ -471,15 +471,10 @@
     implementation libs.dagger.hilt
     kapt libs.dagger.hiltCompiler
 
-<<<<<<< HEAD
     // UnifiedPush
     implementation 'com.github.UnifiedPush:android-connector:1.2.2'
     // UnifiedPush gplay flavor only
     gplayImplementation('com.github.SchildiChat:android-embedded_fcm_distributor:e223728') {
-=======
-    // gplay flavor only
-    gplayImplementation('com.google.firebase:firebase-messaging:23.0.0') {
->>>>>>> 83897dda
         exclude group: 'com.google.firebase', module: 'firebase-core'
         exclude group: 'com.google.firebase', module: 'firebase-analytics'
         exclude group: 'com.google.firebase', module: 'firebase-measurement-connector'
