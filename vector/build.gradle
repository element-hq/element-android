import com.android.build.OutputFile

apply plugin: 'com.android.application'
apply plugin: 'com.google.android.gms.oss-licenses-plugin'
apply plugin: 'kotlin-android'
apply plugin: 'kotlin-parcelize'
apply plugin: 'kotlin-kapt'
apply plugin: 'placeholder-resolver'
apply plugin: 'dagger.hilt.android.plugin'

kapt {
    correctErrorTypes = true
}

// Note: 2 digits max for each value
ext.versionMajor = 1
<<<<<<< HEAD
ext.versionMinor = 99
ext.versionPatch = 2
=======
ext.versionMinor = 3
ext.versionPatch = 8
>>>>>>> 879e6ef5

static def getGitTimestamp() {
    def cmd = 'git show -s --format=%ct'
    return cmd.execute().text.trim() as Long
}

static def generateVersionCodeFromTimestamp() {
    // It's unix timestamp, minus timestamp of October 3rd 2018 (first commit date) divided by 100: It's incremented by one every 100 seconds.
    // plus 20_000_000 for compatibility reason with the previous way the Version Code was computed
    // Note that the result will be multiplied by 10 when adding the digit for the arch
    return ((getGitTimestamp() - 1_538_524_800) / 100).toInteger() + 20_000_000
}

def generateVersionCodeFromVersionName() {
    // plus 4_000_000 for compatibility reason with the previous way the Version Code was computed
    // Note that the result will be multiplied by 10 when adding the digit for the arch
    return (versionMajor * 1_00_00 + versionMinor * 1_00 + versionPatch) + 4_000_000
}

def getVersionCode() {
    if (gitBranchName() == "develop") {
        return generateVersionCodeFromTimestamp()
    } else {
        return generateVersionCodeFromVersionName()
    }
}

static def gitRevision() {
    def cmd = "git rev-parse --short=8 HEAD"
    return cmd.execute().text.trim()
}

static def gitRevisionDate() {
    def cmd = "git show -s --format=%ci HEAD^{commit}"
    return cmd.execute().text.trim()
}

static def gitBranchName() {
    def fromEnv = System.env.BUILDKITE_BRANCH as String ?: ""

    if (!fromEnv.isEmpty()) {
        return fromEnv
    } else {
        // Note: this command return "HEAD" on Buildkite, so use the system env 'BUILDKITE_BRANCH' content first
        def cmd = "git rev-parse --abbrev-ref HEAD"
        return cmd.execute().text.trim()
    }
}

// For Google Play build, build on any other branch than main will have a "-dev" suffix
static def getGplayVersionSuffix() {
    if (gitBranchName() == "main") {
        return ""
    } else {
        return "-dev"
    }
}

static def gitTag() {
    def cmd = "git describe --exact-match --tags"
    return cmd.execute().text.trim()
}

// For Tchap build, build on a not tagged commit will have a "-dev" suffix
static def getTchapVersionSuffix() {
    if (gitTag() == "") {
        return "-dev"
    } else {
        return ""
    }
}

project.android.buildTypes.all { buildType ->
    buildType.javaCompileOptions.annotationProcessorOptions.arguments =
            [
                    validateEpoxyModelUsage: String.valueOf(buildType.name == 'debug')
            ]
}

// map for the version codes last digit
// x86 must have greater values than arm
// 64 bits have greater value than 32 bits
ext.abiVersionCodes = ["armeabi-v7a": 1, "arm64-v8a": 2, "x86": 3, "x86_64": 4].withDefault { 0 }

def buildNumber = System.env.BUILDKITE_BUILD_NUMBER as Integer ?: 0

android {


    // Due to a bug introduced in Android gradle plugin 3.6.0, we have to specify the ndk version to use
    // Ref: https://issuetracker.google.com/issues/144111441
    ndkVersion "21.3.6528147"

    compileSdk versions.compileSdk

    defaultConfig {
        // Set to API 21: see #405
        minSdk versions.minSdk
        targetSdk versions.targetSdk
        multiDexEnabled true

        renderscriptTargetApi 24
        renderscriptSupportModeEnabled true

        // `develop` branch will have version code from timestamp, to ensure each build from CI has a incremented versionCode.
        // Other branches (main, features, etc.) will have version code based on application version.
        versionCode project.getVersionCode()

        // Required for sonar analysis
        versionName "${versionMajor}.${versionMinor}.${versionPatch}-sonar"

        buildConfigField "String", "GIT_REVISION", "\"${gitRevision()}\""
        resValue "string", "git_revision", "\"${gitRevision()}\""

        buildConfigField "String", "GIT_REVISION_DATE", "\"${gitRevisionDate()}\""
        resValue "string", "git_revision_date", "\"${gitRevisionDate()}\""

        buildConfigField "String", "GIT_BRANCH_NAME", "\"${gitBranchName()}\""
        resValue "string", "git_branch_name", "\"${gitBranchName()}\""

        buildConfigField "String", "BUILD_NUMBER", "\"${buildNumber}\""
        resValue "string", "build_number", "\"${buildNumber}\""

        // The two booleans must not have the same value. We need two values for the manifest
        // LoginFlowV2 is disabled to be merged on develop (changelog: Improve login/register flow (#1410, #2585, #3172))
        resValue "bool", "useLoginV1", "true"
        resValue "bool", "useLoginV2", "false"

        // NotificationSettingsV2 is disabled. To be released in conjunction with iOS/Web
        def useNotificationSettingsV2 = true
        buildConfigField "Boolean", "USE_NOTIFICATION_SETTINGS_V2", "${useNotificationSettingsV2}"
        resValue "bool", "useNotificationSettingsV1", "${!useNotificationSettingsV2}"
        resValue "bool", "useNotificationSettingsV2", "${useNotificationSettingsV2}"

        buildConfigField "im.vector.app.features.crypto.keysrequest.OutboundSessionKeySharingStrategy", "outboundSessionKeySharingStrategy", "im.vector.app.features.crypto.keysrequest.OutboundSessionKeySharingStrategy.WhenTyping"

        buildConfigField "Long", "VOICE_MESSAGE_DURATION_LIMIT_MS", "120_000L"

        //  If set, MSC3086 asserted identity messages sent on VoIP calls will cause the call to appear in the room corresponding to the asserted identity.
        //  This *must* only be set in trusted environments.
        buildConfigField "Boolean", "handleCallAssertedIdentityEvents", "false"

        // Key Backup is not supported
        buildConfigField "Boolean", "IS_KEY_BACKUP_SUPPORTED", "false"

        // CrossSigning initialization is disabled
        def enableCrossSigning = false
        buildConfigField "Boolean", "ENABLE_CROSS_SIGNING", "${enableCrossSigning}"
        resValue "bool", "enable_cross_signing", "${enableCrossSigning}"

        // Spaces feature is hidden
        def showSpaces = false
        buildConfigField "Boolean", "SHOW_SPACES", "${showSpaces}"
        resValue "bool", "show_spaces", "${showSpaces}"

        testInstrumentationRunner "androidx.test.runner.AndroidJUnitRunner"

        // Keep abiFilter for the universalApk
        ndk {
            abiFilters "armeabi-v7a", "x86", 'arm64-v8a', 'x86_64'
        }

        // Ref: https://developer.android.com/studio/build/configure-apk-splits.html
        splits {
            // Configures multiple APKs based on ABI.
            abi {
                // Enables building multiple APKs per ABI.
                enable true

                // By default all ABIs are included, so use reset() and include to specify that we only
                // want APKs for armeabi-v7a, x86, arm64-v8a and x86_64.

                // Resets the list of ABIs that Gradle should create APKs for to none.
                reset()

                // Specifies a list of ABIs that Gradle should create APKs for.
                include "armeabi-v7a", "x86", "arm64-v8a", "x86_64"

                // Generate a universal APK that includes all ABIs, so user who install from CI tool can use this one by default.
                universalApk true
            }
        }

        applicationVariants.all { variant ->
            // assign different version code for each output
            def baseVariantVersion = variant.versionCode * 10
            variant.outputs.each { output ->
                def baseAbiVersionCode = project.ext.abiVersionCodes.get(output.getFilter(OutputFile.ABI))
                // Known limitation: it does not modify the value in the BuildConfig.java generated file
                // See https://issuetracker.google.com/issues/171133218
                output.versionCodeOverride = baseVariantVersion + baseAbiVersionCode
                print "ABI " + output.getFilter(OutputFile.ABI) + " \t-> VersionCode = " + output.versionCodeOverride + "\n"
            }
        }

        // The following argument makes the Android Test Orchestrator run its
        // "pm clear" command after each test invocation. This command ensures
        // that the app's state is completely cleared between tests.
        testInstrumentationRunnerArguments clearPackageData: 'true'
    }

    testOptions {
        // Disables animations during instrumented tests you run from the command line…
        // This property does not affect tests that you run using Android Studio.”
        animationsDisabled = true

        // Comment to run on Android 12
        execution 'ANDROIDX_TEST_ORCHESTRATOR'
    }

    signingConfigs {
        debug {
            keyAlias 'androiddebugkey'
            keyPassword 'android'
            storeFile file('./signature/debug.keystore')
            storePassword 'android'
        }
    }

    buildTypes {
        debug {
            resValue "bool", "debug_mode", "true"
            buildConfigField "boolean", "LOW_PRIVACY_LOG_ENABLE", "false"
            // Set to true if you want to enable strict mode in debug
            buildConfigField "boolean", "ENABLE_STRICT_MODE_LOGS", "false"

            signingConfig signingConfigs.debug
        }

        release {
            resValue "bool", "debug_mode", "false"
            buildConfigField "boolean", "LOW_PRIVACY_LOG_ENABLE", "false"
            buildConfigField "boolean", "ENABLE_STRICT_MODE_LOGS", "false"

            postprocessing {
                removeUnusedCode true
                removeUnusedResources true
                // We do not activate obfuscation as it makes it hard then to read crash reports, and it's a bit useless on an open source project :)
                obfuscate false
                optimizeCode true
                proguardFiles 'proguard-rules.pro'
            }
        }
    }

    // The 'store' dimension permits to deal with GooglePlay/Fdroid app
    // The 'target' dimension permits to specify which platform are used
    // The 'voip' flavor dimension permits to include/exclude jitsi at compilation time
    // The 'pinning' flavor dimension permits to enable/disable certificate pinning with fingerprint check
    flavorDimensions "store", "target", "voip", "pinning"

    productFlavors {
        gplay {
            apply plugin: 'com.google.gms.google-services'
            afterEvaluate {
                tasks.matching { it.name.contains("GoogleServices") && !it.name.contains("Gplay") }*.enabled = false
            }

            dimension "store"
            isDefault = true

            resValue "bool", "isGplay", "true"
            buildConfigField "boolean", "ALLOW_FCM_USE", "true"
            buildConfigField "String", "SHORT_FLAVOR_DESCRIPTION", "\"G\""
            buildConfigField "String", "FLAVOR_DESCRIPTION", "\"GooglePlay\""
        }

        fdroid {
            dimension "store"

            resValue "bool", "isGplay", "false"
            buildConfigField "boolean", "ALLOW_FCM_USE", "false"
            buildConfigField "String", "SHORT_FLAVOR_DESCRIPTION", "\"F\""
            buildConfigField "String", "FLAVOR_DESCRIPTION", "\"FDroid\""
        }

        withvoip {
            dimension "voip"

            buildConfigField "boolean", "IS_VOIP_SUPPORTED", "true"
        }

        withoutvoip {
            dimension "voip"

            buildConfigField "boolean", "IS_VOIP_SUPPORTED", "false"
        }

        withpinning {
            dimension "pinning"
        }

        withoutpinning {
            dimension "pinning"
        }

        secure {
            dimension "target"

            resValue "string", "app_name", "Tchap"

            applicationId "fr.gouv.tchap"
            versionName "${versionMajor}.${versionMinor}.${versionPatch}${getTchapVersionSuffix()}" + "_s"
        }

        preprod {
            dimension "target"

            resValue "string", "app_name", "Btchap"

            applicationId "fr.gouv.rie.tchap"
            versionName "${versionMajor}.${versionMinor}.${versionPatch}${getTchapVersionSuffix()}" + "_b"
        }

        agent {
            dimension "target"

            resValue "string", "app_name", "Tchap"

            applicationId "fr.gouv.tchap.a"
            versionName "${versionMajor}.${versionMinor}.${versionPatch}${getTchapVersionSuffix()}"
        }
    }

    lintOptions {
        lintConfig file("lint.xml")

        checkDependencies true
        abortOnError true
    }

    compileOptions {
        sourceCompatibility versions.sourceCompat
        targetCompatibility versions.targetCompat
    }

    kotlinOptions {
        jvmTarget = "11"
        freeCompilerArgs += [
                "-Xopt-in=kotlin.RequiresOptIn",
                // Fixes false positive "This is an internal Mavericks API. It is not intended for external use."
                // of MvRx `by viewModel()` calls. Maybe due to the inlining of code... This is a temporary fix...
                "-Xopt-in=com.airbnb.mvrx.InternalMavericksApi",
                // Opt in for kotlinx.coroutines.FlowPreview too
                "-Xopt-in=kotlinx.coroutines.FlowPreview",
                // Opt in for kotlinx.coroutines.ExperimentalCoroutinesApi too
                "-Xopt-in=kotlinx.coroutines.ExperimentalCoroutinesApi",
        ]
    }

    sourceSets {
        androidTest {
            java.srcDirs += "src/sharedTest/java"
        }
        test {
            java.srcDirs += "src/sharedTest/java"
        }
    }

    buildFeatures {
        viewBinding true
    }
}

configurations {
    // videocache includes a sl4j logger which causes mockk to attempt to call the static android Log
    testImplementation.exclude group: 'org.slf4j', module: 'slf4j-android'
}

dependencies {

    implementation project(":matrix-sdk-android")
    implementation project(":matrix-sdk-android-flow")
    implementation project(":diff-match-patch")
    implementation project(":multipicker")
    implementation project(":attachment-viewer")
    implementation project(":library:ui-styles")
    implementation 'androidx.multidex:multidex:2.0.1'

    implementation libs.jetbrains.coroutinesCore
    implementation libs.jetbrains.coroutinesAndroid

    implementation libs.androidx.recyclerview
    implementation libs.androidx.appCompat
    implementation libs.androidx.fragmentKtx
    implementation libs.androidx.constraintLayout
    implementation "androidx.sharetarget:sharetarget:1.1.0"
    implementation libs.androidx.core
    implementation "androidx.media:media:1.4.3"
    implementation "androidx.transition:transition:1.4.1"

    implementation "org.threeten:threetenbp:1.4.0:no-tzdb"
    implementation "com.gabrielittner.threetenbp:lazythreetenbp:0.9.0"

    implementation libs.squareup.moshi
    kapt libs.squareup.moshiKotlin

    // Lifecycle
    implementation libs.androidx.lifecycleLivedata
    implementation libs.androidx.lifecycleProcess

    implementation libs.androidx.datastore
    implementation libs.androidx.datastorepreferences


    // Log
    implementation libs.jakewharton.timber

    // Debug
    implementation 'com.facebook.stetho:stetho:1.6.0'

    // Phone number https://github.com/google/libphonenumber
    implementation 'com.googlecode.libphonenumber:libphonenumber:8.12.37'

    // FlowBinding
    implementation libs.github.flowBinding
    implementation libs.github.flowBindingAppcompat
    implementation libs.github.flowBindingMaterial

    implementation libs.airbnb.epoxy
    implementation libs.airbnb.epoxyGlide
    kapt libs.airbnb.epoxyProcessor
    implementation libs.airbnb.epoxyPaging
    implementation libs.airbnb.mavericks

    // Work
    implementation libs.androidx.work

    // Paging
    implementation libs.androidx.pagingRuntimeKtx

    // Functional Programming
    implementation libs.arrow.core

    // Pref
    implementation libs.androidx.preferenceKtx

    // UI
    implementation 'com.amulyakhare:com.amulyakhare.textdrawable:1.0.1'
    implementation libs.google.material
    implementation 'me.gujun.android:span:1.7'
    implementation libs.markwon.core
    implementation libs.markwon.html
    implementation 'com.googlecode.htmlcompressor:htmlcompressor:1.5.2'
    implementation 'me.saket:better-link-movement-method:2.2.0'
    implementation 'com.google.android:flexbox:2.0.1'
    implementation libs.androidx.autoFill
    implementation 'jp.wasabeef:glide-transformations:4.3.0'
    implementation 'com.github.vector-im:PFLockScreen-Android:1.0.0-beta12'
    implementation 'com.github.hyuwah:DraggableView:1.0.0'
    implementation 'com.github.Armen101:AudioRecordView:1.0.5'

    // Custom Tab
    implementation 'androidx.browser:browser:1.4.0'

    // Passphrase strength helper
    implementation 'com.nulab-inc:zxcvbn:1.5.2'

    // To convert voice message on old platforms
    implementation 'com.arthenica:ffmpeg-kit-audio:4.5.LTS'

    // Alerter
    implementation 'com.tapadoo.android:alerter:7.0.1'

    implementation 'com.otaliastudios:autocomplete:1.1.0'

    // Shake detection
    implementation 'com.squareup:seismic:1.0.3'

    // Image Loading
    implementation libs.github.bigImageViewer
    implementation libs.github.glideImageLoader
    implementation libs.github.progressPieIndicator
    implementation libs.github.glideImageViewFactory

    // implementation 'com.github.MikeOrtiz:TouchImageView:3.0.2'
    implementation 'com.github.chrisbanes:PhotoView:2.3.0'

    implementation libs.github.glide
    kapt libs.github.glideCompiler
    implementation 'com.danikula:videocache:2.7.1'
    implementation 'com.github.yalantis:ucrop:2.2.7'

    // Badge for compatibility
    implementation 'me.leolin:ShortcutBadger:1.1.22@aar'

    // Chat effects
    implementation 'nl.dionsegijn:konfetti:1.3.2'
    implementation 'com.github.jetradarmobile:android-snowfall:1.2.1'
    // DI
    implementation libs.dagger.hilt
    kapt libs.dagger.hiltCompiler

    // gplay flavor only
    gplayImplementation('com.google.firebase:firebase-messaging:23.0.0') {
        exclude group: 'com.google.firebase', module: 'firebase-core'
        exclude group: 'com.google.firebase', module: 'firebase-analytics'
        exclude group: 'com.google.firebase', module: 'firebase-measurement-connector'
    }

    // OSS License, gplay flavor only
    gplayImplementation 'com.google.android.gms:play-services-oss-licenses:17.0.0'

    implementation "androidx.emoji:emoji-appcompat:1.1.0"
    implementation('com.github.BillCarsonFr:JsonViewer:0.7')

    // WebRTC
    // org.webrtc:google-webrtc is for development purposes only
    // implementation 'org.webrtc:google-webrtc:1.0.+'
    withvoipImplementation('com.facebook.react:react-native-webrtc:1.87.3-jitsi-6624067@aar')

    // Jitsi
    withvoipImplementation('org.jitsi.react:jitsi-meet-sdk:3.1.0') {
        exclude group: 'com.google.firebase'
        exclude group: 'com.google.android.gms'
        exclude group: 'com.android.installreferrer'
    }

    // QR-code
    // Stick to 3.3.3 because of https://github.com/zxing/zxing/issues/1170
    implementation 'com.google.zxing:core:3.3.3'
    implementation 'me.dm7.barcodescanner:zxing:1.9.13'

    // Emoji Keyboard
    implementation libs.vanniktech.emojiMaterial
    implementation libs.vanniktech.emojiGoogle

    implementation 'im.dlg:android-dialer:1.2.5'

    // JWT
    api libs.jsonwebtoken.jjwtApi
    runtimeOnly libs.jsonwebtoken.jjwtImpl
    runtimeOnly(libs.jsonwebtoken.jjwtOrgjson) {
        exclude group: 'org.json', module: 'json' //provided by Android natively
    }
    implementation 'commons-codec:commons-codec:1.15'


    // TESTS
    testImplementation libs.tests.junit
    testImplementation libs.tests.kluent
    testImplementation libs.mockk.mockk
    // Plant Timber tree for test
    testImplementation libs.tests.timberJunitRule
    testImplementation libs.airbnb.mavericksTesting
    testImplementation(libs.jetbrains.coroutinesTest) {
        exclude group: "org.jetbrains.kotlinx", module: "kotlinx-coroutines-debug"
    }

    // Activate when you want to check for leaks, from time to time.
    //debugImplementation 'com.squareup.leakcanary:leakcanary-android:2.3'

    androidTestImplementation libs.androidx.testCore
    androidTestImplementation libs.androidx.testRunner
    androidTestImplementation libs.androidx.testRules
    androidTestImplementation libs.androidx.junit
    androidTestImplementation libs.androidx.espressoCore
    androidTestImplementation libs.androidx.espressoContrib
    androidTestImplementation libs.androidx.espressoIntents
    androidTestImplementation libs.tests.kluent
    androidTestImplementation libs.androidx.coreTesting
    androidTestImplementation(libs.jetbrains.coroutinesTest) {
        exclude group: "org.jetbrains.kotlinx", module: "kotlinx-coroutines-debug"
    }
    // Plant Timber tree for test
    androidTestImplementation libs.tests.timberJunitRule
    // "The one who serves a great Espresso"
    androidTestImplementation('com.adevinta.android:barista:4.2.0') {
        exclude group: 'org.jetbrains.kotlin'
    }
    androidTestUtil libs.androidx.orchestrator
}<|MERGE_RESOLUTION|>--- conflicted
+++ resolved
@@ -14,13 +14,8 @@
 
 // Note: 2 digits max for each value
 ext.versionMajor = 1
-<<<<<<< HEAD
 ext.versionMinor = 99
 ext.versionPatch = 2
-=======
-ext.versionMinor = 3
-ext.versionPatch = 8
->>>>>>> 879e6ef5
 
 static def getGitTimestamp() {
     def cmd = 'git show -s --format=%ct'
