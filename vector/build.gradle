import com.android.build.OutputFile

apply plugin: 'com.android.application'
apply plugin: 'com.google.android.gms.oss-licenses-plugin'
apply plugin: 'kotlin-android'
apply plugin: 'kotlin-parcelize'
apply plugin: 'kotlin-kapt'
apply plugin: 'placeholder-resolver'

kapt {
    correctErrorTypes = true
}

// Note: 2 digits max for each value
<<<<<<< HEAD
ext.versionMajor = 2
ext.versionMinor = 0
ext.versionPatch = 0
=======
ext.versionMajor = 1
ext.versionMinor = 1
ext.versionPatch = 9
>>>>>>> 7f96749d

static def getGitTimestamp() {
    def cmd = 'git show -s --format=%ct'
    return cmd.execute().text.trim() as Long
}

static def generateVersionCodeFromTimestamp() {
    // It's unix timestamp, minus timestamp of October 3rd 2018 (first commit date) divided by 100: It's incremented by one every 100 seconds.
    // plus 20_000_000 for compatibility reason with the previous way the Version Code was computed
    // Note that the result will be multiplied by 10 when adding the digit for the arch
    return ((getGitTimestamp() - 1_538_524_800) / 100).toInteger() + 20_000_000
}

def generateVersionCodeFromVersionName() {
    // plus 4_000_000 for compatibility reason with the previous way the Version Code was computed
    // Note that the result will be multiplied by 10 when adding the digit for the arch
    return (versionMajor * 1_00_00 + versionMinor * 1_00 + versionPatch) + 4_000_000
}

def getVersionCode() {
    if (gitBranchName() == "develop") {
        return generateVersionCodeFromTimestamp()
    } else {
        return generateVersionCodeFromVersionName()
    }
}

static def gitRevision() {
    def cmd = "git rev-parse --short=8 HEAD"
    return cmd.execute().text.trim()
}

static def gitRevisionDate() {
    def cmd = "git show -s --format=%ci HEAD^{commit}"
    return cmd.execute().text.trim()
}

static def gitBranchName() {
    def fromEnv = System.env.BUILDKITE_BRANCH as String ?: ""

    if (!fromEnv.isEmpty()) {
        return fromEnv
    } else {
        // Note: this command return "HEAD" on Buildkite, so use the system env 'BUILDKITE_BRANCH' content first
        def cmd = "git rev-parse --abbrev-ref HEAD"
        return cmd.execute().text.trim()
    }
}

// For Google Play build, build on any other branch than main will have a "-dev" suffix
static def getGplayVersionSuffix() {
    if (gitBranchName() == "main") {
        return ""
    } else {
        return "-dev"
    }
}

static def gitTag() {
    def cmd = "git describe --exact-match --tags"
    return cmd.execute().text.trim()
}

// For Tchap build, build on a not tagged commit will have a "-dev" suffix
static def getTchapVersionSuffix() {
    if (gitTag() == "") {
        return "-dev"
    } else {
        return ""
    }
}

project.android.buildTypes.all { buildType ->
    buildType.javaCompileOptions.annotationProcessorOptions.arguments =
            [
                    validateEpoxyModelUsage: String.valueOf(buildType.name == 'debug')
            ]
}

// map for the version codes last digit
// x86 must have greater values than arm
// 64 bits have greater value than 32 bits
ext.abiVersionCodes = ["armeabi-v7a": 1, "arm64-v8a": 2, "x86": 3, "x86_64": 4].withDefault { 0 }

def buildNumber = System.env.BUILDKITE_BUILD_NUMBER as Integer ?: 0

android {
    compileSdkVersion 30

    // Due to a bug introduced in Android gradle plugin 3.6.0, we have to specify the ndk version to use
    // Ref: https://issuetracker.google.com/issues/144111441
    ndkVersion "21.3.6528147"

    defaultConfig {
        applicationId "im.vector.app"
        // Set to API 21: see #405
        minSdkVersion 21
        targetSdkVersion 30
        multiDexEnabled true

        renderscriptTargetApi 24
        renderscriptSupportModeEnabled true

        // `develop` branch will have version code from timestamp, to ensure each build from CI has a incremented versionCode.
        // Other branches (main, features, etc.) will have version code based on application version.
        versionCode project.getVersionCode()

        // Required for sonar analysis
        versionName "${versionMajor}.${versionMinor}.${versionPatch}-sonar"

        buildConfigField "String", "GIT_REVISION", "\"${gitRevision()}\""
        resValue "string", "git_revision", "\"${gitRevision()}\""

        buildConfigField "String", "GIT_REVISION_DATE", "\"${gitRevisionDate()}\""
        resValue "string", "git_revision_date", "\"${gitRevisionDate()}\""

        buildConfigField "String", "GIT_BRANCH_NAME", "\"${gitBranchName()}\""
        resValue "string", "git_branch_name", "\"${gitBranchName()}\""

        buildConfigField "String", "BUILD_NUMBER", "\"${buildNumber}\""
        resValue "string", "build_number", "\"${buildNumber}\""

<<<<<<< HEAD
=======
        // The two booleans must not have the same value. We need two values for the manifest
        // LoginFlowV2 is disabled to be merged on develop (changelog: Improve login/register flow (#1410, #2585, #3172))
        resValue "bool", "useLoginV1", "true"
        resValue "bool", "useLoginV2", "false"

>>>>>>> 7f96749d
        buildConfigField "im.vector.app.features.crypto.keysrequest.OutboundSessionKeySharingStrategy", "outboundSessionKeySharingStrategy", "im.vector.app.features.crypto.keysrequest.OutboundSessionKeySharingStrategy.WhenTyping"

        testInstrumentationRunner "androidx.test.runner.AndroidJUnitRunner"

        // Keep abiFilter for the universalApk
        ndk {
            abiFilters "armeabi-v7a", "x86", 'arm64-v8a', 'x86_64'
        }

        // Ref: https://developer.android.com/studio/build/configure-apk-splits.html
        splits {
            // Configures multiple APKs based on ABI.
            abi {
                // Enables building multiple APKs per ABI.
                enable true

                // By default all ABIs are included, so use reset() and include to specify that we only
                // want APKs for armeabi-v7a, x86, arm64-v8a and x86_64.

                // Resets the list of ABIs that Gradle should create APKs for to none.
                reset()

                // Specifies a list of ABIs that Gradle should create APKs for.
                include "armeabi-v7a", "x86", "arm64-v8a", "x86_64"

                // Generate a universal APK that includes all ABIs, so user who install from CI tool can use this one by default.
                universalApk true
            }
        }

        applicationVariants.all { variant ->
            // assign different version code for each output
            def baseVariantVersion = variant.versionCode * 10
            variant.outputs.each { output ->
                def baseAbiVersionCode = project.ext.abiVersionCodes.get(output.getFilter(OutputFile.ABI))
                // Known limitation: it does not modify the value in the BuildConfig.java generated file
                // See https://issuetracker.google.com/issues/171133218
                output.versionCodeOverride = baseVariantVersion + baseAbiVersionCode
                print "ABI " + output.getFilter(OutputFile.ABI) + " \t-> VersionCode = " + output.versionCodeOverride + "\n"
            }
        }

        // The following argument makes the Android Test Orchestrator run its
        // "pm clear" command after each test invocation. This command ensures
        // that the app's state is completely cleared between tests.
        testInstrumentationRunnerArguments clearPackageData: 'true'
    }

    testOptions {
        // Disables animations during instrumented tests you run from the command line…
        // This property does not affect tests that you run using Android Studio.”
        animationsDisabled = true

        execution 'ANDROIDX_TEST_ORCHESTRATOR'
    }

    signingConfigs {
        debug {
            keyAlias 'androiddebugkey'
            keyPassword 'android'
            storeFile file('./signature/debug.keystore')
            storePassword 'android'
        }
    }

    buildTypes {
        debug {
            resValue "string", "app_name", "Tchap dbg"

            resValue "bool", "debug_mode", "true"
            buildConfigField "boolean", "LOW_PRIVACY_LOG_ENABLE", "false"
            // Set to true if you want to enable strict mode in debug
            buildConfigField "boolean", "ENABLE_STRICT_MODE_LOGS", "false"

            signingConfig signingConfigs.debug
        }

        release {
            resValue "string", "app_name", "Tchap"

            resValue "bool", "debug_mode", "false"
            buildConfigField "boolean", "LOW_PRIVACY_LOG_ENABLE", "false"
            buildConfigField "boolean", "ENABLE_STRICT_MODE_LOGS", "false"

            postprocessing {
                removeUnusedCode true
                removeUnusedResources true
                // We do not activate obfuscation as it makes it hard then to read crash reports, and it's a bit useless on an open source project :)
                obfuscate false
                optimizeCode true
                proguardFiles 'proguard-rules.pro'
            }
        }
    }

    // The 'store' dimension permits to deal with GooglePlay/Fdroid app
    // The 'target' dimension permits to specify which platform are used
    // The 'voip' flavor dimension permits to include/exclude jitsi at compilation time
    // The 'pinning' flavor dimension permits to enable/disable certificate pinning with fingerprint check
    flavorDimensions "store", "target", "voip", "pinning"

    productFlavors {
        gplay {
            dimension "store"
            isDefault = true

            resValue "bool", "isGplay", "true"
            buildConfigField "boolean", "ALLOW_FCM_USE", "true"
            buildConfigField "String", "SHORT_FLAVOR_DESCRIPTION", "\"G\""
            buildConfigField "String", "FLAVOR_DESCRIPTION", "\"GooglePlay\""
        }

        fdroid {
            dimension "store"

            resValue "bool", "isGplay", "false"
            buildConfigField "boolean", "ALLOW_FCM_USE", "false"
            buildConfigField "String", "SHORT_FLAVOR_DESCRIPTION", "\"F\""
            buildConfigField "String", "FLAVOR_DESCRIPTION", "\"FDroid\""
        }

        withvoip {
            dimension "voip"
        }

        withoutvoip {
            dimension "voip"
        }

        withpinning {
            dimension "pinning"
        }

        withoutpinning {
            dimension "pinning"
        }

        secure {
            dimension "target"

            applicationId "fr.gouv.tchap"
            versionName "${versionMajor}.${versionMinor}.${versionPatch}${getTchapVersionSuffix()}"
        }

        preprod {
            dimension "target"

            applicationId "fr.gouv.rie.tchap"
            versionName "${versionMajor}.${versionMinor}.${versionPatch}${getTchapVersionSuffix()}" + "_b"
        }

        agent {
            dimension "target"

            applicationId "fr.gouv.tchap.a"
            versionName "${versionMajor}.${versionMinor}.${versionPatch}${getTchapVersionSuffix()}" + "_a"
        }
    }

    lintOptions {
        lintConfig file("lint.xml")

        abortOnError true
    }

    compileOptions {
        sourceCompatibility JavaVersion.VERSION_1_8
        targetCompatibility JavaVersion.VERSION_1_8
    }

    kotlinOptions {
        jvmTarget = "1.8"
    }

    sourceSets {
        androidTest {
            java.srcDirs += "src/sharedTest/java"
        }
        test {
            java.srcDirs += "src/sharedTest/java"
        }
    }

    buildFeatures {
        viewBinding true
    }
}

dependencies {

<<<<<<< HEAD
    def epoxy_version = '4.5.0'
    def fragment_version = '1.3.3'
=======
    def epoxy_version = '4.6.1'
    def fragment_version = '1.3.4'
>>>>>>> 7f96749d
    def arrow_version = "0.8.2"
    def markwon_version = '4.1.2'
    def big_image_viewer_version = '1.8.0'
    def glide_version = '4.12.0'
    def moshi_version = '1.12.0'
<<<<<<< HEAD
    def daggerVersion = '2.35'
=======
    def daggerVersion = '2.36'
>>>>>>> 7f96749d
    def autofill_version = "1.1.0"
    def work_version = '2.5.0'
    def arch_version = '2.1.0'
    def lifecycle_version = '2.2.0'
    def rxbinding_version = '3.1.0'
<<<<<<< HEAD
=======
    def jjwt_version = '0.11.2'
>>>>>>> 7f96749d

    // Tests
    def kluent_version = '1.65'
    def androidxTest_version = '1.3.0'
    def espresso_version = '3.3.0'

    implementation project(":matrix-sdk-android")
    implementation project(":matrix-sdk-android-rx")
    implementation project(":diff-match-patch")
    implementation project(":multipicker")
    implementation project(":attachment-viewer")
    implementation 'com.android.support:multidex:1.0.3'

    implementation "org.jetbrains.kotlin:kotlin-stdlib-jdk7:$kotlin_version"
    implementation "org.jetbrains.kotlinx:kotlinx-coroutines-core:$kotlin_coroutines_version"
    implementation "org.jetbrains.kotlinx:kotlinx-coroutines-android:$kotlin_coroutines_version"

    implementation "androidx.recyclerview:recyclerview:1.2.0"
<<<<<<< HEAD
    implementation 'androidx.appcompat:appcompat:1.2.0'
    implementation "androidx.fragment:fragment-ktx:$fragment_version"
    implementation 'androidx.constraintlayout:constraintlayout:2.0.4'
    implementation "androidx.sharetarget:sharetarget:1.1.0"
    implementation 'androidx.core:core-ktx:1.3.2'
    implementation "androidx.media:media:1.3.0"
=======
    implementation 'androidx.appcompat:appcompat:1.3.0'
    implementation "androidx.fragment:fragment-ktx:$fragment_version"
    implementation 'androidx.constraintlayout:constraintlayout:2.0.4'
    implementation "androidx.sharetarget:sharetarget:1.1.0"
    implementation 'androidx.core:core-ktx:1.5.0'
    implementation "androidx.media:media:1.3.1"
>>>>>>> 7f96749d

    implementation "org.threeten:threetenbp:1.4.0:no-tzdb"
    implementation "com.gabrielittner.threetenbp:lazythreetenbp:0.9.0"

    implementation "com.squareup.moshi:moshi-adapters:$moshi_version"
    implementation "androidx.lifecycle:lifecycle-extensions:$lifecycle_version"
    implementation "androidx.lifecycle:lifecycle-livedata-ktx:2.3.1"
    kapt "com.squareup.moshi:moshi-kotlin-codegen:$moshi_version"

    // Log
    implementation 'com.jakewharton.timber:timber:4.7.1'

    // Debug
    implementation 'com.facebook.stetho:stetho:1.6.0'

    // Phone number https://github.com/google/libphonenumber
<<<<<<< HEAD
    implementation 'com.googlecode.libphonenumber:libphonenumber:8.12.22'
=======
    implementation 'com.googlecode.libphonenumber:libphonenumber:8.12.24'
>>>>>>> 7f96749d

    // rx
    implementation 'io.reactivex.rxjava2:rxkotlin:2.4.0'
    implementation 'io.reactivex.rxjava2:rxandroid:2.1.1'
    implementation 'com.jakewharton.rxrelay2:rxrelay:2.1.1'
    // RXBinding
    implementation "com.jakewharton.rxbinding3:rxbinding:$rxbinding_version"
    implementation "com.jakewharton.rxbinding3:rxbinding-appcompat:$rxbinding_version"
    implementation "com.jakewharton.rxbinding3:rxbinding-material:$rxbinding_version"

    implementation("com.airbnb.android:epoxy:$epoxy_version")
    implementation "com.airbnb.android:epoxy-glide-preloading:$epoxy_version"
    kapt "com.airbnb.android:epoxy-processor:$epoxy_version"
    implementation "com.airbnb.android:epoxy-paging:$epoxy_version"
    implementation 'com.airbnb.android:mvrx:1.5.1'

    // Work
    implementation "androidx.work:work-runtime-ktx:$work_version"

    // Paging
    implementation "androidx.paging:paging-runtime-ktx:2.1.2"

    // Functional Programming
    implementation "io.arrow-kt:arrow-core:$arrow_version"

    // Pref
    implementation 'androidx.preference:preference-ktx:1.1.1'

    // UI
    implementation 'com.amulyakhare:com.amulyakhare.textdrawable:1.0.1'
    implementation 'com.google.android.material:material:1.3.0'
    implementation 'me.gujun.android:span:1.7'
    implementation "io.noties.markwon:core:$markwon_version"
    implementation "io.noties.markwon:html:$markwon_version"
    implementation 'com.googlecode.htmlcompressor:htmlcompressor:1.5.2'
    implementation 'me.saket:better-link-movement-method:2.2.0'
    implementation 'com.google.android:flexbox:2.0.1'
    implementation "androidx.autofill:autofill:$autofill_version"
    implementation 'jp.wasabeef:glide-transformations:4.3.0'
    implementation 'com.github.vector-im:PFLockScreen-Android:1.0.0-beta12'

    // Custom Tab
    implementation 'androidx.browser:browser:1.3.0'

    // Passphrase strength helper
    implementation 'com.nulab-inc:zxcvbn:1.5.0'

    //Alerter
    implementation 'com.tapadoo.android:alerter:7.0.1'

    implementation 'com.otaliastudios:autocomplete:1.1.0'

    // Shake detection
    implementation 'com.squareup:seismic:1.0.2'

    // Image Loading
    implementation "com.github.piasy:BigImageViewer:$big_image_viewer_version"
    implementation "com.github.piasy:GlideImageLoader:$big_image_viewer_version"
    implementation "com.github.piasy:ProgressPieIndicator:$big_image_viewer_version"
    implementation "com.github.piasy:GlideImageViewFactory:$big_image_viewer_version"

    // implementation 'com.github.MikeOrtiz:TouchImageView:3.0.2'
    implementation 'com.github.chrisbanes:PhotoView:2.3.0'

    implementation "com.github.bumptech.glide:glide:$glide_version"
    kapt "com.github.bumptech.glide:compiler:$glide_version"
    implementation 'com.danikula:videocache:2.7.1'
    implementation 'com.github.yalantis:ucrop:2.2.6'

    // Badge for compatibility
    implementation 'me.leolin:ShortcutBadger:1.1.22@aar'

    // Chat effects
<<<<<<< HEAD
    implementation 'nl.dionsegijn:konfetti:1.2.6'
    implementation 'com.github.jetradarmobile:android-snowfall:1.2.0'
=======
    implementation 'nl.dionsegijn:konfetti:1.3.2'
    implementation 'com.github.jetradarmobile:android-snowfall:1.2.1'
>>>>>>> 7f96749d
    // DI
    implementation "com.google.dagger:dagger:$daggerVersion"
    kapt "com.google.dagger:dagger-compiler:$daggerVersion"

    // gplay flavor only
<<<<<<< HEAD
    gplayImplementation('com.google.firebase:firebase-messaging:21.1.0') {
=======
    gplayImplementation('com.google.firebase:firebase-messaging:22.0.0') {
>>>>>>> 7f96749d
        exclude group: 'com.google.firebase', module: 'firebase-core'
        exclude group: 'com.google.firebase', module: 'firebase-analytics'
        exclude group: 'com.google.firebase', module: 'firebase-measurement-connector'
    }

    // OSS License, gplay flavor only
    gplayImplementation 'com.google.android.gms:play-services-oss-licenses:17.0.0'

    implementation "androidx.emoji:emoji-appcompat:1.1.0"

    implementation 'com.github.BillCarsonFr:JsonViewer:0.6'

    // WebRTC
    // org.webrtc:google-webrtc is for development purposes only
    // implementation 'org.webrtc:google-webrtc:1.0.+'
    implementation('com.facebook.react:react-native-webrtc:1.87.3-jitsi-6624067@aar')

    // Jitsi
    implementation('org.jitsi.react:jitsi-meet-sdk:3.1.0') {
<<<<<<< HEAD
       exclude group: 'com.google.firebase'
       exclude group: 'com.google.android.gms'
       exclude group: 'com.android.installreferrer'
=======
        exclude group: 'com.google.firebase'
        exclude group: 'com.google.android.gms'
        exclude group: 'com.android.installreferrer'
>>>>>>> 7f96749d
    }

    // QR-code
    // Stick to 3.3.3 because of https://github.com/zxing/zxing/issues/1170
    implementation 'com.google.zxing:core:3.4.1'
    implementation 'me.dm7.barcodescanner:zxing:1.9.13'

    // Emoji Keyboard
    implementation 'com.vanniktech:emoji-material:0.7.0'
    implementation 'com.vanniktech:emoji-google:0.7.0'

    implementation 'im.dlg:android-dialer:1.2.5'

    // JWT
    api "io.jsonwebtoken:jjwt-api:$jjwt_version"
    runtimeOnly "io.jsonwebtoken:jjwt-impl:$jjwt_version"
    runtimeOnly("io.jsonwebtoken:jjwt-orgjson:$jjwt_version") {
        exclude group: 'org.json', module: 'json' //provided by Android natively
    }
    implementation 'commons-codec:commons-codec:1.15'


    // TESTS
    testImplementation 'junit:junit:4.13.2'
    testImplementation "org.amshove.kluent:kluent-android:$kluent_version"
    // Plant Timber tree for test
    testImplementation 'net.lachlanmckee:timber-junit-rule:1.0.1'

    // Activate when you want to check for leaks, from time to time.
    //debugImplementation 'com.squareup.leakcanary:leakcanary-android:2.3'

    androidTestImplementation "androidx.test:core:$androidxTest_version"
    androidTestImplementation "androidx.test:runner:$androidxTest_version"
    androidTestImplementation "androidx.test:rules:$androidxTest_version"
    androidTestImplementation 'androidx.test.ext:junit:1.1.2'
    androidTestImplementation "androidx.test.espresso:espresso-core:$espresso_version"
    androidTestImplementation "androidx.test.espresso:espresso-contrib:$espresso_version"
    androidTestImplementation "androidx.test.espresso:espresso-intents:$espresso_version"
    androidTestImplementation "org.amshove.kluent:kluent-android:$kluent_version"
    androidTestImplementation "androidx.arch.core:core-testing:$arch_version"
    // Plant Timber tree for test
    androidTestImplementation 'net.lachlanmckee:timber-junit-rule:1.0.1'
    // "The one who serves a great Espresso"
    androidTestImplementation('com.schibsted.spain:barista:3.9.0') {
        exclude group: 'org.jetbrains.kotlin'
    }
}

if (getGradle().getStartParameter().getTaskRequests().toString().contains("Gplay")) {
    apply plugin: 'com.google.gms.google-services'
}<|MERGE_RESOLUTION|>--- conflicted
+++ resolved
@@ -12,15 +12,9 @@
 }
 
 // Note: 2 digits max for each value
-<<<<<<< HEAD
 ext.versionMajor = 2
 ext.versionMinor = 0
 ext.versionPatch = 0
-=======
-ext.versionMajor = 1
-ext.versionMinor = 1
-ext.versionPatch = 9
->>>>>>> 7f96749d
 
 static def getGitTimestamp() {
     def cmd = 'git show -s --format=%ct'
@@ -143,14 +137,11 @@
         buildConfigField "String", "BUILD_NUMBER", "\"${buildNumber}\""
         resValue "string", "build_number", "\"${buildNumber}\""
 
-<<<<<<< HEAD
-=======
         // The two booleans must not have the same value. We need two values for the manifest
         // LoginFlowV2 is disabled to be merged on develop (changelog: Improve login/register flow (#1410, #2585, #3172))
         resValue "bool", "useLoginV1", "true"
         resValue "bool", "useLoginV2", "false"
 
->>>>>>> 7f96749d
         buildConfigField "im.vector.app.features.crypto.keysrequest.OutboundSessionKeySharingStrategy", "outboundSessionKeySharingStrategy", "im.vector.app.features.crypto.keysrequest.OutboundSessionKeySharingStrategy.WhenTyping"
 
         testInstrumentationRunner "androidx.test.runner.AndroidJUnitRunner"
@@ -341,32 +332,20 @@
 
 dependencies {
 
-<<<<<<< HEAD
-    def epoxy_version = '4.5.0'
-    def fragment_version = '1.3.3'
-=======
     def epoxy_version = '4.6.1'
     def fragment_version = '1.3.4'
->>>>>>> 7f96749d
     def arrow_version = "0.8.2"
     def markwon_version = '4.1.2'
     def big_image_viewer_version = '1.8.0'
     def glide_version = '4.12.0'
     def moshi_version = '1.12.0'
-<<<<<<< HEAD
-    def daggerVersion = '2.35'
-=======
     def daggerVersion = '2.36'
->>>>>>> 7f96749d
     def autofill_version = "1.1.0"
     def work_version = '2.5.0'
     def arch_version = '2.1.0'
     def lifecycle_version = '2.2.0'
     def rxbinding_version = '3.1.0'
-<<<<<<< HEAD
-=======
     def jjwt_version = '0.11.2'
->>>>>>> 7f96749d
 
     // Tests
     def kluent_version = '1.65'
@@ -385,21 +364,12 @@
     implementation "org.jetbrains.kotlinx:kotlinx-coroutines-android:$kotlin_coroutines_version"
 
     implementation "androidx.recyclerview:recyclerview:1.2.0"
-<<<<<<< HEAD
-    implementation 'androidx.appcompat:appcompat:1.2.0'
-    implementation "androidx.fragment:fragment-ktx:$fragment_version"
-    implementation 'androidx.constraintlayout:constraintlayout:2.0.4'
-    implementation "androidx.sharetarget:sharetarget:1.1.0"
-    implementation 'androidx.core:core-ktx:1.3.2'
-    implementation "androidx.media:media:1.3.0"
-=======
     implementation 'androidx.appcompat:appcompat:1.3.0'
     implementation "androidx.fragment:fragment-ktx:$fragment_version"
     implementation 'androidx.constraintlayout:constraintlayout:2.0.4'
     implementation "androidx.sharetarget:sharetarget:1.1.0"
     implementation 'androidx.core:core-ktx:1.5.0'
     implementation "androidx.media:media:1.3.1"
->>>>>>> 7f96749d
 
     implementation "org.threeten:threetenbp:1.4.0:no-tzdb"
     implementation "com.gabrielittner.threetenbp:lazythreetenbp:0.9.0"
@@ -416,11 +386,7 @@
     implementation 'com.facebook.stetho:stetho:1.6.0'
 
     // Phone number https://github.com/google/libphonenumber
-<<<<<<< HEAD
-    implementation 'com.googlecode.libphonenumber:libphonenumber:8.12.22'
-=======
     implementation 'com.googlecode.libphonenumber:libphonenumber:8.12.24'
->>>>>>> 7f96749d
 
     // rx
     implementation 'io.reactivex.rxjava2:rxkotlin:2.4.0'
@@ -494,23 +460,14 @@
     implementation 'me.leolin:ShortcutBadger:1.1.22@aar'
 
     // Chat effects
-<<<<<<< HEAD
-    implementation 'nl.dionsegijn:konfetti:1.2.6'
-    implementation 'com.github.jetradarmobile:android-snowfall:1.2.0'
-=======
     implementation 'nl.dionsegijn:konfetti:1.3.2'
     implementation 'com.github.jetradarmobile:android-snowfall:1.2.1'
->>>>>>> 7f96749d
     // DI
     implementation "com.google.dagger:dagger:$daggerVersion"
     kapt "com.google.dagger:dagger-compiler:$daggerVersion"
 
     // gplay flavor only
-<<<<<<< HEAD
-    gplayImplementation('com.google.firebase:firebase-messaging:21.1.0') {
-=======
     gplayImplementation('com.google.firebase:firebase-messaging:22.0.0') {
->>>>>>> 7f96749d
         exclude group: 'com.google.firebase', module: 'firebase-core'
         exclude group: 'com.google.firebase', module: 'firebase-analytics'
         exclude group: 'com.google.firebase', module: 'firebase-measurement-connector'
@@ -530,15 +487,9 @@
 
     // Jitsi
     implementation('org.jitsi.react:jitsi-meet-sdk:3.1.0') {
-<<<<<<< HEAD
-       exclude group: 'com.google.firebase'
-       exclude group: 'com.google.android.gms'
-       exclude group: 'com.android.installreferrer'
-=======
         exclude group: 'com.google.firebase'
         exclude group: 'com.google.android.gms'
         exclude group: 'com.android.installreferrer'
->>>>>>> 7f96749d
     }
 
     // QR-code
