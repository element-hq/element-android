--- conflicted
+++ resolved
@@ -225,14 +225,10 @@
     kapt libs.dagger.hiltCompiler
 
     // Analytics
-<<<<<<< HEAD
-    implementation 'com.posthog.android:posthog:1.1.2'
-    implementation libs.sentry.sentryAndroid
-=======
     implementation('com.posthog.android:posthog:1.1.2') {
         exclude group: 'com.android.support', module: 'support-annotations'
     }
->>>>>>> b7c63907
+    implementation libs.sentry.sentryAndroid
 
     // UnifiedPush
     implementation 'com.github.UnifiedPush:android-connector:2.0.1'
