import com.android.build.OutputFile

apply plugin: 'com.android.application'
apply plugin: 'com.google.android.gms.oss-licenses-plugin'
apply plugin: 'kotlin-android'
apply plugin: 'kotlin-parcelize'
apply plugin: 'kotlin-kapt'
apply plugin: 'placeholder-resolver'

kapt {
    correctErrorTypes = true
}

// Note: 2 digits max for each value
<<<<<<< HEAD
ext.versionMajor = 2
ext.versionMinor = 0
ext.versionPatch = 0
=======
ext.versionMajor = 1
ext.versionMinor = 1
ext.versionPatch = 15
>>>>>>> bdbfbe61

static def getGitTimestamp() {
    def cmd = 'git show -s --format=%ct'
    return cmd.execute().text.trim() as Long
}

static def generateVersionCodeFromTimestamp() {
    // It's unix timestamp, minus timestamp of October 3rd 2018 (first commit date) divided by 100: It's incremented by one every 100 seconds.
    // plus 20_000_000 for compatibility reason with the previous way the Version Code was computed
    // Note that the result will be multiplied by 10 when adding the digit for the arch
    return ((getGitTimestamp() - 1_538_524_800) / 100).toInteger() + 20_000_000
}

def generateVersionCodeFromVersionName() {
    // plus 4_000_000 for compatibility reason with the previous way the Version Code was computed
    // Note that the result will be multiplied by 10 when adding the digit for the arch
    return (versionMajor * 1_00_00 + versionMinor * 1_00 + versionPatch) + 4_000_000
}

def getVersionCode() {
    if (gitBranchName() == "develop") {
        return generateVersionCodeFromTimestamp()
    } else {
        return generateVersionCodeFromVersionName()
    }
}

static def gitRevision() {
    def cmd = "git rev-parse --short=8 HEAD"
    return cmd.execute().text.trim()
}

static def gitRevisionDate() {
    def cmd = "git show -s --format=%ci HEAD^{commit}"
    return cmd.execute().text.trim()
}

static def gitBranchName() {
    def fromEnv = System.env.BUILDKITE_BRANCH as String ?: ""

    if (!fromEnv.isEmpty()) {
        return fromEnv
    } else {
        // Note: this command return "HEAD" on Buildkite, so use the system env 'BUILDKITE_BRANCH' content first
        def cmd = "git rev-parse --abbrev-ref HEAD"
        return cmd.execute().text.trim()
    }
}

// For Google Play build, build on any other branch than main will have a "-dev" suffix
static def getGplayVersionSuffix() {
    if (gitBranchName() == "main") {
        return ""
    } else {
        return "-dev"
    }
}

static def gitTag() {
    def cmd = "git describe --exact-match --tags"
    return cmd.execute().text.trim()
}

// For Tchap build, build on a not tagged commit will have a "-dev" suffix
static def getTchapVersionSuffix() {
    if (gitTag() == "") {
        return "-dev"
    } else {
        return ""
    }
}

project.android.buildTypes.all { buildType ->
    buildType.javaCompileOptions.annotationProcessorOptions.arguments =
            [
                    validateEpoxyModelUsage: String.valueOf(buildType.name == 'debug')
            ]
}

// map for the version codes last digit
// x86 must have greater values than arm
// 64 bits have greater value than 32 bits
ext.abiVersionCodes = ["armeabi-v7a": 1, "arm64-v8a": 2, "x86": 3, "x86_64": 4].withDefault { 0 }

def buildNumber = System.env.BUILDKITE_BUILD_NUMBER as Integer ?: 0

android {
    compileSdkVersion 30

    // Due to a bug introduced in Android gradle plugin 3.6.0, we have to specify the ndk version to use
    // Ref: https://issuetracker.google.com/issues/144111441
    ndkVersion "21.3.6528147"

    defaultConfig {
        applicationId "im.vector.app"
        // Set to API 21: see #405
        minSdkVersion 21
        targetSdkVersion 30
        multiDexEnabled true

        renderscriptTargetApi 24
        renderscriptSupportModeEnabled true
        vectorDrawables.useSupportLibrary = true

        // `develop` branch will have version code from timestamp, to ensure each build from CI has a incremented versionCode.
        // Other branches (main, features, etc.) will have version code based on application version.
        versionCode project.getVersionCode()

        // Required for sonar analysis
        versionName "${versionMajor}.${versionMinor}.${versionPatch}-sonar"

        buildConfigField "String", "GIT_REVISION", "\"${gitRevision()}\""
        resValue "string", "git_revision", "\"${gitRevision()}\""

        buildConfigField "String", "GIT_REVISION_DATE", "\"${gitRevisionDate()}\""
        resValue "string", "git_revision_date", "\"${gitRevisionDate()}\""

        buildConfigField "String", "GIT_BRANCH_NAME", "\"${gitBranchName()}\""
        resValue "string", "git_branch_name", "\"${gitBranchName()}\""

        buildConfigField "String", "BUILD_NUMBER", "\"${buildNumber}\""
        resValue "string", "build_number", "\"${buildNumber}\""

        // The two booleans must not have the same value. We need two values for the manifest
        // LoginFlowV2 is disabled to be merged on develop (changelog: Improve login/register flow (#1410, #2585, #3172))
        resValue "bool", "useLoginV1", "true"
        resValue "bool", "useLoginV2", "false"

        buildConfigField "im.vector.app.features.crypto.keysrequest.OutboundSessionKeySharingStrategy", "outboundSessionKeySharingStrategy", "im.vector.app.features.crypto.keysrequest.OutboundSessionKeySharingStrategy.WhenTyping"

        //  If set, MSC3086 asserted identity messages sent on VoIP calls will cause the call to appear in the room corresponding to the asserted identity.
        //  This *must* only be set in trusted environments.
        buildConfigField "Boolean", "handleCallAssertedIdentityEvents", "false"

        testInstrumentationRunner "androidx.test.runner.AndroidJUnitRunner"

        // Keep abiFilter for the universalApk
        ndk {
            abiFilters "armeabi-v7a", "x86", 'arm64-v8a', 'x86_64'
        }

        // Ref: https://developer.android.com/studio/build/configure-apk-splits.html
        splits {
            // Configures multiple APKs based on ABI.
            abi {
                // Enables building multiple APKs per ABI.
                enable true

                // By default all ABIs are included, so use reset() and include to specify that we only
                // want APKs for armeabi-v7a, x86, arm64-v8a and x86_64.

                // Resets the list of ABIs that Gradle should create APKs for to none.
                reset()

                // Specifies a list of ABIs that Gradle should create APKs for.
                include "armeabi-v7a", "x86", "arm64-v8a", "x86_64"

                // Generate a universal APK that includes all ABIs, so user who install from CI tool can use this one by default.
                universalApk true
            }
        }

        applicationVariants.all { variant ->
            // assign different version code for each output
            def baseVariantVersion = variant.versionCode * 10
            variant.outputs.each { output ->
                def baseAbiVersionCode = project.ext.abiVersionCodes.get(output.getFilter(OutputFile.ABI))
                // Known limitation: it does not modify the value in the BuildConfig.java generated file
                // See https://issuetracker.google.com/issues/171133218
                output.versionCodeOverride = baseVariantVersion + baseAbiVersionCode
                print "ABI " + output.getFilter(OutputFile.ABI) + " \t-> VersionCode = " + output.versionCodeOverride + "\n"
            }
        }

        // The following argument makes the Android Test Orchestrator run its
        // "pm clear" command after each test invocation. This command ensures
        // that the app's state is completely cleared between tests.
        testInstrumentationRunnerArguments clearPackageData: 'true'
    }

    testOptions {
        // Disables animations during instrumented tests you run from the command line…
        // This property does not affect tests that you run using Android Studio.”
        animationsDisabled = true

        execution 'ANDROIDX_TEST_ORCHESTRATOR'
    }

    signingConfigs {
        debug {
            keyAlias 'androiddebugkey'
            keyPassword 'android'
            storeFile file('./signature/debug.keystore')
            storePassword 'android'
        }
    }

    buildTypes {
        debug {
            resValue "string", "app_name", "Tchap dbg"

            resValue "bool", "debug_mode", "true"
            buildConfigField "boolean", "LOW_PRIVACY_LOG_ENABLE", "false"
            // Set to true if you want to enable strict mode in debug
            buildConfigField "boolean", "ENABLE_STRICT_MODE_LOGS", "false"

            signingConfig signingConfigs.debug
        }

        release {
            resValue "string", "app_name", "Tchap"

            resValue "bool", "debug_mode", "false"
            buildConfigField "boolean", "LOW_PRIVACY_LOG_ENABLE", "false"
            buildConfigField "boolean", "ENABLE_STRICT_MODE_LOGS", "false"

            postprocessing {
                removeUnusedCode true
                removeUnusedResources true
                // We do not activate obfuscation as it makes it hard then to read crash reports, and it's a bit useless on an open source project :)
                obfuscate false
                optimizeCode true
                proguardFiles 'proguard-rules.pro'
            }
        }
    }

    // The 'store' dimension permits to deal with GooglePlay/Fdroid app
    // The 'target' dimension permits to specify which platform are used
    // The 'voip' flavor dimension permits to include/exclude jitsi at compilation time
    // The 'pinning' flavor dimension permits to enable/disable certificate pinning with fingerprint check
    flavorDimensions "store", "target", "voip", "pinning"

    productFlavors {
        gplay {
            apply plugin: 'com.google.gms.google-services'
            afterEvaluate {
                tasks.matching { it.name.contains("GoogleServices") && !it.name.contains("Gplay") }*.enabled = false
            }

            dimension "store"
            isDefault = true

            resValue "bool", "isGplay", "true"
            buildConfigField "boolean", "ALLOW_FCM_USE", "true"
            buildConfigField "String", "SHORT_FLAVOR_DESCRIPTION", "\"G\""
            buildConfigField "String", "FLAVOR_DESCRIPTION", "\"GooglePlay\""
        }

        fdroid {
            dimension "store"

            resValue "bool", "isGplay", "false"
            buildConfigField "boolean", "ALLOW_FCM_USE", "false"
            buildConfigField "String", "SHORT_FLAVOR_DESCRIPTION", "\"F\""
            buildConfigField "String", "FLAVOR_DESCRIPTION", "\"FDroid\""
        }

        withvoip {
            dimension "voip"
        }

        withoutvoip {
            dimension "voip"
        }

        withpinning {
            dimension "pinning"
        }

        withoutpinning {
            dimension "pinning"
        }

        secure {
            dimension "target"

            applicationId "fr.gouv.tchap"
            versionName "${versionMajor}.${versionMinor}.${versionPatch}${getTchapVersionSuffix()}"
        }

        preprod {
            dimension "target"

            applicationId "fr.gouv.rie.tchap"
            versionName "${versionMajor}.${versionMinor}.${versionPatch}${getTchapVersionSuffix()}" + "_b"
        }

        agent {
            dimension "target"

            applicationId "fr.gouv.tchap.a"
            versionName "${versionMajor}.${versionMinor}.${versionPatch}${getTchapVersionSuffix()}" + "_a"
        }
    }

    lintOptions {
        lintConfig file("lint.xml")

        abortOnError true
    }

    compileOptions {
        sourceCompatibility JavaVersion.VERSION_1_8
        targetCompatibility JavaVersion.VERSION_1_8
    }

    kotlinOptions {
        jvmTarget = "1.8"
    }

    sourceSets {
        androidTest {
            java.srcDirs += "src/sharedTest/java"
        }
        test {
            java.srcDirs += "src/sharedTest/java"
        }
    }

    buildFeatures {
        viewBinding true
    }
}

dependencies {

    def epoxy_version = '4.6.2'
    def fragment_version = '1.3.6'
    def arrow_version = "0.8.2"
    def markwon_version = '4.1.2'
    def big_image_viewer_version = '1.8.0'
    def glide_version = '4.12.0'
    def moshi_version = '1.12.0'
    def daggerVersion = '2.38'
    def autofill_version = "1.1.0"
    def work_version = '2.5.0'
    def arch_version = '2.1.0'
    def lifecycle_version = '2.2.0'
    def rxbinding_version = '3.1.0'
    def jjwt_version = '0.11.2'

    // Tests
    def kluent_version = '1.68'
    def androidxTest_version = '1.4.0'
    def espresso_version = '3.4.0'

    implementation project(":matrix-sdk-android")
    implementation project(":matrix-sdk-android-rx")
    implementation project(":diff-match-patch")
    implementation project(":multipicker")
    implementation project(":attachment-viewer")
    implementation project(":library:ui-styles")
    implementation 'androidx.multidex:multidex:2.0.1'

    implementation "org.jetbrains.kotlin:kotlin-stdlib-jdk7:$kotlin_version"
    implementation "org.jetbrains.kotlinx:kotlinx-coroutines-core:$kotlin_coroutines_version"
    implementation "org.jetbrains.kotlinx:kotlinx-coroutines-android:$kotlin_coroutines_version"

    implementation "androidx.recyclerview:recyclerview:1.2.1"
    implementation 'androidx.appcompat:appcompat:1.3.1'
    implementation "androidx.fragment:fragment-ktx:$fragment_version"
    implementation 'androidx.constraintlayout:constraintlayout:2.0.4'
    implementation "androidx.sharetarget:sharetarget:1.1.0"
    implementation 'androidx.core:core-ktx:1.6.0'
    implementation "androidx.media:media:1.4.0"
    implementation "androidx.transition:transition:1.4.1"

    implementation "org.threeten:threetenbp:1.4.0:no-tzdb"
    implementation "com.gabrielittner.threetenbp:lazythreetenbp:0.9.0"

    implementation "com.squareup.moshi:moshi-adapters:$moshi_version"
    implementation "androidx.lifecycle:lifecycle-extensions:$lifecycle_version"
    implementation "androidx.lifecycle:lifecycle-livedata-ktx:2.3.1"
    kapt "com.squareup.moshi:moshi-kotlin-codegen:$moshi_version"

    // Log
    implementation 'com.jakewharton.timber:timber:4.7.1'

    // Debug
    implementation 'com.facebook.stetho:stetho:1.6.0'

    // Phone number https://github.com/google/libphonenumber
    implementation 'com.googlecode.libphonenumber:libphonenumber:8.12.28'

    // rx
    implementation 'io.reactivex.rxjava2:rxkotlin:2.4.0'
    implementation 'io.reactivex.rxjava2:rxandroid:2.1.1'
    implementation 'com.jakewharton.rxrelay2:rxrelay:2.1.1'
    // RXBinding
    implementation "com.jakewharton.rxbinding3:rxbinding:$rxbinding_version"
    implementation "com.jakewharton.rxbinding3:rxbinding-appcompat:$rxbinding_version"
    implementation "com.jakewharton.rxbinding3:rxbinding-material:$rxbinding_version"

    implementation("com.airbnb.android:epoxy:$epoxy_version")
    implementation "com.airbnb.android:epoxy-glide-preloading:$epoxy_version"
    kapt "com.airbnb.android:epoxy-processor:$epoxy_version"
    implementation "com.airbnb.android:epoxy-paging:$epoxy_version"
    implementation 'com.airbnb.android:mvrx:1.5.1'

    // Work
    implementation "androidx.work:work-runtime-ktx:$work_version"

    // Paging
    implementation "androidx.paging:paging-runtime-ktx:2.1.2"

    // Functional Programming
    implementation "io.arrow-kt:arrow-core:$arrow_version"

    // Pref
    implementation 'androidx.preference:preference-ktx:1.1.1'

    // UI
    implementation 'com.amulyakhare:com.amulyakhare.textdrawable:1.0.1'
    implementation 'com.google.android.material:material:1.4.0'
    implementation 'me.gujun.android:span:1.7'
    implementation "io.noties.markwon:core:$markwon_version"
    implementation "io.noties.markwon:html:$markwon_version"
    implementation 'com.googlecode.htmlcompressor:htmlcompressor:1.5.2'
    implementation 'me.saket:better-link-movement-method:2.2.0'
    implementation 'com.google.android:flexbox:2.0.1'
    implementation "androidx.autofill:autofill:$autofill_version"
    implementation 'jp.wasabeef:glide-transformations:4.3.0'
    implementation 'com.github.vector-im:PFLockScreen-Android:1.0.0-beta12'

    // Custom Tab
    implementation 'androidx.browser:browser:1.3.0'

    // Passphrase strength helper
    implementation 'com.nulab-inc:zxcvbn:1.5.2'

    //Alerter
    implementation 'com.tapadoo.android:alerter:7.0.1'

    implementation 'com.otaliastudios:autocomplete:1.1.0'

    // Shake detection
    implementation 'com.squareup:seismic:1.0.2'

    // Image Loading
    implementation "com.github.piasy:BigImageViewer:$big_image_viewer_version"
    implementation "com.github.piasy:GlideImageLoader:$big_image_viewer_version"
    implementation "com.github.piasy:ProgressPieIndicator:$big_image_viewer_version"
    implementation "com.github.piasy:GlideImageViewFactory:$big_image_viewer_version"

    // implementation 'com.github.MikeOrtiz:TouchImageView:3.0.2'
    implementation 'com.github.chrisbanes:PhotoView:2.3.0'

    implementation "com.github.bumptech.glide:glide:$glide_version"
    kapt "com.github.bumptech.glide:compiler:$glide_version"
    implementation 'com.danikula:videocache:2.7.1'
    implementation 'com.github.yalantis:ucrop:2.2.7'

    // Badge for compatibility
    implementation 'me.leolin:ShortcutBadger:1.1.22@aar'

    // Chat effects
    implementation 'nl.dionsegijn:konfetti:1.3.2'
    implementation 'com.github.jetradarmobile:android-snowfall:1.2.1'
    // DI
    implementation "com.google.dagger:dagger:$daggerVersion"
    kapt "com.google.dagger:dagger-compiler:$daggerVersion"

    // gplay flavor only
    gplayImplementation('com.google.firebase:firebase-messaging:22.0.0') {
        exclude group: 'com.google.firebase', module: 'firebase-core'
        exclude group: 'com.google.firebase', module: 'firebase-analytics'
        exclude group: 'com.google.firebase', module: 'firebase-measurement-connector'
    }

    // OSS License, gplay flavor only
    gplayImplementation 'com.google.android.gms:play-services-oss-licenses:17.0.0'

    implementation "androidx.emoji:emoji-appcompat:1.1.0"

    implementation 'com.github.BillCarsonFr:JsonViewer:0.6'

    // WebRTC
    // org.webrtc:google-webrtc is for development purposes only
    // implementation 'org.webrtc:google-webrtc:1.0.+'
    implementation('com.facebook.react:react-native-webrtc:1.87.3-jitsi-6624067@aar')

    // Jitsi
    implementation('org.jitsi.react:jitsi-meet-sdk:3.1.0') {
        exclude group: 'com.google.firebase'
        exclude group: 'com.google.android.gms'
        exclude group: 'com.android.installreferrer'
    }

    // QR-code
    // Stick to 3.3.3 because of https://github.com/zxing/zxing/issues/1170
    implementation 'com.google.zxing:core:3.4.1'
    implementation 'me.dm7.barcodescanner:zxing:1.9.13'

    // Emoji Keyboard
    implementation 'com.vanniktech:emoji-material:0.7.0'
    implementation 'com.vanniktech:emoji-google:0.7.0'

    implementation 'im.dlg:android-dialer:1.2.5'

    // JWT
    api "io.jsonwebtoken:jjwt-api:$jjwt_version"
    runtimeOnly "io.jsonwebtoken:jjwt-impl:$jjwt_version"
    runtimeOnly("io.jsonwebtoken:jjwt-orgjson:$jjwt_version") {
        exclude group: 'org.json', module: 'json' //provided by Android natively
    }
    implementation 'commons-codec:commons-codec:1.15'


    // TESTS
    testImplementation 'junit:junit:4.13.2'
    testImplementation "org.amshove.kluent:kluent-android:$kluent_version"
    // Plant Timber tree for test
    testImplementation 'net.lachlanmckee:timber-junit-rule:1.0.1'

    // Activate when you want to check for leaks, from time to time.
    //debugImplementation 'com.squareup.leakcanary:leakcanary-android:2.3'

    androidTestImplementation "androidx.test:core:$androidxTest_version"
    androidTestImplementation "androidx.test:runner:$androidxTest_version"
    androidTestImplementation "androidx.test:rules:$androidxTest_version"
    androidTestImplementation 'androidx.test.ext:junit:1.1.3'
    androidTestImplementation "androidx.test.espresso:espresso-core:$espresso_version"
    androidTestImplementation "androidx.test.espresso:espresso-contrib:$espresso_version"
    androidTestImplementation "androidx.test.espresso:espresso-intents:$espresso_version"
    androidTestImplementation "org.amshove.kluent:kluent-android:$kluent_version"
    androidTestImplementation "androidx.arch.core:core-testing:$arch_version"
    // Plant Timber tree for test
    androidTestImplementation 'net.lachlanmckee:timber-junit-rule:1.0.1'
    // "The one who serves a great Espresso"
    androidTestImplementation('com.schibsted.spain:barista:3.9.0') {
        exclude group: 'org.jetbrains.kotlin'
    }
}<|MERGE_RESOLUTION|>--- conflicted
+++ resolved
@@ -12,15 +12,9 @@
 }
 
 // Note: 2 digits max for each value
-<<<<<<< HEAD
 ext.versionMajor = 2
 ext.versionMinor = 0
 ext.versionPatch = 0
-=======
-ext.versionMajor = 1
-ext.versionMinor = 1
-ext.versionPatch = 15
->>>>>>> bdbfbe61
 
 static def getGitTimestamp() {
     def cmd = 'git show -s --format=%ct'
