import com.android.build.OutputFile

apply plugin: 'com.android.application'
apply plugin: 'com.google.android.gms.oss-licenses-plugin'
apply plugin: 'kotlin-android'
apply plugin: 'kotlin-android-extensions'
apply plugin: 'kotlin-kapt'

kapt {
    correctErrorTypes = true
}

androidExtensions {
    experimental = true
}

// Note: 2 digits max for each value
ext.versionMajor = 1
ext.versionMinor = 0
<<<<<<< HEAD
ext.versionPatch = 0
ext.scVersion = 10
=======
ext.versionPatch = 3
>>>>>>> 7fddfa45

static def getGitTimestamp() {
    def cmd = 'git show -s --format=%ct'
    return cmd.execute().text.trim() as Long
}

static def generateVersionCodeFromTimestamp() {
    // It's unix timestamp, minus timestamp of October 3rd 2018 (first commit date) divided by 100: It's incremented by one every 100 seconds.
    // plus 20_000_000 for compatibility reason with the previous way the Version Code was computed
    // Note that the result will be multiplied by 10 when adding the digit for the arch
    return ((getGitTimestamp() - 1_538_524_800) / 100).toInteger() + 20_000_000
}

def generateVersionCodeFromVersionName() {
    // plus 4_000_000 for compatibility reason with the previous way the Version Code was computed
    // Note that the result will be multiplied by 10 when adding the digit for the arch
    return (versionMajor * 1_00_00 + versionMinor * 1_00 + versionPatch + scVersion) + 4_000_000
}

def getVersionCode() {
    if (gitBranchName() == "develop") {
        return generateVersionCodeFromTimestamp()
    } else {
        return generateVersionCodeFromVersionName()
    }
}

static def gitRevision() {
    def cmd = "git rev-parse --short=8 HEAD"
    return cmd.execute().text.trim()
}

static def gitRevisionDate() {
    def cmd = "git show -s --format=%ci HEAD^{commit}"
    return cmd.execute().text.trim()
}

static def gitBranchName() {
    def fromEnv = System.env.BUILDKITE_BRANCH as String ?: ""

    if (!fromEnv.isEmpty()) {
        return fromEnv
    } else {
        // Note: this command return "HEAD" on Buildkite, so use the system env 'BUILDKITE_BRANCH' content first
        def cmd = "git rev-parse --abbrev-ref HEAD"
        return cmd.execute().text.trim()
    }
}

// For Google Play build, build on any other branch than master will have a "-dev" suffix
static def getGplayVersionSuffix() {
    if (gitBranchName() == "master") {
        return ""
    } else {
        return "-dev"
    }
}

static def gitTag() {
    def cmd = "git describe --exact-match --tags"
    return cmd.execute().text.trim()
}

// For F-Droid build, build on a not tagged commit will have a "-dev" suffix
static def getFdroidVersionSuffix() {
    if (gitTag() == "") {
        return "-dev"
    } else {
        return ""
    }
}

project.android.buildTypes.all { buildType ->
    buildType.javaCompileOptions.annotationProcessorOptions.arguments =
            [
                    validateEpoxyModelUsage: String.valueOf(buildType.name == 'debug')
            ]
}

// map for the version codes last digit
// x86 must have greater values than arm
// 64 bits have greater value than 32 bits
ext.abiVersionCodes = ["armeabi-v7a": 1, "arm64-v8a": 2, "x86": 3, "x86_64": 4].withDefault { 0 }

def buildNumber = System.env.BUILDKITE_BUILD_NUMBER as Integer ?: 0

android {
    compileSdkVersion 29

    // Due to a bug introduced in Android gradle plugin 3.6.0, we have to specify the ndk version to use
    // Ref: https://issuetracker.google.com/issues/144111441
    ndkVersion "21.3.6528147"

    defaultConfig {
        applicationId "de.spiritcroc.riotx"
        // Set to API 21: see #405
        minSdkVersion 21
        targetSdkVersion 29
        multiDexEnabled true

        // `develop` branch will have version code from timestamp, to ensure each build from CI has a incremented versionCode.
        // Other branches (master, features, etc.) will have version code based on application version.
        versionCode project.getVersionCode()

        buildConfigField "String", "GIT_REVISION", "\"${gitRevision()}\""
        resValue "string", "git_revision", "\"${gitRevision()}\""

        buildConfigField "String", "GIT_REVISION_DATE", "\"${gitRevisionDate()}\""
        resValue "string", "git_revision_date", "\"${gitRevisionDate()}\""

        buildConfigField "String", "GIT_BRANCH_NAME", "\"${gitBranchName()}\""
        resValue "string", "git_branch_name", "\"${gitBranchName()}\""

        buildConfigField "String", "BUILD_NUMBER", "\"${buildNumber}\""
        resValue "string", "build_number", "\"${buildNumber}\""

        testInstrumentationRunner "androidx.test.runner.AndroidJUnitRunner"

        // Keep abiFilter for the universalApk
        ndk {
            abiFilters "armeabi-v7a", "x86", 'arm64-v8a', 'x86_64'
        }

        // Ref: https://developer.android.com/studio/build/configure-apk-splits.html
        splits {
            // Configures multiple APKs based on ABI.
            abi {
                // Enables building multiple APKs per ABI.
                enable true

                // By default all ABIs are included, so use reset() and include to specify that we only
                // want APKs for armeabi-v7a, x86, arm64-v8a and x86_64.

                // Resets the list of ABIs that Gradle should create APKs for to none.
                reset()

                // Specifies a list of ABIs that Gradle should create APKs for.
                include "armeabi-v7a", "x86", "arm64-v8a", "x86_64"

                // Generate a universal APK that includes all ABIs, so user who install from CI tool can use this one by default.
                universalApk true
            }
        }

        applicationVariants.all { variant ->
            variant.outputs.each { output ->
                def baseAbiVersionCode = project.ext.abiVersionCodes.get(output.getFilter(OutputFile.ABI))
                // Known limitation: it does not modify the value in the BuildConfig.java generated file
                output.versionCodeOverride = variant.versionCode * 10 + baseAbiVersionCode
            }
        }
    }

    signingConfigs {
        debug {
            keyAlias 'androiddebugkey'
            keyPassword 'android'
            storeFile file('./signature/debug.keystore')
            storePassword 'android'
        }
    }

    buildTypes {
        debug {
            applicationIdSuffix ".debug"
            resValue "string", "app_name", "SchildiChat dbg"

            resValue "bool", "debug_mode", "true"
            buildConfigField "boolean", "LOW_PRIVACY_LOG_ENABLE", "false"

            signingConfig signingConfigs.debug
        }

        release {
            resValue "string", "app_name", "SchildiChat"

            resValue "bool", "debug_mode", "false"
            buildConfigField "boolean", "LOW_PRIVACY_LOG_ENABLE", "false"

            postprocessing {
                removeUnusedCode true
                removeUnusedResources true
                // We do not activate obfuscation as it makes it hard then to read crash reports, and it's a bit useless on an open source project :)
                obfuscate false
                optimizeCode true
                proguardFiles 'proguard-rules.pro'
            }
        }
    }

    flavorDimensions "store"

    productFlavors {
        gplay {
            dimension "store"

            versionName "${versionMajor}.${versionMinor}.${versionPatch}.sc.${scVersion}${getGplayVersionSuffix()}"

            resValue "bool", "isGplay", "true"
            buildConfigField "boolean", "ALLOW_FCM_USE", "true"
            buildConfigField "String", "SHORT_FLAVOR_DESCRIPTION", "\"G\""
            buildConfigField "String", "FLAVOR_DESCRIPTION", "\"GooglePlay\""
        }

        fdroid {
            dimension "store"

            versionName "${versionMajor}.${versionMinor}.${versionPatch}.sc.${scVersion}${getFdroidVersionSuffix()}"

            resValue "bool", "isGplay", "false"
            buildConfigField "boolean", "ALLOW_FCM_USE", "false"
            buildConfigField "String", "SHORT_FLAVOR_DESCRIPTION", "\"F\""
            buildConfigField "String", "FLAVOR_DESCRIPTION", "\"FDroid\""
        }
    }

    lintOptions {
        lintConfig file("lint.xml")

        abortOnError true
    }

    compileOptions {
        sourceCompatibility JavaVersion.VERSION_1_8
        targetCompatibility JavaVersion.VERSION_1_8
    }

    kotlinOptions {
        jvmTarget = "1.8"
    }

    sourceSets {
        androidTest {
            java.srcDirs += "src/sharedTest/java"
        }
        test {
            java.srcDirs += "src/sharedTest/java"
        }
    }
}

dependencies {

    def epoxy_version = '3.11.0'
    def fragment_version = '1.2.5'
    def arrow_version = "0.8.2"
    def coroutines_version = "1.3.2"
    def markwon_version = '4.1.2'
    def big_image_viewer_version = '1.6.2'
    def glide_version = '4.11.0'
    def moshi_version = '1.8.0'
    def daggerVersion = '2.25.4'
    def autofill_version = "1.0.0"
    def work_version = '2.3.4'
    def arch_version = '2.1.0'
    def lifecycle_version = '2.2.0'

    implementation project(":matrix-sdk-android")
    implementation project(":matrix-sdk-android-rx")
    implementation project(":diff-match-patch")
    implementation project(":multipicker")
    implementation project(":attachment-viewer")
    implementation 'com.android.support:multidex:1.0.3'

    implementation "org.jetbrains.kotlin:kotlin-stdlib-jdk7:$kotlin_version"
    implementation "org.jetbrains.kotlinx:kotlinx-coroutines-core:$coroutines_version"
    implementation "org.jetbrains.kotlinx:kotlinx-coroutines-android:$coroutines_version"

    implementation "androidx.recyclerview:recyclerview:1.2.0-alpha04"
    implementation 'androidx.appcompat:appcompat:1.1.0'
    implementation "androidx.fragment:fragment:$fragment_version"
    implementation "androidx.fragment:fragment-ktx:$fragment_version"
    // Keep at 2.0.0-beta4 at the moment, as updating is breaking some UI
    implementation 'androidx.constraintlayout:constraintlayout:2.0.0-beta4'
    implementation 'androidx.core:core-ktx:1.3.0'

    implementation "org.threeten:threetenbp:1.4.0:no-tzdb"
    implementation "com.gabrielittner.threetenbp:lazythreetenbp:0.7.0"

    implementation "com.squareup.moshi:moshi-adapters:$moshi_version"
    implementation "androidx.lifecycle:lifecycle-extensions:$lifecycle_version"
    kapt "com.squareup.moshi:moshi-kotlin-codegen:$moshi_version"

    // Log
    implementation 'com.jakewharton.timber:timber:4.7.1'

    // Debug
    implementation 'com.facebook.stetho:stetho:1.5.1'

    // Phone number https://github.com/google/libphonenumber
    implementation 'com.googlecode.libphonenumber:libphonenumber:8.10.23'

    // rx
    implementation 'io.reactivex.rxjava2:rxkotlin:2.3.0'
    implementation 'io.reactivex.rxjava2:rxandroid:2.1.1'
    implementation 'com.jakewharton.rxrelay2:rxrelay:2.1.1'
    // RXBinding
    implementation 'com.jakewharton.rxbinding3:rxbinding:3.0.0'
    implementation 'com.jakewharton.rxbinding3:rxbinding-appcompat:3.0.0'
    implementation 'com.jakewharton.rxbinding3:rxbinding-material:3.0.0'

    implementation("com.airbnb.android:epoxy:$epoxy_version")
    kapt "com.airbnb.android:epoxy-processor:$epoxy_version"
    implementation "com.airbnb.android:epoxy-paging:$epoxy_version"
    implementation 'com.airbnb.android:mvrx:1.3.0'

    // Work
    implementation "androidx.work:work-runtime-ktx:$work_version"

    // Paging
    implementation "androidx.paging:paging-runtime-ktx:2.1.2"

    // Functional Programming
    implementation "io.arrow-kt:arrow-core:$arrow_version"

    // Pref
    implementation 'androidx.preference:preference:1.1.1'

    // UI
    implementation 'com.amulyakhare:com.amulyakhare.textdrawable:1.0.1'
    implementation 'com.google.android.material:material:1.3.0-alpha01'
    implementation 'me.gujun.android:span:1.7'
    implementation "io.noties.markwon:core:$markwon_version"
    implementation "io.noties.markwon:html:$markwon_version"
    implementation 'com.googlecode.htmlcompressor:htmlcompressor:1.4'
    implementation 'me.saket:better-link-movement-method:2.2.0'
    implementation 'com.google.android:flexbox:1.1.1'
    implementation "androidx.autofill:autofill:$autofill_version"

    // Custom Tab
    implementation 'androidx.browser:browser:1.2.0'

    // Passphrase strength helper
    implementation 'com.nulab-inc:zxcvbn:1.2.7'

    //Alerter
    implementation 'com.tapadoo.android:alerter:5.1.2'

    implementation 'com.otaliastudios:autocomplete:1.1.0'

    // Butterknife
    implementation 'com.jakewharton:butterknife:10.2.0'
    kapt 'com.jakewharton:butterknife-compiler:10.2.0'

    // Shake detection
    implementation 'com.squareup:seismic:1.0.2'

    // Image Loading
    implementation "com.github.piasy:BigImageViewer:$big_image_viewer_version"
    implementation "com.github.piasy:GlideImageLoader:$big_image_viewer_version"
    implementation "com.github.piasy:ProgressPieIndicator:$big_image_viewer_version"
    implementation "com.github.piasy:GlideImageViewFactory:$big_image_viewer_version"

    // implementation 'com.github.MikeOrtiz:TouchImageView:3.0.2'
    implementation 'com.github.chrisbanes:PhotoView:2.0.0'

    implementation "com.github.bumptech.glide:glide:$glide_version"
    kapt "com.github.bumptech.glide:compiler:$glide_version"
    implementation 'com.danikula:videocache:2.7.1'
    implementation 'com.github.yalantis:ucrop:2.2.4'

    // Badge for compatibility
    implementation 'me.leolin:ShortcutBadger:1.1.22@aar'

    // DI
    implementation "com.google.dagger:dagger:$daggerVersion"
    kapt "com.google.dagger:dagger-compiler:$daggerVersion"
    compileOnly 'com.squareup.inject:assisted-inject-annotations-dagger2:0.5.0'
    kapt 'com.squareup.inject:assisted-inject-processor-dagger2:0.5.0'

    // gplay flavor only
    // Warning: due to the exclude, Android Studio does not propose to upgrade. Uncomment next line to be proposed to upgrade
    // implementation 'com.google.firebase:firebase-messaging:20.0.0'
    gplayImplementation('com.google.firebase:firebase-messaging:20.2.1') {
        exclude group: 'com.google.firebase', module: 'firebase-core'
        exclude group: 'com.google.firebase', module: 'firebase-analytics'
        exclude group: 'com.google.firebase', module: 'firebase-measurement-connector'
    }

    // OSS License, gplay flavor only
    gplayImplementation 'com.google.android.gms:play-services-oss-licenses:17.0.0'

    implementation "androidx.emoji:emoji-appcompat:1.1.0"

    implementation 'com.github.BillCarsonFr:JsonViewer:0.5'

    // TODO meant for development purposes only
    implementation 'org.webrtc:google-webrtc:1.0.+'

    // QR-code
    // Stick to 3.3.3 because of https://github.com/zxing/zxing/issues/1170
    implementation 'com.google.zxing:core:3.3.3'
    implementation 'me.dm7.barcodescanner:zxing:1.9.13'

    // TESTS
    testImplementation 'junit:junit:4.12'
    testImplementation 'org.amshove.kluent:kluent-android:1.44'
    // Plant Timber tree for test
    testImplementation 'net.lachlanmckee:timber-junit-rule:1.0.1'

    // Activate when you want to check for leaks, from time to time.
    //debugImplementation 'com.squareup.leakcanary:leakcanary-android:2.3'

    androidTestImplementation 'androidx.test:core:1.2.0'
    androidTestImplementation 'androidx.test:runner:1.2.0'
    androidTestImplementation 'androidx.test:rules:1.2.0'
    androidTestImplementation 'androidx.test.ext:junit:1.1.1'
    androidTestImplementation 'androidx.test.espresso:espresso-core:3.2.0'
    androidTestImplementation 'org.amshove.kluent:kluent-android:1.44'
    androidTestImplementation "androidx.arch.core:core-testing:$arch_version"
    // Plant Timber tree for test
    androidTestImplementation 'net.lachlanmckee:timber-junit-rule:1.0.1'
}

if (getGradle().getStartParameter().getTaskRequests().toString().contains("Gplay")) {
    apply plugin: 'com.google.gms.google-services'
}<|MERGE_RESOLUTION|>--- conflicted
+++ resolved
@@ -17,12 +17,8 @@
 // Note: 2 digits max for each value
 ext.versionMajor = 1
 ext.versionMinor = 0
-<<<<<<< HEAD
-ext.versionPatch = 0
+ext.versionPatch = 3
 ext.scVersion = 10
-=======
-ext.versionPatch = 3
->>>>>>> 7fddfa45
 
 static def getGitTimestamp() {
     def cmd = 'git show -s --format=%ct'
