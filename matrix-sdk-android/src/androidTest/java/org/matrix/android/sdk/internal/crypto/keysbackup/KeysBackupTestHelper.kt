--- conflicted
+++ resolved
@@ -59,10 +59,9 @@
         // - Do an e2e backup to the homeserver
         val prepareKeysBackupDataResult = prepareAndCreateKeysBackupData(keysBackup, password)
 
-<<<<<<< HEAD
 //        var lastProgress = 0
 //        var lastTotal = 0
-//        mTestHelper.doSync<Unit> {
+//        testHelper.doSync<Unit> {
 //            keysBackup.backupAllGroupSessions(object : ProgressListener {
 //                override fun onProgress(progress: Int, total: Int) {
 //                    lastProgress = progress
@@ -71,25 +70,14 @@
 //            }, it)
 //        }
 
-        mTestHelper.runBlockingTest {
+        testHelper.runBlockingTest {
             keysBackup.checkAndStartKeysBackup()
             delay(1000)
         }
-        mTestHelper.waitWithLatch {
-            mTestHelper.retryPeriodicallyWithLatch(it) {
+        testHelper.waitWithLatch {
+            testHelper.retryPeriodicallyWithLatch(it) {
                 keysBackup.state == KeysBackupState.ReadyToBackUp
             }
-=======
-        var lastProgress = 0
-        var lastTotal = 0
-        testHelper.doSync<Unit> {
-            keysBackup.backupAllGroupSessions(object : ProgressListener {
-                override fun onProgress(progress: Int, total: Int) {
-                    lastProgress = progress
-                    lastTotal = total
-                }
-            }, it)
->>>>>>> 6e6b04c5
         }
 
         Assert.assertEquals(2, cryptoTestData.firstSession.cryptoService().keysBackupService().getTotalNumbersOfBackedUpKeys())
@@ -117,13 +105,8 @@
                                        password: String? = null): PrepareKeysBackupDataResult {
         val stateObserver = StateObserver(keysBackup)
 
-<<<<<<< HEAD
-        val megolmBackupCreationInfo = mTestHelper.runBlockingTest {
+        val megolmBackupCreationInfo = testHelper.runBlockingTest {
             keysBackup.prepareKeysBackupVersion(password)
-=======
-        val megolmBackupCreationInfo = testHelper.doSync<MegolmBackupCreationInfo> {
-            keysBackup.prepareKeysBackupVersion(password, null, it)
->>>>>>> 6e6b04c5
         }
 
         Assert.assertNotNull(megolmBackupCreationInfo)
@@ -131,13 +114,8 @@
         Assert.assertFalse(keysBackup.isEnabled)
 
         // Create the version
-<<<<<<< HEAD
-        val keysVersion = mTestHelper.runBlockingTest {
+        val keysVersion = testHelper.runBlockingTest {
             keysBackup.createKeysBackupVersion(megolmBackupCreationInfo)
-=======
-        val keysVersion = testHelper.doSync<KeysVersion> {
-            keysBackup.createKeysBackupVersion(megolmBackupCreationInfo, it)
->>>>>>> 6e6b04c5
         }
 
         Assert.assertNotNull(keysVersion.version)
