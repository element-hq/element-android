--- conflicted
+++ resolved
@@ -154,14 +154,10 @@
     }
 
     @Test
-<<<<<<< HEAD
-    fun test_WithHeldNoOlm() = runCryptoTest(context()) { cryptoTestHelper, testHelper ->
-=======
     fun test_WithHeldNoOlm() = runCryptoTest(
             context(),
             cryptoConfig = MXCryptoConfig(limitRoomKeyRequestsToMyDevices = false)
     ) { cryptoTestHelper, testHelper ->
->>>>>>> aa427460
 
         val testData = cryptoTestHelper.doE2ETestWithAliceAndBobInARoom()
         val aliceSession = testData.firstSession
@@ -241,14 +237,10 @@
     }
 
     @Test
-<<<<<<< HEAD
-    fun test_WithHeldKeyRequest() = runCryptoTest(context()) { cryptoTestHelper, testHelper ->
-=======
     fun test_WithHeldKeyRequest() = runCryptoTest(
             context(),
             cryptoConfig = MXCryptoConfig(limitRoomKeyRequestsToMyDevices = false)
     ) { cryptoTestHelper, testHelper ->
->>>>>>> aa427460
 
         val testData = cryptoTestHelper.doE2ETestWithAliceAndBobInARoom()
         val aliceSession = testData.firstSession
