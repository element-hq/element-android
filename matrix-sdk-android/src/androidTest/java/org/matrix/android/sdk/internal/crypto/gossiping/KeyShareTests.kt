--- conflicted
+++ resolved
@@ -22,65 +22,37 @@
 import junit.framework.TestCase.assertEquals
 import junit.framework.TestCase.assertNotNull
 import junit.framework.TestCase.assertTrue
-<<<<<<< HEAD
-import org.amshove.kluent.internal.assertEquals
 import org.amshove.kluent.shouldBeEqualTo
-=======
-import junit.framework.TestCase.fail
-import kotlinx.coroutines.delay
->>>>>>> bda03149
 import org.junit.Assert
+import org.junit.Assert.assertNull
 import org.junit.FixMethodOrder
-import org.junit.Ignore
 import org.junit.Test
 import org.junit.runner.RunWith
 import org.junit.runners.MethodSorters
 import org.matrix.android.sdk.InstrumentedTest
-<<<<<<< HEAD
 import org.matrix.android.sdk.api.crypto.MXCRYPTO_ALGORITHM_OLM
 import org.matrix.android.sdk.api.crypto.MXCryptoConfig
 import org.matrix.android.sdk.api.session.crypto.OutgoingRoomKeyRequestState
 import org.matrix.android.sdk.api.session.crypto.RequestResult
 import org.matrix.android.sdk.api.session.crypto.crosssigning.DeviceTrustLevel
-=======
-import org.matrix.android.sdk.api.auth.UIABaseAuth
-import org.matrix.android.sdk.api.auth.UserInteractiveAuthInterceptor
-import org.matrix.android.sdk.api.auth.UserPasswordAuth
-import org.matrix.android.sdk.api.auth.registration.RegistrationFlowResponse
-import org.matrix.android.sdk.api.extensions.tryOrNull
-import org.matrix.android.sdk.api.session.crypto.verification.SasVerificationTransaction
-import org.matrix.android.sdk.api.session.crypto.verification.VerificationMethod
-import org.matrix.android.sdk.api.session.crypto.verification.VerificationService
-import org.matrix.android.sdk.api.session.crypto.verification.VerificationTransaction
-import org.matrix.android.sdk.api.session.crypto.verification.VerificationTxState
->>>>>>> bda03149
 import org.matrix.android.sdk.api.session.events.model.content.EncryptedEventContent
+import org.matrix.android.sdk.api.session.events.model.content.WithHeldCode
 import org.matrix.android.sdk.api.session.events.model.toModel
 import org.matrix.android.sdk.api.session.getRoom
 import org.matrix.android.sdk.api.session.room.getTimelineEvent
 import org.matrix.android.sdk.api.session.room.model.RoomDirectoryVisibility
 import org.matrix.android.sdk.api.session.room.model.create.CreateRoomParams
-<<<<<<< HEAD
 import org.matrix.android.sdk.api.session.room.timeline.getLastMessageContent
 import org.matrix.android.sdk.common.CommonTestHelper.Companion.runCryptoTest
 import org.matrix.android.sdk.common.SessionTestParams
 import org.matrix.android.sdk.common.TestConstants
 import org.matrix.android.sdk.mustFail
-=======
-import org.matrix.android.sdk.api.session.room.model.message.MessageContent
-import org.matrix.android.sdk.common.CommonTestHelper
-import org.matrix.android.sdk.common.SessionTestParams
-import org.matrix.android.sdk.common.TestConstants
-import kotlin.coroutines.Continuation
-import kotlin.coroutines.resume
->>>>>>> bda03149
 
 @RunWith(AndroidJUnit4::class)
 @FixMethodOrder(MethodSorters.JVM)
 @LargeTest
 class KeyShareTests : InstrumentedTest {
 
-<<<<<<< HEAD
     // @get:Rule val rule = RetryTestRule(3)
 
     @Test
@@ -97,33 +69,14 @@
                 }
         )
         val room = aliceSession.getRoom(roomId)
-=======
-    private val commonTestHelper = CommonTestHelper(context())
-
-    @Test
-    @Ignore("This test will be ignored until it is fixed")
-    fun test_DoNotSelfShareIfNotTrusted() {
-        val aliceSession = commonTestHelper.createAccount(TestConstants.USER_ALICE, SessionTestParams(true))
-
-        // Create an encrypted room and add a message
-        val roomId = commonTestHelper.runBlockingTest {
-            aliceSession.roomService().createRoom(
-                    CreateRoomParams().apply {
-                        visibility = RoomDirectoryVisibility.PRIVATE
-                        enableEncryption()
-                    }
-            )
-        }
-        val room = aliceSession.roomService().getRoom(roomId)
->>>>>>> bda03149
         assertNotNull(room)
         Thread.sleep(4_000)
         assertTrue(room?.roomCryptoService()?.isEncrypted() == true)
-        val sentEventId = commonTestHelper.sendTextMessage(room!!, "My Message", 1).first().eventId
-
-        // Open a new sessionx
-
-<<<<<<< HEAD
+
+        val sentEvent = commonTestHelper.sendTextMessage(room!!, "My Message", 1).first()
+        val sentEventId = sentEvent.eventId
+        val sentEventText = sentEvent.getLastMessageContent()?.body
+
         // Open a new session
         val aliceSession2 = commonTestHelper.logIntoAccount(aliceSession.myUserId, SessionTestParams(false))
         // block key requesting for now as decrypt will send requests (room summary is trying to decrypt)
@@ -131,9 +84,6 @@
         commonTestHelper.syncSession(aliceSession2)
 
         Log.v("#TEST", "=======> AliceSession 2 is ${aliceSession2.sessionParams.deviceId}")
-=======
-        val aliceSession2 = commonTestHelper.logIntoAccount(aliceSession.myUserId, SessionTestParams(true))
->>>>>>> bda03149
 
         val roomSecondSessionPOV = aliceSession2.getRoom(roomId)
 
@@ -146,16 +96,16 @@
         }
 
         val outgoingRequestsBefore = aliceSession2.cryptoService().getOutgoingRoomKeyRequests()
+        assertEquals("There should be no request as it's disabled", 0, outgoingRequestsBefore.size)
+
         // Try to request
-        commonTestHelper.runBlockingTest {
-            aliceSession2.cryptoService().reRequestRoomKeyForEvent(receivedEvent.root)
-        }
+        aliceSession2.cryptoService().enableKeyGossiping(true)
+        aliceSession2.cryptoService().reRequestRoomKeyForEvent(receivedEvent.root)
 
         val eventMegolmSessionId = receivedEvent.root.content.toModel<EncryptedEventContent>()?.sessionId
 
         var outGoingRequestId: String? = null
 
-<<<<<<< HEAD
         commonTestHelper.retryPeriodically {
             aliceSession2.cryptoService().getOutgoingRoomKeyRequests()
                     .let {
@@ -163,21 +113,6 @@
                         outGoingRequestId = outgoing?.requestId
                         outgoing != null
                     }
-=======
-        commonTestHelper.waitWithLatch { latch ->
-            commonTestHelper.retryPeriodicallyWithLatch(latch) {
-                aliceSession2.cryptoService().getOutgoingRoomKeyRequests()
-                        .filter { req ->
-                            // filter out request that was known before
-                            !outgoingRequestsBefore.any { req.requestId == it.requestId }
-                        }
-                        .let {
-                            val outgoing = it.firstOrNull { it.sessionId == eventMegolmSessionId }
-                            outGoingRequestId = outgoing?.requestId
-                            outgoing != null
-                        }
-            }
->>>>>>> bda03149
         }
         Log.v("#TEST", "=======> Outgoing requet Id is $outGoingRequestId")
 
@@ -189,7 +124,6 @@
 
         // The first session should see an incoming request
         // the request should be refused, because the device is not trusted
-<<<<<<< HEAD
         commonTestHelper.retryPeriodically {
             // DEBUG LOGS
             aliceSession.cryptoService().getIncomingRoomKeyRequests().let {
@@ -215,23 +149,6 @@
                 Log.v("#TEST", "requestId ${keyRequest.requestId}, for sessionId ${keyRequest.requestBody?.sessionId}")
                 Log.v("#TEST", "replies -> ${keyRequest.results.joinToString { it.toString() }}")
                 Log.v("#TEST", "=========================")
-=======
-        commonTestHelper.waitWithLatch { latch ->
-            commonTestHelper.retryPeriodicallyWithLatch(latch) {
-                // DEBUG LOGS
-                aliceSession.cryptoService().getIncomingRoomKeyRequests().let {
-                    Log.v("TEST", "Incoming request Session 1 (looking for $outGoingRequestId)")
-                    Log.v("TEST", "=========================")
-                    it.forEach { keyRequest ->
-                        // Log.v("TEST", "[ts${keyRequest.localCreationTimestamp}] requestId ${keyRequest.requestId}, for sessionId ${keyRequest.requestBody?.sessionId} is ${keyRequest.state}")
-                    }
-                    Log.v("TEST", "=========================")
-                }
-
-                // val incoming = aliceSession.cryptoService().getIncomingRoomKeyRequests().firstOrNull { it.requestId == outGoingRequestId }
-                // incoming?.state == GossipingRequestState.REJECTED
-                true
->>>>>>> bda03149
             }
 
             val outgoing = aliceSession2.cryptoService().getOutgoingRoomKeyRequests().firstOrNull { it.requestId == outGoingRequestId }
@@ -245,21 +162,15 @@
         }
 
         // Mark the device as trusted
-<<<<<<< HEAD
-
-        Log.v("#TEST", "=======> Alice device 1 is ${aliceSession.sessionParams.deviceId}|${aliceSession.cryptoService().getMyDevice().identityKey()}")
-        val aliceSecondSession = aliceSession2.cryptoService().getMyDevice()
+
+        Log.v("#TEST", "=======> Alice device 1 is ${aliceSession.sessionParams.deviceId}|${aliceSession.cryptoService().getMyCryptoDevice().identityKey()}")
+        val aliceSecondSession = aliceSession2.cryptoService().getMyCryptoDevice()
         Log.v("#TEST", "=======> Alice device 2 is ${aliceSession2.sessionParams.deviceId}|${aliceSecondSession.identityKey()}")
 
         aliceSession.cryptoService().setDeviceVerification(
                 DeviceTrustLevel(crossSigningVerified = false, locallyVerified = true), aliceSession.myUserId,
                 aliceSession2.sessionParams.deviceId ?: ""
         )
-=======
-        commonTestHelper.runBlockingTest {
-            aliceSession.cryptoService().verificationService().markedLocallyAsManuallyVerified(aliceSession.myUserId, aliceSession2.sessionParams.deviceId ?: "")
-        }
->>>>>>> bda03149
 
         // We only accept forwards from trusted session, so we need to trust on other side to
         aliceSession2.cryptoService().setDeviceVerification(
@@ -267,10 +178,13 @@
                 aliceSession.sessionParams.deviceId ?: ""
         )
 
-        aliceSession.cryptoService().deviceWithIdentityKey(aliceSecondSession.identityKey()!!, MXCRYPTO_ALGORITHM_OLM)!!.isVerified shouldBeEqualTo true
+        aliceSession.cryptoService().deviceWithIdentityKey(
+                aliceSecondSession.userId,
+                aliceSecondSession.identityKey()!!,
+                MXCRYPTO_ALGORITHM_OLM
+        )!!.isVerified shouldBeEqualTo true
 
         // Re request
-<<<<<<< HEAD
         aliceSession2.cryptoService().reRequestRoomKeyForEvent(receivedEvent.root)
 
         cryptoTestHelper.ensureCanDecrypt(listOf(receivedEvent.eventId), aliceSession2, roomId, listOf(sentEventText ?: ""))
@@ -310,29 +224,9 @@
             val outgoing = bobSession.cryptoService().getOutgoingRoomKeyRequests().firstOrNull { it.sessionId == sentEventMegolmSession }
             val aliceReply = outgoing?.results?.firstOrNull { it.userId == aliceSession.myUserId && it.fromDevice == aliceSession.sessionParams.deviceId }
             aliceReply != null && aliceReply.result is RequestResult.Success
-=======
-        commonTestHelper.runBlockingTest {
-            aliceSession2.cryptoService().reRequestRoomKeyForEvent(receivedEvent.root)
-        }
-
-        commonTestHelper.waitWithLatch { latch ->
-            commonTestHelper.retryPeriodicallyWithLatch(latch) {
-                aliceSession.cryptoService().getIncomingRoomKeyRequests().let {
-                    Log.v("TEST", "Incoming request Session 1")
-                    Log.v("TEST", "=========================")
-                    it.forEach {
-                        // Log.v("TEST", "requestId ${it.requestId}, for sessionId ${it.requestBody?.sessionId} is ${it.state}")
-                    }
-                    Log.v("TEST", "=========================")
-
-                   // it.any { it.requestBody?.sessionId == eventMegolmSessionId && it.state == GossipingRequestState.ACCEPTED }
-                    true
-                }
-            }
->>>>>>> bda03149
-        }
-
-<<<<<<< HEAD
+        }
+    }
+
     /**
      * Test that our own devices accept to reshare to unverified device if it was shared initialy
      * if the key was originally shared with him
@@ -366,109 +260,57 @@
             val ownDeviceReply =
                     outgoing?.results?.firstOrNull { it.userId == aliceSession.myUserId && it.fromDevice == aliceSession.sessionParams.deviceId }
             ownDeviceReply != null && ownDeviceReply.result is RequestResult.Success
-=======
-        Thread.sleep(6_000)
-        commonTestHelper.waitWithLatch { latch ->
-            commonTestHelper.retryPeriodicallyWithLatch(latch) {
-                aliceSession2.cryptoService().getOutgoingRoomKeyRequests().let {
-                    true // it.any { it.requestBody?.sessionId == eventMegolmSessionId && it.state == OutgoingGossipingRequestState.CANCELLED }
-                }
-            }
-        }
-
-        try {
-            commonTestHelper.runBlockingTest {
-                aliceSession2.cryptoService().decryptEvent(receivedEvent.root, "foo")
-            }
-        } catch (failure: Throwable) {
-            fail("should have been able to decrypt")
->>>>>>> bda03149
         }
 
         commonTestHelper.signOutAndClose(aliceSession)
-        commonTestHelper.signOutAndClose(aliceSession2)
+        commonTestHelper.signOutAndClose(aliceNewSession)
     }
 
     @Test
-<<<<<<< HEAD
     fun test_reShareFromTheEarliestKnownIndexWithOwnVerifiedSession() = runCryptoTest(
             context(),
             cryptoConfig = MXCryptoConfig(limitRoomKeyRequestsToMyDevices = false)
     ) { cryptoTestHelper, commonTestHelper ->
-=======
-    @Ignore("This test will be ignored until it is fixed")
-    fun test_ShareSSSSSecret() {
-        val aliceSession1 = commonTestHelper.createAccount(TestConstants.USER_ALICE, SessionTestParams(true))
-
-        commonTestHelper.runBlockingTest {
-            aliceSession1.cryptoService().crossSigningService()
-                    .initializeCrossSigning(
-                            object : UserInteractiveAuthInterceptor {
-                                override fun performStage(flowResponse: RegistrationFlowResponse, errCode: String?, promise: Continuation<UIABaseAuth>) {
-                                    promise.resume(
-                                            UserPasswordAuth(
-                                                    user = aliceSession1.myUserId,
-                                                    password = TestConstants.PASSWORD
-                                            )
-                                    )
-                                }
-                            })
-        }
->>>>>>> bda03149
-
-        // Also bootstrap keybackup on first session
-        val creationInfo = commonTestHelper.runBlockingTest {
-            aliceSession1.cryptoService().keysBackupService().prepareKeysBackupVersion(null)
-        }
-        val version = commonTestHelper.runBlockingTest {
-            aliceSession1.cryptoService().keysBackupService().createKeysBackupVersion(creationInfo)
-        }
-        // Save it for gossiping
-        aliceSession1.cryptoService().keysBackupService().saveBackupRecoveryKey(creationInfo.recoveryKey, version = version.version)
-
-        val aliceSession2 = commonTestHelper.logIntoAccount(aliceSession1.myUserId, SessionTestParams(true))
-
-        val aliceVerificationService1 = aliceSession1.cryptoService().verificationService()
-        val aliceVerificationService2 = aliceSession2.cryptoService().verificationService()
-
-<<<<<<< HEAD
+
+        val testData = cryptoTestHelper.doE2ETestWithAliceAndBobInARoom(true)
+        val aliceSession = testData.firstSession
+        val bobSession = testData.secondSession!!
+        val roomFromBob = bobSession.getRoom(testData.roomId)!!
+
+        val sentEvents = commonTestHelper.sendTextMessage(roomFromBob, "Hello", 3)
+        val sentEventMegolmSession = sentEvents.first().root.content.toModel<EncryptedEventContent>()!!.sessionId!!
+
+        // Let alice now add a new session
+        val aliceNewSession = commonTestHelper.logIntoAccount(aliceSession.myUserId, SessionTestParams(false))
+        aliceNewSession.cryptoService().enableKeyGossiping(false)
+        commonTestHelper.syncSession(aliceNewSession)
+
         // we wait bob first session to be aware of that session?
         commonTestHelper.retryPeriodically {
             val newSession = bobSession.cryptoService().getUserDevices(aliceSession.myUserId)
                     .firstOrNull { it.deviceId == aliceNewSession.sessionParams.deviceId }
             newSession != null
-=======
-        // force keys download
-        commonTestHelper.runBlockingTest {
-            aliceSession1.cryptoService().downloadKeysIfNeeded(listOf(aliceSession1.myUserId), true)
-        }
-        commonTestHelper.runBlockingTest {
-            aliceSession2.cryptoService().downloadKeysIfNeeded(listOf(aliceSession2.myUserId), true)
->>>>>>> bda03149
-        }
-
-        var session1ShortCode: String? = null
-        var session2ShortCode: String? = null
-
-        aliceVerificationService1.addListener(object : VerificationService.Listener {
-            override fun transactionUpdated(tx: VerificationTransaction) {
-                if (tx !is SasVerificationTransaction) return
-                Log.d("#TEST", "AA: tx incoming?:${tx.isIncoming} state ${tx.state}")
-                when (tx.state) {
-                    VerificationTxState.OnStarted      -> commonTestHelper.runBlockingTest {
-                        tx.acceptVerification()
-                    }
-                    VerificationTxState.ShortCodeReady -> commonTestHelper.runBlockingTest {
-                        session1ShortCode = tx.getDecimalCodeRepresentation()
-                        delay(500)
-                        tx.userHasVerifiedShortCode()
-                    }
-                }
-            }
-        }
-        )
-
-<<<<<<< HEAD
+        }
+
+        val newEvent = commonTestHelper.sendTextMessage(roomFromBob, "The New", 1).first()
+        val newEventId = newEvent.eventId
+        val newEventText = newEvent.getLastMessageContent()!!.body
+
+        // alice should be able to decrypt the new one
+        cryptoTestHelper.ensureCanDecrypt(listOf(newEventId), aliceNewSession, testData.roomId, listOf(newEventText))
+        // but not the first one!
+        cryptoTestHelper.ensureCannotDecrypt(sentEvents.map { it.eventId }, aliceNewSession, testData.roomId)
+
+        // All should be using the same session id
+        sentEvents.forEach {
+            assertEquals(sentEventMegolmSession, it.root.content.toModel<EncryptedEventContent>()!!.sessionId)
+        }
+        assertEquals(sentEventMegolmSession, newEvent.root.content.toModel<EncryptedEventContent>()!!.sessionId)
+
+        // Request a first time, bob should reply with unauthorized and alice should reply with unverified
+        aliceNewSession.cryptoService().enableKeyGossiping(true)
+        aliceNewSession.cryptoService().reRequestRoomKeyForEvent(newEvent.root)
+
         commonTestHelper.retryPeriodically {
             val outgoing = aliceNewSession.cryptoService().getOutgoingRoomKeyRequests().firstOrNull { it.sessionId == sentEventMegolmSession }
             val ownDeviceReply = outgoing?.results
@@ -485,40 +327,11 @@
             val result = bobDeviceReply?.result
             Log.v("TEST", "bob device result is $result")
             result != null && result is RequestResult.Success && result.chainIndex > 0
-=======
-        aliceVerificationService2.addListener(object : VerificationService.Listener {
-            override fun transactionUpdated(tx: VerificationTransaction) {
-                if (tx !is SasVerificationTransaction) return
-                Log.d("#TEST", "BB: tx incoming?:${tx.isIncoming} state ${tx.state}")
-                when (tx.state) {
-                    VerificationTxState.ShortCodeReady -> commonTestHelper.runBlockingTest {
-                        session2ShortCode = tx.getDecimalCodeRepresentation()
-                        delay(500)
-                        tx.userHasVerifiedShortCode()
-                    }
-                }
-            }
-        })
-
-        val txId = "m.testVerif12"
-        commonTestHelper.runBlockingTest {
-            aliceVerificationService2.beginKeyVerification(VerificationMethod.SAS, aliceSession1.myUserId, txId)
-        }
-
-        commonTestHelper.waitWithLatch { latch ->
-            commonTestHelper.retryPeriodicallyWithLatch(latch) {
-                aliceSession1.cryptoService().getCryptoDeviceInfo(aliceSession1.myUserId, aliceSession2.sessionParams.deviceId ?: "")?.isVerified == true
-            }
->>>>>>> bda03149
-        }
-
-        assertNotNull(session1ShortCode)
-        Log.d("#TEST", "session1ShortCode: $session1ShortCode")
-        assertNotNull(session2ShortCode)
-        Log.d("#TEST", "session2ShortCode: $session2ShortCode")
-        assertEquals(session1ShortCode, session2ShortCode)
-
-<<<<<<< HEAD
+        }
+
+        // it's a success but still can't decrypt first message
+        cryptoTestHelper.ensureCannotDecrypt(sentEvents.map { it.eventId }, aliceNewSession, testData.roomId)
+
         // Mark the new session as verified
         aliceSession.cryptoService()
                 .verificationService()
@@ -537,14 +350,6 @@
                 Log.v("TEST", "requestId ${keyRequest.requestId}, for sessionId ${keyRequest.requestBody?.sessionId}")
                 Log.v("TEST", "replies -> ${keyRequest.results.joinToString { it.toString() }}")
                 Log.v("TEST", "=========================")
-=======
-        // SSK and USK private keys should have been shared
-
-        commonTestHelper.waitWithLatch(60_000) { latch ->
-            commonTestHelper.retryPeriodicallyWithLatch(latch) {
-                Log.d("#TEST", "CAN XS :${aliceSession2.cryptoService().crossSigningService().getMyCrossSigningKeys()}")
-                aliceSession2.cryptoService().crossSigningService().canCrossSign()
->>>>>>> bda03149
             }
             val outgoing = aliceNewSession.cryptoService().getOutgoingRoomKeyRequests().firstOrNull { it.sessionId == sentEventMegolmSession }
             val ownDeviceReply =
@@ -553,7 +358,6 @@
             result != null && result is RequestResult.Success && result.chainIndex == 0
         }
 
-<<<<<<< HEAD
         // now the new session should be able to decrypt all!
         cryptoTestHelper.ensureCanDecrypt(
                 sentEvents.map { it.eventId },
@@ -568,23 +372,14 @@
             val bobReply = outgoing?.results?.firstOrNull { it.userId == bobSession.myUserId }
             val result = bobReply?.result
             result != null && result is RequestResult.Success && result.chainIndex == 3
-=======
-        // Test that key backup key has been shared to
-        commonTestHelper.waitWithLatch(60_000) { latch ->
-            val keysBackupService = aliceSession2.cryptoService().keysBackupService()
-            commonTestHelper.retryPeriodicallyWithLatch(latch) {
-                Log.d("#TEST", "Recovery :${keysBackupService.getKeyBackupRecoveryKeyInfo()?.recoveryKey}")
-                keysBackupService.getKeyBackupRecoveryKeyInfo()?.recoveryKey == creationInfo.recoveryKey
-            }
->>>>>>> bda03149
-        }
-
-        commonTestHelper.signOutAndClose(aliceSession1)
-        commonTestHelper.signOutAndClose(aliceSession2)
+        }
+
+        commonTestHelper.signOutAndClose(aliceNewSession)
+        commonTestHelper.signOutAndClose(aliceSession)
+        commonTestHelper.signOutAndClose(bobSession)
     }
 
     @Test
-<<<<<<< HEAD
     fun test_dontCancelToEarly() = runCryptoTest(
             context(),
             cryptoConfig = MXCryptoConfig(limitRoomKeyRequestsToMyDevices = false)
@@ -605,68 +400,23 @@
             val newSession = bobSession.cryptoService().getUserDevices(aliceSession.myUserId)
                     .firstOrNull { it.deviceId == aliceNewSession.sessionParams.deviceId }
             newSession != null
-=======
-    @Ignore("This test will be ignored until it is fixed")
-    fun test_ImproperKeyShareBug() {
-        val aliceSession = commonTestHelper.createAccount(TestConstants.USER_ALICE, SessionTestParams(true))
-
-        commonTestHelper.runBlockingTest {
-            aliceSession.cryptoService().crossSigningService()
-                    .initializeCrossSigning(
-                            object : UserInteractiveAuthInterceptor {
-                                override fun performStage(flowResponse: RegistrationFlowResponse, errCode: String?, promise: Continuation<UIABaseAuth>) {
-                                    promise.resume(
-                                            UserPasswordAuth(
-                                                    user = aliceSession.myUserId,
-                                                    password = TestConstants.PASSWORD,
-                                                    session = flowResponse.session
-                                            )
-                                    )
-                                }
-                            })
->>>>>>> bda03149
-        }
-
-        // Create an encrypted room and send a couple of messages
-        val roomId = commonTestHelper.runBlockingTest {
-            aliceSession.roomService().createRoom(
-                    CreateRoomParams().apply {
-                        visibility = RoomDirectoryVisibility.PRIVATE
-                        enableEncryption()
-                    }
-            )
-        }
-        val roomAlicePov = aliceSession.getRoom(roomId)
-        assertNotNull(roomAlicePov)
-        Thread.sleep(1_000)
-        assertTrue(roomAlicePov?.roomCryptoService()?.isEncrypted() == true)
-        val secondEventId = commonTestHelper.sendTextMessage(roomAlicePov!!, "Message", 3)[1].eventId
-
-        // Create bob session
-
-        val bobSession = commonTestHelper.createAccount(TestConstants.USER_BOB, SessionTestParams(true))
-        commonTestHelper.runBlockingTest {
-            bobSession.cryptoService().crossSigningService()
-                    .initializeCrossSigning(
-                            object : UserInteractiveAuthInterceptor {
-                                override fun performStage(flowResponse: RegistrationFlowResponse, errCode: String?, promise: Continuation<UIABaseAuth>) {
-                                    promise.resume(
-                                            UserPasswordAuth(
-                                                    user = bobSession.myUserId,
-                                                    password = TestConstants.PASSWORD,
-                                                    session = flowResponse.session
-                                            )
-                                    )
-                                }
-                            })
-        }
-
-        // Let alice invite bob
-        commonTestHelper.runBlockingTest {
-            roomAlicePov.membershipService().invite(bobSession.myUserId, null)
-        }
-
-<<<<<<< HEAD
+        }
+
+        val newEvent = commonTestHelper.sendTextMessage(roomFromBob, "The New", 1).first()
+        val newEventId = newEvent.eventId
+        val newEventText = newEvent.getLastMessageContent()!!.body
+
+        // alice should be able to decrypt the new one
+        cryptoTestHelper.ensureCanDecrypt(listOf(newEventId), aliceNewSession, testData.roomId, listOf(newEventText))
+        // but not the first one!
+        cryptoTestHelper.ensureCannotDecrypt(sentEvents.map { it.eventId }, aliceNewSession, testData.roomId)
+
+        // All should be using the same session id
+        sentEvents.forEach {
+            assertEquals(sentEventMegolmSession, it.root.content.toModel<EncryptedEventContent>()!!.sessionId)
+        }
+        assertEquals(sentEventMegolmSession, newEvent.root.content.toModel<EncryptedEventContent>()!!.sessionId)
+
         // Mark the new session as verified
         aliceSession.cryptoService()
                 .verificationService()
@@ -678,19 +428,10 @@
         // /!\ Stop initial alice session syncing so that it can't reply
         aliceSession.cryptoService().enableKeyGossiping(false)
         aliceSession.syncService().stopSync()
-=======
-        commonTestHelper.runBlockingTest {
-            bobSession.roomService().joinRoom(roomAlicePov.roomId, null, emptyList())
-        }
-
-        // we want to discard alice outbound session
-        aliceSession.cryptoService().discardOutboundSession(roomAlicePov.roomId)
->>>>>>> bda03149
-
-        // and now resend a new message to reset index to 0
-        commonTestHelper.sendTextMessage(roomAlicePov, "After", 1)
-
-<<<<<<< HEAD
+
+        // Let's now try to request
+        aliceNewSession.cryptoService().reRequestRoomKeyForEvent(sentEvents.first().root)
+
         // Should get a reply from bob and not from alice
         commonTestHelper.retryPeriodically {
             //  Log.d("#TEST", "outgoing key requests :${aliceNewSession.cryptoService().getOutgoingRoomKeyRequests().joinToString { it.sessionId ?: "?" }}")
@@ -699,19 +440,12 @@
             val result = bobReply?.result
             result != null && result is RequestResult.Success && result.chainIndex == 3
         }
-=======
-        val roomRoomBobPov = aliceSession.getRoom(roomId)
-        val beforeJoin = roomRoomBobPov!!.getTimelineEvent(secondEventId)!!
->>>>>>> bda03149
-
-        var dRes =
-                commonTestHelper.runBlockingTest {
-                    tryOrNull { bobSession.cryptoService().decryptEvent(beforeJoin.root, "") }
-                }
-
-        assert(dRes == null)
-
-<<<<<<< HEAD
+
+        val outgoingReq = aliceNewSession.cryptoService().getOutgoingRoomKeyRequests().firstOrNull { it.sessionId == sentEventMegolmSession }
+
+        assertNull("We should not have a reply from first session", outgoingReq!!.results.firstOrNull { it.fromDevice == aliceSession.sessionParams.deviceId })
+        assertEquals("The request should not be canceled", OutgoingRoomKeyRequestState.SENT, outgoingReq.state)
+
         // let's wake up alice
         aliceSession.cryptoService().enableKeyGossiping(true)
         aliceSession.syncService().startSync(true)
@@ -723,21 +457,14 @@
                     outgoing?.results?.firstOrNull { it.userId == aliceSession.myUserId && it.fromDevice == aliceSession.sessionParams.deviceId }
             val result = ownDeviceReply?.result
             result != null && result is RequestResult.Success && result.chainIndex == 0
-=======
-        // Try to re-ask the keys
-
-        commonTestHelper.runBlockingTest {
-            bobSession.cryptoService().reRequestRoomKeyForEvent(beforeJoin.root)
->>>>>>> bda03149
-        }
-
-        Thread.sleep(3_000)
-
-        // With the bug the first session would have improperly reshare that key :/
-        dRes = commonTestHelper.runBlockingTest {
-            tryOrNull { bobSession.cryptoService().decryptEvent(beforeJoin.root, "") }
-        }
-        Log.d("#TEST", "KS: sgould not decrypt that ${beforeJoin.root.getClearContent().toModel<MessageContent>()?.body}")
-        assert(dRes?.clearEvent == null)
+        }
+
+        // It should be in sent then cancel
+        val outgoing = aliceNewSession.cryptoService().getOutgoingRoomKeyRequests().firstOrNull { it.sessionId == sentEventMegolmSession }
+        assertEquals("The request should be canceled", OutgoingRoomKeyRequestState.SENT_THEN_CANCELED, outgoing!!.state)
+
+        commonTestHelper.signOutAndClose(aliceNewSession)
+        commonTestHelper.signOutAndClose(aliceSession)
+        commonTestHelper.signOutAndClose(bobSession)
     }
 }