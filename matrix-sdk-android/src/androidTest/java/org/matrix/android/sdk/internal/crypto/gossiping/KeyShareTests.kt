--- conflicted
+++ resolved
@@ -22,24 +22,16 @@
 import junit.framework.TestCase.assertNotNull
 import junit.framework.TestCase.assertTrue
 import org.amshove.kluent.internal.assertEquals
-<<<<<<< HEAD
-=======
 import org.amshove.kluent.shouldBeEqualTo
->>>>>>> aa427460
 import org.junit.Assert
 import org.junit.Assert.assertNull
 import org.junit.FixMethodOrder
-import org.junit.Ignore
-import org.junit.Rule
 import org.junit.Test
 import org.junit.runner.RunWith
 import org.junit.runners.MethodSorters
 import org.matrix.android.sdk.InstrumentedTest
-<<<<<<< HEAD
-=======
 import org.matrix.android.sdk.api.crypto.MXCRYPTO_ALGORITHM_OLM
 import org.matrix.android.sdk.api.crypto.MXCryptoConfig
->>>>>>> aa427460
 import org.matrix.android.sdk.api.session.crypto.OutgoingRoomKeyRequestState
 import org.matrix.android.sdk.api.session.crypto.RequestResult
 import org.matrix.android.sdk.api.session.crypto.crosssigning.DeviceTrustLevel
@@ -52,10 +44,6 @@
 import org.matrix.android.sdk.api.session.room.model.create.CreateRoomParams
 import org.matrix.android.sdk.api.session.room.timeline.getLastMessageContent
 import org.matrix.android.sdk.common.CommonTestHelper.Companion.runCryptoTest
-<<<<<<< HEAD
-import org.matrix.android.sdk.common.RetryTestRule
-=======
->>>>>>> aa427460
 import org.matrix.android.sdk.common.SessionTestParams
 import org.matrix.android.sdk.common.TestConstants
 import org.matrix.android.sdk.mustFail
@@ -63,26 +51,15 @@
 @RunWith(AndroidJUnit4::class)
 @FixMethodOrder(MethodSorters.JVM)
 @LargeTest
-<<<<<<< HEAD
-@Ignore
 class KeyShareTests : InstrumentedTest {
 
-    @get:Rule val rule = RetryTestRule(3)
-=======
-class KeyShareTests : InstrumentedTest {
-
     // @get:Rule val rule = RetryTestRule(3)
->>>>>>> aa427460
 
     @Test
     fun test_DoNotSelfShareIfNotTrusted() = runCryptoTest(context()) { cryptoTestHelper, commonTestHelper ->
 
         val aliceSession = commonTestHelper.createAccount(TestConstants.USER_ALICE, SessionTestParams(true))
-<<<<<<< HEAD
-        Log.v("TEST", "=======> AliceSession 1 is ${aliceSession.sessionParams.deviceId}")
-=======
         Log.v("#TEST", "=======> AliceSession 1 is ${aliceSession.sessionParams.deviceId}")
->>>>>>> aa427460
 
         // Create an encrypted room and add a message
         val roomId = commonTestHelper.runBlockingTest {
@@ -108,11 +85,7 @@
         aliceSession2.cryptoService().enableKeyGossiping(false)
         commonTestHelper.syncSession(aliceSession2)
 
-<<<<<<< HEAD
-        Log.v("TEST", "=======> AliceSession 2 is ${aliceSession2.sessionParams.deviceId}")
-=======
         Log.v("#TEST", "=======> AliceSession 2 is ${aliceSession2.sessionParams.deviceId}")
->>>>>>> aa427460
 
         val roomSecondSessionPOV = aliceSession2.getRoom(roomId)
 
@@ -147,11 +120,7 @@
                         }
             }
         }
-<<<<<<< HEAD
-        Log.v("TEST", "=======> Outgoing requet Id is $outGoingRequestId")
-=======
         Log.v("#TEST", "=======> Outgoing requet Id is $outGoingRequestId")
->>>>>>> aa427460
 
         val outgoingRequestAfter = aliceSession2.cryptoService().getOutgoingRoomKeyRequests()
 
@@ -164,39 +133,6 @@
         commonTestHelper.waitWithLatch { latch ->
             commonTestHelper.retryPeriodicallyWithLatch(latch) {
                 // DEBUG LOGS
-<<<<<<< HEAD
-//                aliceSession.cryptoService().getIncomingRoomKeyRequests().let {
-//                    Log.v("TEST", "Incoming request Session 1 (looking for $outGoingRequestId)")
-//                    Log.v("TEST", "=========================")
-//                    it.forEach { keyRequest ->
-//                        Log.v("TEST", "[ts${keyRequest.localCreationTimestamp}] requestId ${keyRequest.requestId}, for sessionId ${keyRequest.requestBody?.sessionId}")
-//                    }
-//                    Log.v("TEST", "=========================")
-//                }
-
-                val incoming = aliceSession.cryptoService().getIncomingRoomKeyRequests().firstOrNull { it.requestId == outGoingRequestId }
-                incoming != null
-            }
-        }
-
-        commonTestHelper.waitWithLatch { latch ->
-            commonTestHelper.retryPeriodicallyWithLatch(latch) {
-                // DEBUG LOGS
-                aliceSession2.cryptoService().getOutgoingRoomKeyRequests().forEach { keyRequest ->
-                    Log.v("TEST", "=========================")
-                    Log.v("TEST", "requestId ${keyRequest.requestId}, for sessionId ${keyRequest.requestBody?.sessionId}")
-                    Log.v("TEST", "replies -> ${keyRequest.results.joinToString { it.toString() }}")
-                    Log.v("TEST", "=========================")
-                }
-
-                val outgoing = aliceSession2.cryptoService().getOutgoingRoomKeyRequests().firstOrNull { it.requestId == outGoingRequestId }
-                val reply = outgoing?.results?.firstOrNull { it.userId == aliceSession.myUserId && it.fromDevice == aliceSession.sessionParams.deviceId }
-                val resultCode = (reply?.result as? RequestResult.Failure)?.code
-                resultCode == WithHeldCode.UNVERIFIED
-            }
-        }
-
-=======
                 aliceSession.cryptoService().getIncomingRoomKeyRequests().let {
                     Log.v("#TEST", "Incoming request Session 1 (looking for $outGoingRequestId)")
                     Log.v("#TEST", "=========================")
@@ -231,7 +167,6 @@
             }
         }
 
->>>>>>> aa427460
         commonTestHelper.runBlockingTest {
             mustFail {
                 aliceSession2.cryptoService().decryptEvent(receivedEvent.root, "foo")
@@ -239,20 +174,15 @@
         }
 
         // Mark the device as trusted
-<<<<<<< HEAD
-=======
 
         Log.v("#TEST", "=======> Alice device 1 is ${aliceSession.sessionParams.deviceId}|${aliceSession.cryptoService().getMyDevice().identityKey()}")
         val aliceSecondSession = aliceSession2.cryptoService().getMyDevice()
         Log.v("#TEST", "=======> Alice device 2 is ${aliceSession2.sessionParams.deviceId}|${aliceSecondSession.identityKey()}")
 
->>>>>>> aa427460
         aliceSession.cryptoService().setDeviceVerification(
                 DeviceTrustLevel(crossSigningVerified = false, locallyVerified = true), aliceSession.myUserId,
                 aliceSession2.sessionParams.deviceId ?: ""
         )
-<<<<<<< HEAD
-=======
 
         // We only accept forwards from trusted session, so we need to trust on other side to
         aliceSession2.cryptoService().setDeviceVerification(
@@ -261,7 +191,6 @@
         )
 
         aliceSession.cryptoService().deviceWithIdentityKey(aliceSecondSession.identityKey()!!, MXCRYPTO_ALGORITHM_OLM)!!.isVerified shouldBeEqualTo true
->>>>>>> aa427460
 
         // Re request
         aliceSession2.cryptoService().reRequestRoomKeyForEvent(receivedEvent.root)
@@ -279,14 +208,10 @@
      * if the key was originally shared with him
      */
     @Test
-<<<<<<< HEAD
-    fun test_reShareIfWasIntendedToBeShared() = runCryptoTest(context()) { cryptoTestHelper, commonTestHelper ->
-=======
     fun test_reShareIfWasIntendedToBeShared() = runCryptoTest(
             context(),
             cryptoConfig = MXCryptoConfig(limitRoomKeyRequestsToMyDevices = false)
     ) { cryptoTestHelper, commonTestHelper ->
->>>>>>> aa427460
 
         val testData = cryptoTestHelper.doE2ETestWithAliceAndBobInARoom(true)
         val aliceSession = testData.firstSession
@@ -317,14 +242,10 @@
      * if the key was originally shared with him
      */
     @Test
-<<<<<<< HEAD
-    fun test_reShareToUnverifiedIfWasIntendedToBeShared() = runCryptoTest(context()) { cryptoTestHelper, commonTestHelper ->
-=======
     fun test_reShareToUnverifiedIfWasIntendedToBeShared() = runCryptoTest(
             context(),
             cryptoConfig = MXCryptoConfig(limitRoomKeyRequestsToMyDevices = false)
     ) { cryptoTestHelper, commonTestHelper ->
->>>>>>> aa427460
 
         val testData = cryptoTestHelper.doE2ETestWithAliceInARoom(true)
         val aliceSession = testData.firstSession
@@ -342,10 +263,6 @@
         }
         val sentEvent = commonTestHelper.sendTextMessage(roomFromAlice, "Hello", 1).first()
         val sentEventMegolmSession = sentEvent.root.content.toModel<EncryptedEventContent>()!!.sessionId!!
-<<<<<<< HEAD
-
-=======
->>>>>>> aa427460
         // Let's try to request any how.
         // As it was share previously alice should accept to reshare
         aliceNewSession.cryptoService().reRequestRoomKeyForEvent(sentEvent.root)
@@ -364,14 +281,10 @@
      * Tests that keys reshared with own verified session are done from the earliest known index
      */
     @Test
-<<<<<<< HEAD
-    fun test_reShareFromTheEarliestKnownIndexWithOwnVerifiedSession() = runCryptoTest(context()) { cryptoTestHelper, commonTestHelper ->
-=======
     fun test_reShareFromTheEarliestKnownIndexWithOwnVerifiedSession() = runCryptoTest(
             context(),
             cryptoConfig = MXCryptoConfig(limitRoomKeyRequestsToMyDevices = false)
     ) { cryptoTestHelper, commonTestHelper ->
->>>>>>> aa427460
 
         val testData = cryptoTestHelper.doE2ETestWithAliceAndBobInARoom(true)
         val aliceSession = testData.firstSession
@@ -443,12 +356,9 @@
         aliceSession.cryptoService()
                 .verificationService()
                 .markedLocallyAsManuallyVerified(aliceNewSession.myUserId, aliceNewSession.sessionParams.deviceId!!)
-<<<<<<< HEAD
-=======
         aliceNewSession.cryptoService()
                 .verificationService()
                 .markedLocallyAsManuallyVerified(aliceSession.myUserId, aliceSession.sessionParams.deviceId!!)
->>>>>>> aa427460
 
         // Let's now try to request
         aliceNewSession.cryptoService().reRequestRoomKeyForEvent(sentEvents.first().root)
@@ -497,14 +407,10 @@
      * Tests that we don't cancel a request to early on first forward if the index is not good enough
      */
     @Test
-<<<<<<< HEAD
-    fun test_dontCancelToEarly() = runCryptoTest(context()) { cryptoTestHelper, commonTestHelper ->
-=======
     fun test_dontCancelToEarly() = runCryptoTest(
             context(),
             cryptoConfig = MXCryptoConfig(limitRoomKeyRequestsToMyDevices = false)
     ) { cryptoTestHelper, commonTestHelper ->
->>>>>>> aa427460
         val testData = cryptoTestHelper.doE2ETestWithAliceAndBobInARoom(true)
         val aliceSession = testData.firstSession
         val bobSession = testData.secondSession!!
@@ -544,12 +450,9 @@
         aliceSession.cryptoService()
                 .verificationService()
                 .markedLocallyAsManuallyVerified(aliceNewSession.myUserId, aliceNewSession.sessionParams.deviceId!!)
-<<<<<<< HEAD
-=======
         aliceNewSession.cryptoService()
                 .verificationService()
                 .markedLocallyAsManuallyVerified(aliceSession.myUserId, aliceSession.sessionParams.deviceId!!)
->>>>>>> aa427460
 
         // /!\ Stop initial alice session syncing so that it can't reply
         aliceSession.cryptoService().enableKeyGossiping(false)
