--- conflicted
+++ resolved
@@ -102,17 +102,7 @@
                 Log.v("#E2E TEST", "Alice sent message to roomId: $e2eRoomID")
 
                 // Bob should be able to decrypt the message
-<<<<<<< HEAD
                 testHelper.retryPeriodically {
-                    val timelineEvent = bobSession.roomService().getRoom(e2eRoomID)?.timelineService()?.getTimelineEvent(aliceMessageId!!)
-                    (timelineEvent != null &&
-                            timelineEvent.isEncrypted() &&
-                            timelineEvent.root.getClearType() == EventType.MESSAGE).also {
-                        if (it) {
-                            Log.v("#E2E TEST", "Bob can decrypt the message: ${timelineEvent?.root?.getDecryptedTextSummary()}")
-=======
-                testHelper.waitWithLatch { latch ->
-                    testHelper.retryPeriodicallyWithLatch(latch) {
                         val timelineEvent = bobSession.roomService().getRoom(e2eRoomID)?.timelineService()?.getTimelineEvent(aliceMessageId!!)
                         (timelineEvent != null &&
                                 timelineEvent.isEncrypted() &&
@@ -121,9 +111,7 @@
                             if (it) {
                                 Log.v("#E2E TEST", "Bob can decrypt the message: ${timelineEvent?.root?.getDecryptedTextSummary()}")
                             }
->>>>>>> aa427460
                         }
-                    }
                 }
 
                 // Create a new user
@@ -147,18 +135,7 @@
                     null
                     -> {
                         // Aris should be able to decrypt the message
-<<<<<<< HEAD
                         testHelper.retryPeriodically {
-                            val timelineEvent = arisSession.roomService().getRoom(e2eRoomID)?.timelineService()?.getTimelineEvent(aliceMessageId!!)
-                            (timelineEvent != null &&
-                                    timelineEvent.isEncrypted() &&
-                                    timelineEvent.root.getClearType() == EventType.MESSAGE
-                                    ).also {
-                                        if (it) {
-                                            Log.v("#E2E TEST", "Aris can decrypt the message: ${timelineEvent?.root?.getDecryptedTextSummary()}")
-=======
-                        testHelper.waitWithLatch { latch ->
-                            testHelper.retryPeriodicallyWithLatch(latch) {
                                 val timelineEvent = arisSession.roomService().getRoom(e2eRoomID)?.timelineService()?.getTimelineEvent(aliceMessageId!!)
                                 (timelineEvent != null &&
                                         timelineEvent.isEncrypted() &&
@@ -168,9 +145,7 @@
                                             if (it) {
                                                 Log.v("#E2E TEST", "Aris can decrypt the message: ${timelineEvent?.root?.getDecryptedTextSummary()}")
                                             }
->>>>>>> aa427460
                                         }
-                                    }
                         }
                     }
                     RoomHistoryVisibility.INVITED,
@@ -381,16 +356,11 @@
         cryptoTestData.cleanUp(testHelper)
     }
 
-<<<<<<< HEAD
     private suspend fun sendMessageInRoom(aliceRoomPOV: Room, text: String, testHelper: CommonTestHelper): String? {
-        return testHelper.sendTextMessage(aliceRoomPOV, text, 1).firstOrNull()?.eventId
-=======
-    private fun sendMessageInRoom(aliceRoomPOV: Room, text: String, testHelper: CommonTestHelper): String? {
         return testHelper.sendTextMessage(aliceRoomPOV, text, 1).firstOrNull()?.let {
             Log.v("#E2E TEST", "Message sent with session ${it.root.content?.get("session_id")}")
             return it.eventId
         }
->>>>>>> aa427460
     }
 
     private suspend fun ensureMembersHaveJoined(aliceSession: Session, otherAccounts: List<Session>, e2eRoomID: String, testHelper: CommonTestHelper) {
