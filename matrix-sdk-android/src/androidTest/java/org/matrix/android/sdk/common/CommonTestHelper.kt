--- conflicted
+++ resolved
@@ -62,11 +62,7 @@
  * This class exposes methods to be used in common cases
  * Registration, login, Sync, Sending messages...
  */
-<<<<<<< HEAD
-class CommonTestHelper internal constructor(context: Context) {
-=======
 class CommonTestHelper internal constructor(context: Context, val cryptoConfig: MXCryptoConfig? = null) {
->>>>>>> aa427460
 
     companion object {
         internal fun runSessionTest(context: Context, autoSignoutOnClose: Boolean = true, block: (CommonTestHelper) -> Unit) {
@@ -80,15 +76,10 @@
             }
         }
 
-<<<<<<< HEAD
-        internal fun runCryptoTest(context: Context, autoSignoutOnClose: Boolean = true, block: (CryptoTestHelper, CommonTestHelper) -> Unit) {
-            val testHelper = CommonTestHelper(context)
-=======
         internal fun runCryptoTest(context: Context, autoSignoutOnClose: Boolean = true,
                                    cryptoConfig: MXCryptoConfig? = null,
                                    block: (CryptoTestHelper, CommonTestHelper) -> Unit) {
             val testHelper = CommonTestHelper(context, cryptoConfig)
->>>>>>> aa427460
             val cryptoTestHelper = CryptoTestHelper(testHelper)
             return try {
                 block(cryptoTestHelper, testHelper)
@@ -115,12 +106,8 @@
                     context,
                     MatrixConfiguration(
                             applicationFlavor = "TestFlavor",
-<<<<<<< HEAD
-                            roomDisplayNameFallbackProvider = TestRoomDisplayNameFallbackProvider()
-=======
                             roomDisplayNameFallbackProvider = TestRoomDisplayNameFallbackProvider(),
                             cryptoConfig = cryptoConfig ?: MXCryptoConfig()
->>>>>>> aa427460
                     )
             )
         }
