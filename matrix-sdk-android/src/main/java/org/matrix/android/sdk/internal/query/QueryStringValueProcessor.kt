/*
 * Copyright 2020 The Matrix.org Foundation C.I.C.
 *
 * Licensed under the Apache License, Version 2.0 (the "License");
 * you may not use this file except in compliance with the License.
 * You may obtain a copy of the License at
 *
 * http://www.apache.org/licenses/LICENSE-2.0
 *
 * Unless required by applicable law or agreed to in writing, software
 * distributed under the License is distributed on an "AS IS" BASIS,
 * WITHOUT WARRANTIES OR CONDITIONS OF ANY KIND, either express or implied.
 * See the License for the specific language governing permissions and
 * limitations under the License.
 */

package org.matrix.android.sdk.internal.query

import io.realm.Case
import io.realm.RealmObject
import io.realm.RealmQuery
import org.matrix.android.sdk.api.query.QueryStringValue
import org.matrix.android.sdk.api.query.QueryStringValue.ContentQueryStringValue
import org.matrix.android.sdk.internal.util.Normalizer
import javax.inject.Inject

internal class QueryStringValueProcessor @Inject constructor(
        private val normalizer: Normalizer
) {

    fun <T : RealmObject> RealmQuery<T>.process(field: String, queryStringValue: QueryStringValue): RealmQuery<T> {
        return when (queryStringValue) {
            is QueryStringValue.NoCondition -> this
            is QueryStringValue.IsNotNull -> isNotNull(field)
            is QueryStringValue.IsNull -> isNull(field)
            is QueryStringValue.IsEmpty -> isEmpty(field)
            is QueryStringValue.IsNotEmpty -> isNotEmpty(field)
            is ContentQueryStringValue -> when (queryStringValue) {
                is QueryStringValue.Equals -> equalTo(field, queryStringValue.toRealmValue(), queryStringValue.case.toRealmCase())
                is QueryStringValue.Contains -> contains(field, queryStringValue.toRealmValue(), queryStringValue.case.toRealmCase())
<<<<<<< HEAD
=======
                is QueryStringValue.NotContains -> not().process(field, QueryStringValue.Contains(queryStringValue.string, queryStringValue.case))
>>>>>>> aa427460
            }
        }
    }

    private fun ContentQueryStringValue.toRealmValue(): String {
        return when (case) {
            QueryStringValue.Case.NORMALIZED -> normalizer.normalize(string)
            QueryStringValue.Case.SENSITIVE,
            QueryStringValue.Case.INSENSITIVE -> string
        }
    }
}

private fun QueryStringValue.Case.toRealmCase(): Case {
    return when (this) {
        QueryStringValue.Case.INSENSITIVE -> Case.INSENSITIVE
        QueryStringValue.Case.SENSITIVE,
        QueryStringValue.Case.NORMALIZED -> Case.SENSITIVE
    }
}<|MERGE_RESOLUTION|>--- conflicted
+++ resolved
@@ -38,10 +38,7 @@
             is ContentQueryStringValue -> when (queryStringValue) {
                 is QueryStringValue.Equals -> equalTo(field, queryStringValue.toRealmValue(), queryStringValue.case.toRealmCase())
                 is QueryStringValue.Contains -> contains(field, queryStringValue.toRealmValue(), queryStringValue.case.toRealmCase())
-<<<<<<< HEAD
-=======
                 is QueryStringValue.NotContains -> not().process(field, QueryStringValue.Contains(queryStringValue.string, queryStringValue.case))
->>>>>>> aa427460
             }
         }
     }
