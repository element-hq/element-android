/*
 * Copyright 2020 The Matrix.org Foundation C.I.C.
 *
 * Licensed under the Apache License, Version 2.0 (the "License");
 * you may not use this file except in compliance with the License.
 * You may obtain a copy of the License at
 *
 * http://www.apache.org/licenses/LICENSE-2.0
 *
 * Unless required by applicable law or agreed to in writing, software
 * distributed under the License is distributed on an "AS IS" BASIS,
 * WITHOUT WARRANTIES OR CONDITIONS OF ANY KIND, either express or implied.
 * See the License for the specific language governing permissions and
 * limitations under the License.
 */

package org.matrix.android.sdk.internal.session.room

import androidx.lifecycle.LiveData
<<<<<<< HEAD
=======
import org.matrix.android.sdk.api.session.accountdata.AccountDataService
>>>>>>> 7f96749d
import org.matrix.android.sdk.api.session.crypto.CryptoService
import org.matrix.android.sdk.api.session.events.model.EventType
import org.matrix.android.sdk.api.session.room.Room
import org.matrix.android.sdk.api.session.room.alias.AliasService
import org.matrix.android.sdk.api.session.room.call.RoomCallService
import org.matrix.android.sdk.api.session.room.members.MembershipService
import org.matrix.android.sdk.api.session.room.model.RoomSummary
import org.matrix.android.sdk.api.session.room.model.RoomType
import org.matrix.android.sdk.api.session.room.model.relation.RelationService
import org.matrix.android.sdk.api.session.room.notification.RoomPushRuleService
import org.matrix.android.sdk.api.session.room.read.ReadService
import org.matrix.android.sdk.api.session.room.reporting.ReportingService
import org.matrix.android.sdk.api.session.room.send.DraftService
import org.matrix.android.sdk.api.session.room.send.SendService
import org.matrix.android.sdk.api.session.room.state.StateService
import org.matrix.android.sdk.api.session.room.tags.TagsService
import org.matrix.android.sdk.api.session.room.timeline.TimelineService
import org.matrix.android.sdk.api.session.room.typing.TypingService
import org.matrix.android.sdk.api.session.room.uploads.UploadsService
import org.matrix.android.sdk.api.session.search.SearchResult
import org.matrix.android.sdk.api.session.space.Space
import org.matrix.android.sdk.api.util.Optional
import org.matrix.android.sdk.internal.crypto.MXCRYPTO_ALGORITHM_MEGOLM
import org.matrix.android.sdk.internal.session.permalinks.ViaParameterFinder
import org.matrix.android.sdk.internal.session.room.accountdata.RoomAccountDataService
import org.matrix.android.sdk.internal.session.room.state.SendStateTask
import org.matrix.android.sdk.internal.session.room.summary.RoomSummaryDataSource
import org.matrix.android.sdk.internal.session.search.SearchTask
import org.matrix.android.sdk.internal.session.space.DefaultSpace
import org.matrix.android.sdk.internal.util.awaitCallback
import java.security.InvalidParameterException

<<<<<<< HEAD
internal class DefaultRoom @Inject constructor(override val roomId: String,
                                               private val roomSummaryDataSource: RoomSummaryDataSource,
                                               private val timelineService: TimelineService,
                                               private val sendService: SendService,
                                               private val draftService: DraftService,
                                               private val stateService: StateService,
                                               private val uploadsService: UploadsService,
                                               private val reportingService: ReportingService,
                                               private val roomCallService: RoomCallService,
                                               private val readService: ReadService,
                                               private val typingService: TypingService,
                                               private val aliasService: AliasService,
                                               private val tagsService: TagsService,
                                               private val cryptoService: CryptoService,
                                               private val relationService: RelationService,
                                               private val roomMembersService: MembershipService,
                                               private val roomPushRuleService: RoomPushRuleService,
                                               private val sendStateTask: SendStateTask,
                                               private val searchTask: SearchTask) :
=======
internal class DefaultRoom(override val roomId: String,
                           private val roomSummaryDataSource: RoomSummaryDataSource,
                           private val timelineService: TimelineService,
                           private val sendService: SendService,
                           private val draftService: DraftService,
                           private val stateService: StateService,
                           private val uploadsService: UploadsService,
                           private val reportingService: ReportingService,
                           private val roomCallService: RoomCallService,
                           private val readService: ReadService,
                           private val typingService: TypingService,
                           private val aliasService: AliasService,
                           private val tagsService: TagsService,
                           private val cryptoService: CryptoService,
                           private val relationService: RelationService,
                           private val roomMembersService: MembershipService,
                           private val roomPushRuleService: RoomPushRuleService,
                           private val roomAccountDataService: RoomAccountDataService,
                           private val sendStateTask: SendStateTask,
                           private val viaParameterFinder: ViaParameterFinder,
                           private val searchTask: SearchTask) :
>>>>>>> 7f96749d
        Room,
        TimelineService by timelineService,
        SendService by sendService,
        DraftService by draftService,
        StateService by stateService,
        UploadsService by uploadsService,
        ReportingService by reportingService,
        RoomCallService by roomCallService,
        ReadService by readService,
        TypingService by typingService,
        AliasService by aliasService,
        TagsService by tagsService,
        RelationService by relationService,
        MembershipService by roomMembersService,
        RoomPushRuleService by roomPushRuleService,
        AccountDataService by roomAccountDataService {

    override fun getRoomSummaryLive(): LiveData<Optional<RoomSummary>> {
        return roomSummaryDataSource.getRoomSummaryLive(roomId)
    }

    override fun roomSummary(): RoomSummary? {
        return roomSummaryDataSource.getRoomSummary(roomId)
    }

    override fun isEncrypted(): Boolean {
        return cryptoService.isRoomEncrypted(roomId)
    }

    override fun encryptionAlgorithm(): String? {
        return cryptoService.getEncryptionAlgorithm(roomId)
    }

    override fun shouldEncryptForInvitedMembers(): Boolean {
        return cryptoService.shouldEncryptForInvitedMembers(roomId)
    }

    override suspend fun prepareToEncrypt() {
        awaitCallback<Unit> {
            cryptoService.prepareToEncrypt(roomId, it)
        }
    }

    override suspend fun enableEncryption(algorithm: String) {
        when {
            isEncrypted()                          -> {
                throw IllegalStateException("Encryption is already enabled for this room")
            }
            algorithm != MXCRYPTO_ALGORITHM_MEGOLM -> {
                throw InvalidParameterException("Only MXCRYPTO_ALGORITHM_MEGOLM algorithm is supported")
            }
            else                                   -> {
                val params = SendStateTask.Params(
                        roomId = roomId,
                        stateKey = null,
                        eventType = EventType.STATE_ROOM_ENCRYPTION,
                        body = mapOf(
                                "algorithm" to algorithm
                        ))

                sendStateTask.execute(params)
            }
        }
    }

    override suspend fun search(searchTerm: String,
                                nextBatch: String?,
                                orderByRecent: Boolean,
                                limit: Int,
                                beforeLimit: Int,
                                afterLimit: Int,
                                includeProfile: Boolean): SearchResult {
        return searchTask.execute(
                SearchTask.Params(
                        searchTerm = searchTerm,
                        roomId = roomId,
                        nextBatch = nextBatch,
                        orderByRecent = orderByRecent,
                        limit = limit,
                        beforeLimit = beforeLimit,
                        afterLimit = afterLimit,
                        includeProfile = includeProfile
                )
        )
    }

    override fun asSpace(): Space? {
        if (roomSummary()?.roomType != RoomType.SPACE) return null
<<<<<<< HEAD
        return DefaultSpace(this, roomSummaryDataSource)
=======
        return DefaultSpace(this, roomSummaryDataSource, viaParameterFinder)
>>>>>>> 7f96749d
    }
}<|MERGE_RESOLUTION|>--- conflicted
+++ resolved
@@ -17,10 +17,7 @@
 package org.matrix.android.sdk.internal.session.room
 
 import androidx.lifecycle.LiveData
-<<<<<<< HEAD
-=======
 import org.matrix.android.sdk.api.session.accountdata.AccountDataService
->>>>>>> 7f96749d
 import org.matrix.android.sdk.api.session.crypto.CryptoService
 import org.matrix.android.sdk.api.session.events.model.EventType
 import org.matrix.android.sdk.api.session.room.Room
@@ -53,27 +50,6 @@
 import org.matrix.android.sdk.internal.util.awaitCallback
 import java.security.InvalidParameterException
 
-<<<<<<< HEAD
-internal class DefaultRoom @Inject constructor(override val roomId: String,
-                                               private val roomSummaryDataSource: RoomSummaryDataSource,
-                                               private val timelineService: TimelineService,
-                                               private val sendService: SendService,
-                                               private val draftService: DraftService,
-                                               private val stateService: StateService,
-                                               private val uploadsService: UploadsService,
-                                               private val reportingService: ReportingService,
-                                               private val roomCallService: RoomCallService,
-                                               private val readService: ReadService,
-                                               private val typingService: TypingService,
-                                               private val aliasService: AliasService,
-                                               private val tagsService: TagsService,
-                                               private val cryptoService: CryptoService,
-                                               private val relationService: RelationService,
-                                               private val roomMembersService: MembershipService,
-                                               private val roomPushRuleService: RoomPushRuleService,
-                                               private val sendStateTask: SendStateTask,
-                                               private val searchTask: SearchTask) :
-=======
 internal class DefaultRoom(override val roomId: String,
                            private val roomSummaryDataSource: RoomSummaryDataSource,
                            private val timelineService: TimelineService,
@@ -95,7 +71,6 @@
                            private val sendStateTask: SendStateTask,
                            private val viaParameterFinder: ViaParameterFinder,
                            private val searchTask: SearchTask) :
->>>>>>> 7f96749d
         Room,
         TimelineService by timelineService,
         SendService by sendService,
@@ -184,10 +159,6 @@
 
     override fun asSpace(): Space? {
         if (roomSummary()?.roomType != RoomType.SPACE) return null
-<<<<<<< HEAD
-        return DefaultSpace(this, roomSummaryDataSource)
-=======
         return DefaultSpace(this, roomSummaryDataSource, viaParameterFinder)
->>>>>>> 7f96749d
     }
 }