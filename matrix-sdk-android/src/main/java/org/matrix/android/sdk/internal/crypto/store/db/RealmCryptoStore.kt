--- conflicted
+++ resolved
@@ -35,11 +35,8 @@
 import org.matrix.android.sdk.api.session.crypto.OutgoingRoomKeyRequestState
 import org.matrix.android.sdk.api.session.crypto.crosssigning.MXCrossSigningInfo
 import org.matrix.android.sdk.api.session.crypto.crosssigning.PrivateKeysInfo
-<<<<<<< HEAD
+import org.matrix.android.sdk.api.session.crypto.crosssigning.UserIdentity
 import org.matrix.android.sdk.api.session.crypto.keysbackup.BackupUtils
-=======
-import org.matrix.android.sdk.api.session.crypto.crosssigning.UserIdentity
->>>>>>> a588989d
 import org.matrix.android.sdk.api.session.crypto.keysbackup.SavedKeyBackupKeyInfo
 import org.matrix.android.sdk.api.session.crypto.model.AuditTrail
 import org.matrix.android.sdk.api.session.crypto.model.CryptoDeviceInfo
@@ -1834,14 +1831,6 @@
         }
     }
 
-<<<<<<< HEAD
-//    /**
-//     * Prints out database info
-//     */
-//    override fun logDbUsageInfo() {
-//        RealmDebugTools(realmConfiguration).logInfo("Crypto")
-//    }
-=======
     override fun storeData(cryptoStoreAggregator: CryptoStoreAggregator) {
         if (cryptoStoreAggregator.isEmpty()) {
             return
@@ -1849,6 +1838,8 @@
         doRealmTransaction("storeData - CryptoStoreAggregator", realmConfiguration) { realm ->
             // setShouldShareHistory
             cryptoStoreAggregator.setShouldShareHistoryData.forEach {
+                Timber.tag(loggerTag.value)
+                        .v("setShouldShareHistory for room ${it.key} is ${it.value}")
                 CryptoRoomEntity.getOrCreate(realm, it.key).shouldShareHistory = it.value
             }
             // setShouldEncryptForInvitedMembers
@@ -1868,5 +1859,4 @@
             }
         }
     }
->>>>>>> a588989d
 }