/*
 * Copyright 2020 The Matrix.org Foundation C.I.C.
 *
 * Licensed under the Apache License, Version 2.0 (the "License");
 * you may not use this file except in compliance with the License.
 * You may obtain a copy of the License at
 *
 *     http://www.apache.org/licenses/LICENSE-2.0
 *
 * Unless required by applicable law or agreed to in writing, software
 * distributed under the License is distributed on an "AS IS" BASIS,
 * WITHOUT WARRANTIES OR CONDITIONS OF ANY KIND, either express or implied.
 * See the License for the specific language governing permissions and
 * limitations under the License.
 */

package org.matrix.android.sdk.internal.database

import io.realm.DynamicRealm
import io.realm.RealmMigration
import org.matrix.android.sdk.internal.database.migration.MigrateSessionTo001
import org.matrix.android.sdk.internal.database.migration.MigrateSessionTo002
import org.matrix.android.sdk.internal.database.migration.MigrateSessionTo003
import org.matrix.android.sdk.internal.database.migration.MigrateSessionTo004
import org.matrix.android.sdk.internal.database.migration.MigrateSessionTo005
import org.matrix.android.sdk.internal.database.migration.MigrateSessionTo006
import org.matrix.android.sdk.internal.database.migration.MigrateSessionTo007
import org.matrix.android.sdk.internal.database.migration.MigrateSessionTo008
import org.matrix.android.sdk.internal.database.migration.MigrateSessionTo009
import org.matrix.android.sdk.internal.database.migration.MigrateSessionTo010
import org.matrix.android.sdk.internal.database.migration.MigrateSessionTo011
import org.matrix.android.sdk.internal.database.migration.MigrateSessionTo012
import org.matrix.android.sdk.internal.database.migration.MigrateSessionTo013
import org.matrix.android.sdk.internal.database.migration.MigrateSessionTo014
import org.matrix.android.sdk.internal.database.migration.MigrateSessionTo015
import org.matrix.android.sdk.internal.database.migration.MigrateSessionTo016
import org.matrix.android.sdk.internal.database.migration.MigrateSessionTo017
import org.matrix.android.sdk.internal.database.migration.MigrateSessionTo018
import org.matrix.android.sdk.internal.database.migration.MigrateSessionTo019
import org.matrix.android.sdk.internal.database.migration.MigrateSessionTo020
import org.matrix.android.sdk.internal.database.migration.MigrateSessionTo021
import org.matrix.android.sdk.internal.database.migration.MigrateSessionTo022
import org.matrix.android.sdk.internal.database.migration.MigrateSessionTo023
import org.matrix.android.sdk.internal.database.migration.MigrateSessionTo024
import org.matrix.android.sdk.internal.database.migration.MigrateSessionTo025
import org.matrix.android.sdk.internal.database.migration.MigrateSessionTo026
import org.matrix.android.sdk.internal.database.migration.MigrateSessionTo027
import org.matrix.android.sdk.internal.database.migration.MigrateSessionTo028
import org.matrix.android.sdk.internal.database.migration.MigrateSessionTo029
import org.matrix.android.sdk.internal.database.migration.MigrateSessionTo030
<<<<<<< HEAD
=======
import org.matrix.android.sdk.internal.database.migration.MigrateSessionTo031
>>>>>>> abea6855
import org.matrix.android.sdk.internal.util.Normalizer
import timber.log.Timber
import javax.inject.Inject

internal class RealmSessionStoreMigration @Inject constructor(
        private val normalizer: Normalizer
) : RealmMigration {
    /**
     * Forces all RealmSessionStoreMigration instances to be equal.
     * Avoids Realm throwing when multiple instances of the migration are set.
     */
    override fun equals(other: Any?) = other is RealmSessionStoreMigration
    override fun hashCode() = 1000

<<<<<<< HEAD
    val schemaVersion = 30L
=======
    val schemaVersion = 31L
>>>>>>> abea6855

    override fun migrate(realm: DynamicRealm, oldVersion: Long, newVersion: Long) {
        Timber.d("Migrating Realm Session from $oldVersion to $newVersion")

        if (oldVersion < 1) MigrateSessionTo001(realm).perform()
        if (oldVersion < 2) MigrateSessionTo002(realm).perform()
        if (oldVersion < 3) MigrateSessionTo003(realm).perform()
        if (oldVersion < 4) MigrateSessionTo004(realm).perform()
        if (oldVersion < 5) MigrateSessionTo005(realm).perform()
        if (oldVersion < 6) MigrateSessionTo006(realm).perform()
        if (oldVersion < 7) MigrateSessionTo007(realm).perform()
        if (oldVersion < 8) MigrateSessionTo008(realm).perform()
        if (oldVersion < 9) MigrateSessionTo009(realm).perform()
        if (oldVersion < 10) MigrateSessionTo010(realm).perform()
        if (oldVersion < 11) MigrateSessionTo011(realm).perform()
        if (oldVersion < 12) MigrateSessionTo012(realm).perform()
        if (oldVersion < 13) MigrateSessionTo013(realm).perform()
        if (oldVersion < 14) MigrateSessionTo014(realm).perform()
        if (oldVersion < 15) MigrateSessionTo015(realm).perform()
        if (oldVersion < 16) MigrateSessionTo016(realm).perform()
        if (oldVersion < 17) MigrateSessionTo017(realm).perform()
        if (oldVersion < 18) MigrateSessionTo018(realm).perform()
        if (oldVersion < 19) MigrateSessionTo019(realm, normalizer).perform()
        if (oldVersion < 20) MigrateSessionTo020(realm).perform()
        if (oldVersion < 21) MigrateSessionTo021(realm).perform()
        if (oldVersion < 22) MigrateSessionTo022(realm).perform()
        if (oldVersion < 23) MigrateSessionTo023(realm).perform()
        if (oldVersion < 24) MigrateSessionTo024(realm).perform()
        if (oldVersion < 25) MigrateSessionTo025(realm).perform()
        if (oldVersion < 26) MigrateSessionTo026(realm).perform()
        if (oldVersion < 27) MigrateSessionTo027(realm).perform()
        if (oldVersion < 28) MigrateSessionTo028(realm).perform()
        if (oldVersion < 29) MigrateSessionTo029(realm).perform()
        if (oldVersion < 30) MigrateSessionTo030(realm).perform()
<<<<<<< HEAD
=======
        if (oldVersion < 31) MigrateSessionTo031(realm).perform()
>>>>>>> abea6855
    }
}<|MERGE_RESOLUTION|>--- conflicted
+++ resolved
@@ -48,10 +48,7 @@
 import org.matrix.android.sdk.internal.database.migration.MigrateSessionTo028
 import org.matrix.android.sdk.internal.database.migration.MigrateSessionTo029
 import org.matrix.android.sdk.internal.database.migration.MigrateSessionTo030
-<<<<<<< HEAD
-=======
 import org.matrix.android.sdk.internal.database.migration.MigrateSessionTo031
->>>>>>> abea6855
 import org.matrix.android.sdk.internal.util.Normalizer
 import timber.log.Timber
 import javax.inject.Inject
@@ -66,11 +63,7 @@
     override fun equals(other: Any?) = other is RealmSessionStoreMigration
     override fun hashCode() = 1000
 
-<<<<<<< HEAD
-    val schemaVersion = 30L
-=======
     val schemaVersion = 31L
->>>>>>> abea6855
 
     override fun migrate(realm: DynamicRealm, oldVersion: Long, newVersion: Long) {
         Timber.d("Migrating Realm Session from $oldVersion to $newVersion")
@@ -105,9 +98,6 @@
         if (oldVersion < 28) MigrateSessionTo028(realm).perform()
         if (oldVersion < 29) MigrateSessionTo029(realm).perform()
         if (oldVersion < 30) MigrateSessionTo030(realm).perform()
-<<<<<<< HEAD
-=======
         if (oldVersion < 31) MigrateSessionTo031(realm).perform()
->>>>>>> abea6855
     }
 }