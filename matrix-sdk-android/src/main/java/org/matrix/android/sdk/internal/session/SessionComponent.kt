--- conflicted
+++ resolved
@@ -18,12 +18,9 @@
 
 import dagger.BindsInstance
 import dagger.Component
-<<<<<<< HEAD
 import fr.gouv.tchap.android.sdk.internal.auth.TchapAccountValidityModule
 import fr.gouv.tchap.android.sdk.internal.session.users.TchapUsersInfoModule
-=======
 import org.matrix.android.sdk.api.MatrixCoroutineDispatchers
->>>>>>> 042e91ee
 import org.matrix.android.sdk.api.auth.data.SessionParams
 import org.matrix.android.sdk.api.session.Session
 import org.matrix.android.sdk.internal.crypto.CancelGossipRequestWorker
@@ -102,13 +99,10 @@
             SearchModule::class,
             ThirdPartyModule::class,
             SpaceModule::class,
-<<<<<<< HEAD
+            PresenceModule::class,
+            RequestModule::class,
             TchapUsersInfoModule::class,
             TchapAccountValidityModule::class
-=======
-            PresenceModule::class,
-            RequestModule::class
->>>>>>> 042e91ee
         ]
 )
 @SessionScope
