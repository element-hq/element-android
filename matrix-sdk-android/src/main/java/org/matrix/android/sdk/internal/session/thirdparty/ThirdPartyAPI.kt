/*
 * Copyright 2020 The Matrix.org Foundation C.I.C.
 *
 * Licensed under the Apache License, Version 2.0 (the "License");
 * you may not use this file except in compliance with the License.
 * You may obtain a copy of the License at
 *
 * http://www.apache.org/licenses/LICENSE-2.0
 *
 * Unless required by applicable law or agreed to in writing, software
 * distributed under the License is distributed on an "AS IS" BASIS,
 * WITHOUT WARRANTIES OR CONDITIONS OF ANY KIND, either express or implied.
 * See the License for the specific language governing permissions and
 * limitations under the License.
 */

package org.matrix.android.sdk.internal.session.thirdparty

import org.matrix.android.sdk.api.session.room.model.thirdparty.ThirdPartyProtocol
import org.matrix.android.sdk.api.session.thirdparty.model.ThirdPartyUser
import org.matrix.android.sdk.internal.network.NetworkConstants
import retrofit2.http.GET
import retrofit2.http.Path
import retrofit2.http.QueryMap

internal interface ThirdPartyAPI {

    /**
     * Get the third party server protocols.
     *
     * Ref: https://matrix.org/docs/spec/client_server/r0.6.1.html#get-matrix-client-r0-thirdparty-protocols
     */
    @GET(NetworkConstants.URI_API_PREFIX_PATH_R0 + "thirdparty/protocols")
    suspend fun thirdPartyProtocols(): Map<String, ThirdPartyProtocol>

    /**
     * Retrieve a Matrix User ID linked to a user on the third party service, given a set of user parameters.
     *
     * Ref: https://matrix.org/docs/spec/client_server/r0.6.1#get-matrix-client-r0-thirdparty-user-protocol
     */
<<<<<<< HEAD
    @GET(NetworkConstants.URI_API_PREFIX_PATH_R0 + "thirdparty/protocols/user/{protocol}")
=======
    @GET(NetworkConstants.URI_API_PREFIX_PATH_R0 + "thirdparty/user/{protocol}")
>>>>>>> 7f96749d
    suspend fun getThirdPartyUser(@Path("protocol") protocol: String,
                                  @QueryMap params: Map<String, String>?): List<ThirdPartyUser>
}<|MERGE_RESOLUTION|>--- conflicted
+++ resolved
@@ -38,11 +38,7 @@
      *
      * Ref: https://matrix.org/docs/spec/client_server/r0.6.1#get-matrix-client-r0-thirdparty-user-protocol
      */
-<<<<<<< HEAD
-    @GET(NetworkConstants.URI_API_PREFIX_PATH_R0 + "thirdparty/protocols/user/{protocol}")
-=======
     @GET(NetworkConstants.URI_API_PREFIX_PATH_R0 + "thirdparty/user/{protocol}")
->>>>>>> 7f96749d
     suspend fun getThirdPartyUser(@Path("protocol") protocol: String,
                                   @QueryMap params: Map<String, String>?): List<ThirdPartyUser>
 }