--- conflicted
+++ resolved
@@ -29,11 +29,7 @@
             WidgetType.Grafana,
             WidgetType.Custom,
             WidgetType.IntegrationManager,
-<<<<<<< HEAD
-            WidgetType.ElementCall
-=======
             WidgetType.ElementCall,
->>>>>>> 59cf20be
     )
 }
 
@@ -52,11 +48,7 @@
     object Grafana : WidgetType("m.grafana")
     object Custom : WidgetType("m.custom")
     object IntegrationManager : WidgetType("m.integration_manager")
-<<<<<<< HEAD
     object ElementCall : WidgetType("io.element.call", "element_call")
-=======
-    object ElementCall : WidgetType("io.element.call")
->>>>>>> 59cf20be
     data class Fallback(override val preferred: String) : WidgetType(preferred)
 
     fun matches(type: String): Boolean {
