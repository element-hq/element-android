--- conflicted
+++ resolved
@@ -28,12 +28,8 @@
             val numJoinedMembers: Int?,
             val roomType: String?,
             val viaServers: List<String>,
-<<<<<<< HEAD
-            val someMembers: List<MatrixItem.UserItem>?
-=======
             val someMembers: List<MatrixItem.UserItem>?,
             val isPublic: Boolean
->>>>>>> 7f96749d
     ) : PeekResult()
 
     data class PeekingNotAllowed(
