--- conflicted
+++ resolved
@@ -244,11 +244,7 @@
                 body = geoUri,
                 unstableLocationInfo = LocationInfo(geoUri = geoUri, description = geoUri),
                 unstableLocationAsset = LocationAsset(type = assetType),
-<<<<<<< HEAD
-                unstableTs = TimeUnit.MILLISECONDS.toSeconds(clock.epochMillis()),
-=======
-                unstableTimestampMillis = System.currentTimeMillis(),
->>>>>>> 9c558f1f
+                unstableTimestampMillis = clock.epochMillis(),
                 unstableText = geoUri
         )
         return createMessageEvent(roomId, content)
@@ -267,11 +263,7 @@
                         eventId = beaconInfoEventId
                 ),
                 unstableLocationInfo = LocationInfo(geoUri = geoUri, description = geoUri),
-<<<<<<< HEAD
-                unstableTimestampAsMilliseconds = TimeUnit.MILLISECONDS.toSeconds(clock.epochMillis()),
-=======
-                unstableTimestampMillis = System.currentTimeMillis(),
->>>>>>> 9c558f1f
+                unstableTimestampMillis = clock.epochMillis(),
         )
         val localId = LocalEcho.createLocalEchoId()
         return Event(
