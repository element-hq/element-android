/*
 * Copyright 2020 The Matrix.org Foundation C.I.C.
 *
 * Licensed under the Apache License, Version 2.0 (the "License");
 * you may not use this file except in compliance with the License.
 * You may obtain a copy of the License at
 *
 *     http://www.apache.org/licenses/LICENSE-2.0
 *
 * Unless required by applicable law or agreed to in writing, software
 * distributed under the License is distributed on an "AS IS" BASIS,
 * WITHOUT WARRANTIES OR CONDITIONS OF ANY KIND, either express or implied.
 * See the License for the specific language governing permissions and
 * limitations under the License.
 */

package org.matrix.android.sdk.internal.worker

import android.content.Context
import androidx.work.CoroutineWorker
import androidx.work.ListenableWorker
import androidx.work.WorkerFactory
import androidx.work.WorkerParameters
import org.matrix.android.sdk.internal.SessionManager
<<<<<<< HEAD
import org.matrix.android.sdk.internal.crypto.CancelGossipRequestWorker
import org.matrix.android.sdk.internal.crypto.SendGossipRequestWorker
import org.matrix.android.sdk.internal.crypto.SendGossipWorker
=======
import org.matrix.android.sdk.internal.crypto.crosssigning.UpdateTrustWorker
>>>>>>> 4309fdba
import org.matrix.android.sdk.internal.di.MatrixScope
import org.matrix.android.sdk.internal.session.content.UploadContentWorker
import org.matrix.android.sdk.internal.session.group.GetGroupDataWorker
import org.matrix.android.sdk.internal.session.pushers.AddPusherWorker
import org.matrix.android.sdk.internal.session.room.send.MultipleEventSendingDispatcherWorker
import org.matrix.android.sdk.internal.session.room.send.RedactEventWorker
import org.matrix.android.sdk.internal.session.room.send.SendEventWorker
import org.matrix.android.sdk.internal.session.sync.job.SyncWorker
import timber.log.Timber
import javax.inject.Inject

/**
 * This factory is responsible of creating Workers by giving the session manager.
 * This is not the cleanest way but getting SessionComponent is dependant of args type.
 */
@MatrixScope
internal class MatrixWorkerFactory @Inject constructor(private val sessionManager: SessionManager) : WorkerFactory() {

    override fun createWorker(
            appContext: Context,
            workerClassName: String,
            workerParameters: WorkerParameters
    ): ListenableWorker? {
        Timber.d("MatrixWorkerFactory.createWorker for $workerClassName")
        return when (workerClassName) {
            CheckFactoryWorker::class.java.name                   ->
                CheckFactoryWorker(appContext, workerParameters, true)
            AddPusherWorker::class.java.name                      ->
                AddPusherWorker(appContext, workerParameters, sessionManager)
            GetGroupDataWorker::class.java.name                   ->
                GetGroupDataWorker(appContext, workerParameters, sessionManager)
            MultipleEventSendingDispatcherWorker::class.java.name ->
                MultipleEventSendingDispatcherWorker(appContext, workerParameters, sessionManager)
            RedactEventWorker::class.java.name                    ->
                RedactEventWorker(appContext, workerParameters, sessionManager)
            SendEventWorker::class.java.name                      ->
                SendEventWorker(appContext, workerParameters, sessionManager)
<<<<<<< HEAD
            SendGossipRequestWorker::class.java.name              ->
                SendGossipRequestWorker(appContext, workerParameters, sessionManager)
            SendGossipWorker::class.java.name                     ->
                SendGossipWorker(appContext, workerParameters, sessionManager)
=======
>>>>>>> 4309fdba
            SyncWorker::class.java.name                           ->
                SyncWorker(appContext, workerParameters, sessionManager)
            UploadContentWorker::class.java.name                  ->
                UploadContentWorker(appContext, workerParameters, sessionManager)
            else                                                  -> {
                Timber.w("No worker defined on MatrixWorkerFactory for $workerClassName will delegate to default.")
                // Return null to delegate to the default WorkerFactory.
                null
            }
        }
    }

    /**
     * This worker is launched by the factory with the isCreatedByMatrixWorkerFactory flag to true.
     * If the MatrixWorkerFactory is not set up, it will default to the other constructor and it will throw
     */
    class CheckFactoryWorker(context: Context,
                             workerParameters: WorkerParameters,
                             private val isCreatedByMatrixWorkerFactory: Boolean) :
            CoroutineWorker(context, workerParameters) {

        // Called by WorkManager if there is no MatrixWorkerFactory
        constructor(context: Context, workerParameters: WorkerParameters) : this(
                context,
                workerParameters,
                isCreatedByMatrixWorkerFactory = false
        )

        override suspend fun doWork(): Result {
            return if (!isCreatedByMatrixWorkerFactory) {
                Result.failure()
            } else {
                Result.success()
            }
        }
    }
}<|MERGE_RESOLUTION|>--- conflicted
+++ resolved
@@ -22,13 +22,6 @@
 import androidx.work.WorkerFactory
 import androidx.work.WorkerParameters
 import org.matrix.android.sdk.internal.SessionManager
-<<<<<<< HEAD
-import org.matrix.android.sdk.internal.crypto.CancelGossipRequestWorker
-import org.matrix.android.sdk.internal.crypto.SendGossipRequestWorker
-import org.matrix.android.sdk.internal.crypto.SendGossipWorker
-=======
-import org.matrix.android.sdk.internal.crypto.crosssigning.UpdateTrustWorker
->>>>>>> 4309fdba
 import org.matrix.android.sdk.internal.di.MatrixScope
 import org.matrix.android.sdk.internal.session.content.UploadContentWorker
 import org.matrix.android.sdk.internal.session.group.GetGroupDataWorker
@@ -66,13 +59,6 @@
                 RedactEventWorker(appContext, workerParameters, sessionManager)
             SendEventWorker::class.java.name                      ->
                 SendEventWorker(appContext, workerParameters, sessionManager)
-<<<<<<< HEAD
-            SendGossipRequestWorker::class.java.name              ->
-                SendGossipRequestWorker(appContext, workerParameters, sessionManager)
-            SendGossipWorker::class.java.name                     ->
-                SendGossipWorker(appContext, workerParameters, sessionManager)
-=======
->>>>>>> 4309fdba
             SyncWorker::class.java.name                           ->
                 SyncWorker(appContext, workerParameters, sessionManager)
             UploadContentWorker::class.java.name                  ->
