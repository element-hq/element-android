/*
 * Copyright 2020 The Matrix.org Foundation C.I.C.
 *
 * Licensed under the Apache License, Version 2.0 (the "License");
 * you may not use this file except in compliance with the License.
 * You may obtain a copy of the License at
 *
 *     http://www.apache.org/licenses/LICENSE-2.0
 *
 * Unless required by applicable law or agreed to in writing, software
 * distributed under the License is distributed on an "AS IS" BASIS,
 * WITHOUT WARRANTIES OR CONDITIONS OF ANY KIND, either express or implied.
 * See the License for the specific language governing permissions and
 * limitations under the License.
 */

package org.matrix.android.sdk.internal.crypto

import androidx.annotation.VisibleForTesting
import kotlinx.coroutines.sync.Mutex
import kotlinx.coroutines.sync.withLock
<<<<<<< HEAD
=======
import org.matrix.android.sdk.api.extensions.orFalse
>>>>>>> aa427460
import org.matrix.android.sdk.api.extensions.tryOrNull
import org.matrix.android.sdk.api.logger.LoggerTag
import org.matrix.android.sdk.api.session.crypto.MXCryptoError
import org.matrix.android.sdk.api.session.crypto.model.OlmDecryptionResult
import org.matrix.android.sdk.api.util.JSON_DICT_PARAMETERIZED_TYPE
import org.matrix.android.sdk.api.util.JsonDict
import org.matrix.android.sdk.internal.crypto.algorithms.megolm.MXOutboundSessionInfo
import org.matrix.android.sdk.internal.crypto.algorithms.megolm.SharedWithHelper
import org.matrix.android.sdk.internal.crypto.model.InboundGroupSessionData
import org.matrix.android.sdk.internal.crypto.model.MXInboundMegolmSessionWrapper
import org.matrix.android.sdk.internal.crypto.model.OlmSessionWrapper
import org.matrix.android.sdk.internal.crypto.store.IMXCryptoStore
import org.matrix.android.sdk.internal.di.MoshiProvider
import org.matrix.android.sdk.internal.session.SessionScope
import org.matrix.android.sdk.internal.util.JsonCanonicalizer
import org.matrix.android.sdk.internal.util.convertFromUTF8
import org.matrix.android.sdk.internal.util.convertToUTF8
import org.matrix.android.sdk.internal.util.time.Clock
import org.matrix.olm.OlmAccount
import org.matrix.olm.OlmException
import org.matrix.olm.OlmInboundGroupSession
import org.matrix.olm.OlmMessage
import org.matrix.olm.OlmOutboundGroupSession
import org.matrix.olm.OlmSession
import org.matrix.olm.OlmUtility
import timber.log.Timber
import javax.inject.Inject

private val loggerTag = LoggerTag("MXOlmDevice", LoggerTag.CRYPTO)

// The libolm wrapper.
@SessionScope
internal class MXOlmDevice @Inject constructor(
        /**
         * The store where crypto data is saved.
         */
        private val store: IMXCryptoStore,
        private val olmSessionStore: OlmSessionStore,
        private val inboundGroupSessionStore: InboundGroupSessionStore,
        private val clock: Clock,
) {

    val mutex = Mutex()

    /**
     * @return the Curve25519 key for the account.
     */
    var deviceCurve25519Key: String? = null
        private set

    /**
     * @return the Ed25519 key for the account.
     */
    var deviceEd25519Key: String? = null
        private set

    // The OLM lib utility instance.
    private var olmUtility: OlmUtility? = null

    private data class GroupSessionCacheItem(
            val groupId: String,
            val groupSession: OlmOutboundGroupSession
    )

    // The outbound group session.
    // Caches active outbound session to avoid to sync with DB before read
    // The key is the session id, the value the <roomID,outbound group session>.
    private val outboundGroupSessionCache: MutableMap<String, GroupSessionCacheItem> = HashMap()

    // Store a set of decrypted message indexes for each group session.
    // This partially mitigates a replay attack where a MITM resends a group
    // message into the room.
    //
    // The Matrix SDK exposes events through MXEventTimelines. A developer can open several
    // timelines from a same room so that a message can be decrypted several times but from
    // a different timeline.
    // So, store these message indexes per timeline id.
    //
    // The first level keys are timeline ids.
    // The second level values is a Map that represents:
    // "<senderKey>|<session_id>|<roomId>|<message_index>" --> eventId
    private val inboundGroupSessionMessageIndexes: MutableMap<String, MutableMap<String, String>> = HashMap()

    init {
        // Retrieve the account from the store
        try {
            store.getOrCreateOlmAccount()
        } catch (e: Exception) {
            Timber.tag(loggerTag.value).e(e, "MXOlmDevice : cannot initialize olmAccount")
        }

        try {
            olmUtility = OlmUtility()
        } catch (e: Exception) {
            Timber.tag(loggerTag.value).e(e, "## MXOlmDevice : OlmUtility failed with error")
            olmUtility = null
        }

        try {
            deviceCurve25519Key = store.doWithOlmAccount { it.identityKeys()[OlmAccount.JSON_KEY_IDENTITY_KEY] }
        } catch (e: Exception) {
            Timber.tag(loggerTag.value).e(e, "## MXOlmDevice : cannot find ${OlmAccount.JSON_KEY_IDENTITY_KEY} with error")
        }

        try {
            deviceEd25519Key = store.doWithOlmAccount { it.identityKeys()[OlmAccount.JSON_KEY_FINGER_PRINT_KEY] }
        } catch (e: Exception) {
            Timber.tag(loggerTag.value).e(e, "## MXOlmDevice : cannot find ${OlmAccount.JSON_KEY_FINGER_PRINT_KEY} with error")
        }
    }

    /**
     * @return The current (unused, unpublished) one-time keys for this account.
     */
    fun getOneTimeKeys(): Map<String, Map<String, String>>? {
        try {
            return store.doWithOlmAccount { it.oneTimeKeys() }
        } catch (e: Exception) {
            Timber.tag(loggerTag.value).e(e, "## getOneTimeKeys() : failed")
        }

        return null
    }

    /**
     * @return The maximum number of one-time keys the olm account can store.
     */
    fun getMaxNumberOfOneTimeKeys(): Long {
        return store.doWithOlmAccount { it.maxOneTimeKeys() }
    }

    /**
     * Returns an unpublished fallback key.
     * A call to markKeysAsPublished will mark it as published and this
     * call will return null (until a call to generateFallbackKey is made).
     */
    fun getFallbackKey(): MutableMap<String, MutableMap<String, String>>? {
        try {
            return store.doWithOlmAccount { it.fallbackKey() }
        } catch (e: Exception) {
            Timber.tag(loggerTag.value).e("## getFallbackKey() : failed")
        }
        return null
    }

    /**
     * Generates a new fallback key if there is not already
     * an unpublished one.
     * @return true if a new key was generated
     */
    fun generateFallbackKeyIfNeeded(): Boolean {
        try {
            if (!hasUnpublishedFallbackKey()) {
                store.doWithOlmAccount {
                    it.generateFallbackKey()
                    store.saveOlmAccount()
                }
                return true
            }
        } catch (e: Exception) {
            Timber.tag(loggerTag.value).e("## generateFallbackKey() : failed")
        }
        return false
    }

    internal fun hasUnpublishedFallbackKey(): Boolean {
        return getFallbackKey()?.get(OlmAccount.JSON_KEY_ONE_TIME_KEY).orEmpty().isNotEmpty()
    }

    fun forgetFallbackKey() {
        try {
            store.doWithOlmAccount {
                it.forgetFallbackKey()
                store.saveOlmAccount()
            }
        } catch (e: Exception) {
            Timber.tag(loggerTag.value).e("## forgetFallbackKey() : failed")
        }
    }

    /**
     * Release the instance.
     */
    fun release() {
        olmUtility?.releaseUtility()
        outboundGroupSessionCache.values.forEach {
            it.groupSession.releaseSession()
        }
        outboundGroupSessionCache.clear()
        inboundGroupSessionStore.clear()
        olmSessionStore.clear()
    }

    /**
     * Signs a message with the ed25519 key for this account.
     *
     * @param message the message to be signed.
     * @return the base64-encoded signature.
     */
    fun signMessage(message: String): String? {
        try {
            return store.doWithOlmAccount { it.signMessage(message) }
        } catch (e: Exception) {
            Timber.tag(loggerTag.value).e(e, "## signMessage() : failed")
        }

        return null
    }

    /**
     * Marks all of the one-time keys as published.
     */
    fun markKeysAsPublished() {
        try {
            store.doWithOlmAccount {
                it.markOneTimeKeysAsPublished()
                store.saveOlmAccount()
            }
        } catch (e: Exception) {
            Timber.tag(loggerTag.value).e(e, "## markKeysAsPublished() : failed")
        }
    }

    /**
     * Generate some new one-time keys.
     *
     * @param numKeys number of keys to generate
     */
    fun generateOneTimeKeys(numKeys: Int) {
        try {
            store.doWithOlmAccount {
                it.generateOneTimeKeys(numKeys)
                store.saveOlmAccount()
            }
        } catch (e: Exception) {
            Timber.tag(loggerTag.value).e(e, "## generateOneTimeKeys() : failed")
        }
    }

    /**
     * Generate a new outbound session.
     * The new session will be stored in the MXStore.
     *
     * @param theirIdentityKey the remote user's Curve25519 identity key
     * @param theirOneTimeKey the remote user's one-time Curve25519 key
     * @return the session id for the outbound session.
     */
    fun createOutboundSession(theirIdentityKey: String, theirOneTimeKey: String): String? {
        Timber.tag(loggerTag.value).d("## createOutboundSession() ; theirIdentityKey $theirIdentityKey theirOneTimeKey $theirOneTimeKey")
        var olmSession: OlmSession? = null

        try {
            olmSession = OlmSession()
            store.doWithOlmAccount { olmAccount ->
                olmSession.initOutboundSession(olmAccount, theirIdentityKey, theirOneTimeKey)
            }

            val olmSessionWrapper = OlmSessionWrapper(olmSession, 0)

            // Pretend we've received a message at this point, otherwise
            // if we try to send a message to the device, it won't use
            // this session
            olmSessionWrapper.onMessageReceived(clock.epochMillis())

            olmSessionStore.storeSession(olmSessionWrapper, theirIdentityKey)

            val sessionIdentifier = olmSession.sessionIdentifier()

            Timber.tag(loggerTag.value).v("## createOutboundSession() ;  olmSession.sessionIdentifier: $sessionIdentifier")
            return sessionIdentifier
        } catch (e: Exception) {
            Timber.tag(loggerTag.value).e(e, "## createOutboundSession() failed")

            olmSession?.releaseSession()
        }

        return null
    }

    /**
     * Generate a new inbound session, given an incoming message.
     *
     * @param theirDeviceIdentityKey the remote user's Curve25519 identity key.
     * @param messageType the message_type field from the received message (must be 0).
     * @param ciphertext base64-encoded body from the received message.
     * @return {{payload: string, session_id: string}} decrypted payload, and session id of new session.
     */
    fun createInboundSession(theirDeviceIdentityKey: String, messageType: Int, ciphertext: String): Map<String, String>? {
        Timber.tag(loggerTag.value).d("## createInboundSession() : theirIdentityKey: $theirDeviceIdentityKey")

        var olmSession: OlmSession? = null

        try {
            try {
                olmSession = OlmSession()
                store.doWithOlmAccount { olmAccount ->
                    olmSession.initInboundSessionFrom(olmAccount, theirDeviceIdentityKey, ciphertext)
                }
            } catch (e: Exception) {
                Timber.tag(loggerTag.value).e(e, "## createInboundSession() : the session creation failed")
                return null
            }

            Timber.tag(loggerTag.value).v("## createInboundSession() : sessionId: ${olmSession.sessionIdentifier()}")

            try {
                store.doWithOlmAccount { olmAccount ->
                    olmAccount.removeOneTimeKeys(olmSession)
                    store.saveOlmAccount()
                }
            } catch (e: Exception) {
                Timber.tag(loggerTag.value).e(e, "## createInboundSession() : removeOneTimeKeys failed")
            }

            val olmMessage = OlmMessage()
            olmMessage.mCipherText = ciphertext
            olmMessage.mType = messageType.toLong()

            var payloadString: String? = null

            try {
                payloadString = olmSession.decryptMessage(olmMessage)

                val olmSessionWrapper = OlmSessionWrapper(olmSession, 0)
                // This counts as a received message: set last received message time to now
                olmSessionWrapper.onMessageReceived(clock.epochMillis())

                olmSessionStore.storeSession(olmSessionWrapper, theirDeviceIdentityKey)
            } catch (e: Exception) {
                Timber.tag(loggerTag.value).e(e, "## createInboundSession() : decryptMessage failed")
            }

            val res = HashMap<String, String>()

            if (!payloadString.isNullOrEmpty()) {
                res["payload"] = payloadString
            }

            val sessionIdentifier = olmSession.sessionIdentifier()

            if (!sessionIdentifier.isNullOrEmpty()) {
                res["session_id"] = sessionIdentifier
            }

            return res
        } catch (e: Exception) {
            Timber.tag(loggerTag.value).e(e, "## createInboundSession() : OlmSession creation failed")

            olmSession?.releaseSession()
        }

        return null
    }

    /**
     * Get a list of known session IDs for the given device.
     *
     * @param theirDeviceIdentityKey the Curve25519 identity key for the remote device.
     * @return a list of known session ids for the device.
     */
    fun getSessionIds(theirDeviceIdentityKey: String): List<String> {
        return olmSessionStore.getDeviceSessionIds(theirDeviceIdentityKey)
    }

    /**
     * Get the right olm session id for encrypting messages to the given identity key.
     *
     * @param theirDeviceIdentityKey the Curve25519 identity key for the remote device.
     * @return the session id, or null if no established session.
     */
    fun getSessionId(theirDeviceIdentityKey: String): String? {
        return olmSessionStore.getLastUsedSessionId(theirDeviceIdentityKey)
    }

    /**
     * Encrypt an outgoing message using an existing session.
     *
     * @param theirDeviceIdentityKey the Curve25519 identity key for the remote device.
     * @param sessionId the id of the active session
     * @param payloadString the payload to be encrypted and sent
     * @return the cipher text
     */
    suspend fun encryptMessage(theirDeviceIdentityKey: String, sessionId: String, payloadString: String): Map<String, Any>? {
        val olmSessionWrapper = getSessionForDevice(theirDeviceIdentityKey, sessionId)

        if (olmSessionWrapper != null) {
            try {
                Timber.tag(loggerTag.value).v("## encryptMessage() : olmSession.sessionIdentifier: $sessionId")

                val olmMessage = olmSessionWrapper.mutex.withLock {
                    olmSessionWrapper.olmSession.encryptMessage(payloadString)
                }
                return mapOf(
                        "body" to olmMessage.mCipherText,
                        "type" to olmMessage.mType,
                ).also {
                    olmSessionStore.storeSession(olmSessionWrapper, theirDeviceIdentityKey)
                }
            } catch (e: Throwable) {
                Timber.tag(loggerTag.value).e(e, "## encryptMessage() : failed to encrypt olm with device|session:$theirDeviceIdentityKey|$sessionId")
                return null
            }
        } else {
            Timber.tag(loggerTag.value).e("## encryptMessage() : Failed to encrypt unknown session $sessionId")
            return null
        }
    }

    /**
     * Decrypt an incoming message using an existing session.
     *
     * @param ciphertext the base64-encoded body from the received message.
     * @param messageType message_type field from the received message.
     * @param sessionId the id of the active session.
     * @param theirDeviceIdentityKey the Curve25519 identity key for the remote device.
     * @return the decrypted payload.
     */
    @kotlin.jvm.Throws
    suspend fun decryptMessage(ciphertext: String, messageType: Int, sessionId: String, theirDeviceIdentityKey: String): String? {
        var payloadString: String? = null

        val olmSessionWrapper = getSessionForDevice(theirDeviceIdentityKey, sessionId)

        if (null != olmSessionWrapper) {
            val olmMessage = OlmMessage()
            olmMessage.mCipherText = ciphertext
            olmMessage.mType = messageType.toLong()

            payloadString =
                    olmSessionWrapper.mutex.withLock {
                        olmSessionWrapper.olmSession.decryptMessage(olmMessage).also {
                            olmSessionWrapper.onMessageReceived(clock.epochMillis())
                        }
                    }
            olmSessionStore.storeSession(olmSessionWrapper, theirDeviceIdentityKey)
        }

        return payloadString
    }

    /**
     * Determine if an incoming messages is a prekey message matching an existing session.
     *
     * @param theirDeviceIdentityKey the Curve25519 identity key for the remote device.
     * @param sessionId the id of the active session.
     * @param messageType message_type field from the received message.
     * @param ciphertext the base64-encoded body from the received message.
     * @return YES if the received message is a prekey message which matchesthe given session.
     */
    fun matchesSession(theirDeviceIdentityKey: String, sessionId: String, messageType: Int, ciphertext: String): Boolean {
        if (messageType != 0) {
            return false
        }

        val olmSessionWrapper = getSessionForDevice(theirDeviceIdentityKey, sessionId)
        return null != olmSessionWrapper && olmSessionWrapper.olmSession.matchesInboundSession(ciphertext)
    }

    // Outbound group session

    /**
     * Generate a new outbound group session.
     *
     * @return the session id for the outbound session.
     */
    fun createOutboundGroupSessionForRoom(roomId: String): String? {
        var session: OlmOutboundGroupSession? = null
        try {
            session = OlmOutboundGroupSession()
            outboundGroupSessionCache[session.sessionIdentifier()] = GroupSessionCacheItem(roomId, session)
            store.storeCurrentOutboundGroupSessionForRoom(roomId, session)
            return session.sessionIdentifier()
        } catch (e: Exception) {
            Timber.tag(loggerTag.value).e(e, "createOutboundGroupSession")

            session?.releaseSession()
        }

        return null
    }

    fun storeOutboundGroupSessionForRoom(roomId: String, sessionId: String) {
        outboundGroupSessionCache[sessionId]?.let {
            store.storeCurrentOutboundGroupSessionForRoom(roomId, it.groupSession)
        }
    }

    fun restoreOutboundGroupSessionForRoom(roomId: String): MXOutboundSessionInfo? {
        val restoredOutboundGroupSession = store.getCurrentOutboundGroupSessionForRoom(roomId)
        if (restoredOutboundGroupSession != null) {
            val sessionId = restoredOutboundGroupSession.outboundGroupSession.sessionIdentifier()
            // cache it
            outboundGroupSessionCache[sessionId] = GroupSessionCacheItem(roomId, restoredOutboundGroupSession.outboundGroupSession)

            return MXOutboundSessionInfo(
                    sessionId = sessionId,
                    sharedWithHelper = SharedWithHelper(roomId, sessionId, store),
                    clock = clock,
                    creationTime = restoredOutboundGroupSession.creationTime,
                    sharedHistory = restoredOutboundGroupSession.sharedHistory
            )
        }
        return null
    }

    fun discardOutboundGroupSessionForRoom(roomId: String) {
        val toDiscard = outboundGroupSessionCache.filter {
            it.value.groupId == roomId
        }
        toDiscard.forEach { (sessionId, cacheItem) ->
            cacheItem.groupSession.releaseSession()
            outboundGroupSessionCache.remove(sessionId)
        }
        store.storeCurrentOutboundGroupSessionForRoom(roomId, null)
    }

    /**
     * Get the current session key of  an outbound group session.
     *
     * @param sessionId the id of the outbound group session.
     * @return the base64-encoded secret key.
     */
    fun getSessionKey(sessionId: String): String? {
        if (sessionId.isNotEmpty()) {
            try {
                return outboundGroupSessionCache[sessionId]!!.groupSession.sessionKey()
            } catch (e: Exception) {
                Timber.tag(loggerTag.value).e(e, "## getSessionKey() : failed")
            }
        }
        return null
    }

    /**
     * Get the current message index of an outbound group session.
     *
     * @param sessionId the id of the outbound group session.
     * @return the current chain index.
     */
    fun getMessageIndex(sessionId: String): Int {
        return if (sessionId.isNotEmpty()) {
            outboundGroupSessionCache[sessionId]!!.groupSession.messageIndex()
        } else 0
    }

    /**
     * Encrypt an outgoing message with an outbound group session.
     *
     * @param sessionId the id of the outbound group session.
     * @param payloadString the payload to be encrypted and sent.
     * @return ciphertext
     */
    fun encryptGroupMessage(sessionId: String, payloadString: String): String? {
        if (sessionId.isNotEmpty() && payloadString.isNotEmpty()) {
            try {
                return outboundGroupSessionCache[sessionId]!!.groupSession.encryptMessage(payloadString)
            } catch (e: Throwable) {
                Timber.tag(loggerTag.value).e(e, "## encryptGroupMessage() : failed")
            }
        }
        return null
    }

    //  Inbound group session

    sealed interface AddSessionResult {
        data class Imported(val ratchetIndex: Int) : AddSessionResult
        abstract class Failure : AddSessionResult
        object NotImported : Failure()
        data class NotImportedHigherIndex(val newIndex: Int) : Failure()
    }

    /**
     * Add an inbound group session to the session store.
     *
     * @param sessionId the session identifier.
     * @param sessionKey base64-encoded secret key.
     * @param roomId the id of the room in which this session will be used.
     * @param senderKey the base64-encoded curve25519 key of the sender.
     * @param forwardingCurve25519KeyChain Devices involved in forwarding this session to us.
     * @param keysClaimed Other keys the sender claims.
     * @param exportFormat true if the megolm keys are in export format
     * @param sharedHistory MSC3061, this key is sharable on invite
     * @return true if the operation succeeds.
     */
    fun addInboundGroupSession(
            sessionId: String,
            sessionKey: String,
            roomId: String,
            senderKey: String,
            forwardingCurve25519KeyChain: List<String>,
            keysClaimed: Map<String, String>,
            exportFormat: Boolean,
<<<<<<< HEAD
            sharedHistory: Boolean
=======
            sharedHistory: Boolean,
            trusted: Boolean
>>>>>>> aa427460
    ): AddSessionResult {
        val candidateSession = tryOrNull("Failed to create inbound session in room $roomId") {
            if (exportFormat) {
                OlmInboundGroupSession.importSession(sessionKey)
            } else {
                OlmInboundGroupSession(sessionKey)
            }
<<<<<<< HEAD
        }

        val existingSessionHolder = tryOrNull { getInboundGroupSession(sessionId, senderKey, roomId) }
        val existingSession = existingSessionHolder?.wrapper
        // If we have an existing one we should check if the new one is not better
        if (existingSession != null) {
            Timber.tag(loggerTag.value).d("## addInboundGroupSession() check if known session is better than candidate session")
            try {
                val existingFirstKnown = tryOrNull { existingSession.session.firstKnownIndex } ?: return AddSessionResult.NotImported.also {
                    // This is quite unexpected, could throw if native was released?
                    Timber.tag(loggerTag.value).e("## addInboundGroupSession() null firstKnownIndex on existing session")
                    candidateSession?.releaseSession()
                    // Probably should discard it?
                }
                val newKnownFirstIndex = tryOrNull("Failed to get candidate first known index") { candidateSession?.firstKnownIndex }
                // If our existing session is better we keep it
                if (newKnownFirstIndex != null && existingFirstKnown <= newKnownFirstIndex) {
                    Timber.tag(loggerTag.value).d("## addInboundGroupSession() : ignore session our is better $senderKey/$sessionId")
                    candidateSession?.releaseSession()
                    return AddSessionResult.NotImportedHigherIndex(newKnownFirstIndex.toInt())
                }
            } catch (failure: Throwable) {
                Timber.tag(loggerTag.value).e("## addInboundGroupSession() Failed to add inbound: ${failure.localizedMessage}")
                candidateSession?.releaseSession()
                return AddSessionResult.NotImported
            }
        }

        Timber.tag(loggerTag.value).d("## addInboundGroupSession() : Candidate session should be added $senderKey/$sessionId")

        // sanity check on the new session
        if (null == candidateSession) {
            Timber.tag(loggerTag.value).e("## addInboundGroupSession : invalid session <null>")
            return AddSessionResult.NotImported
=======
        } ?: return AddSessionResult.NotImported.also {
            Timber.tag(loggerTag.value).d("## addInboundGroupSession() : failed to import key candidate $senderKey/$sessionId")
        }

        val existingSessionHolder = tryOrNull { getInboundGroupSession(sessionId, senderKey, roomId) }
        val existingSession = existingSessionHolder?.wrapper
        // If we have an existing one we should check if the new one is not better
        if (existingSession != null) {
            Timber.tag(loggerTag.value).d("## addInboundGroupSession() check if known session is better than candidate session")
            try {
                val existingFirstKnown = tryOrNull { existingSession.session.firstKnownIndex } ?: return AddSessionResult.NotImported.also {
                    // This is quite unexpected, could throw if native was released?
                    Timber.tag(loggerTag.value).e("## addInboundGroupSession() null firstKnownIndex on existing session")
                    candidateSession.releaseSession()
                    // Probably should discard it?
                }
                val newKnownFirstIndex = tryOrNull("Failed to get candidate first known index") { candidateSession.firstKnownIndex }
                        ?: return AddSessionResult.NotImported.also {
                            candidateSession.releaseSession()
                            Timber.tag(loggerTag.value).d("## addInboundGroupSession() : Failed to get new session index")
                        }

                val keyConnects = existingSession.session.connects(candidateSession)
                if (!keyConnects) {
                    Timber.tag(loggerTag.value)
                            .e("## addInboundGroupSession() Unconnected key")
                    if (!trusted) {
                        // Ignore the not connecting unsafe, keep existing
                        Timber.tag(loggerTag.value)
                                .e("## addInboundGroupSession() Received unsafe unconnected key")
                        return AddSessionResult.NotImported
                    }
                    // else if the new one is safe and does not connect with existing, import the new one
                } else {
                    // If our existing session is better we keep it
                    if (existingFirstKnown <= newKnownFirstIndex) {
                        val shouldUpdateTrust = trusted && (existingSession.sessionData.trusted != true)
                        Timber.tag(loggerTag.value).d("## addInboundGroupSession() : updateTrust for $sessionId")
                        if (shouldUpdateTrust) {
                            // the existing as a better index but the new one is trusted so update trust
                            inboundGroupSessionStore.updateToSafe(existingSessionHolder, sessionId, senderKey)
                        }
                        Timber.tag(loggerTag.value).d("## addInboundGroupSession() : ignore session our is better $senderKey/$sessionId")
                        candidateSession.releaseSession()
                        return AddSessionResult.NotImportedHigherIndex(newKnownFirstIndex.toInt())
                    }
                }
            } catch (failure: Throwable) {
                Timber.tag(loggerTag.value).e("## addInboundGroupSession() Failed to add inbound: ${failure.localizedMessage}")
                candidateSession.releaseSession()
                return AddSessionResult.NotImported
            }
>>>>>>> aa427460
        }

        Timber.tag(loggerTag.value).d("## addInboundGroupSession() : Candidate session should be added $senderKey/$sessionId")

        try {
            if (candidateSession.sessionIdentifier() != sessionId) {
                Timber.tag(loggerTag.value).e("## addInboundGroupSession : ERROR: Mismatched group session ID from senderKey: $senderKey")
                candidateSession.releaseSession()
                return AddSessionResult.NotImported
            }
        } catch (e: Throwable) {
            candidateSession.releaseSession()
            Timber.tag(loggerTag.value).e(e, "## addInboundGroupSession : sessionIdentifier() failed")
            return AddSessionResult.NotImported
        }

        val candidateSessionData = InboundGroupSessionData(
                senderKey = senderKey,
                roomId = roomId,
                keysClaimed = keysClaimed,
                forwardingCurve25519KeyChain = forwardingCurve25519KeyChain,
                sharedHistory = sharedHistory,
<<<<<<< HEAD
=======
                trusted = trusted
>>>>>>> aa427460
        )

        val wrapper = MXInboundMegolmSessionWrapper(
                candidateSession,
                candidateSessionData
        )
        if (existingSession != null) {
            inboundGroupSessionStore.replaceGroupSession(existingSessionHolder, InboundGroupSessionHolder(wrapper), sessionId, senderKey)
        } else {
            inboundGroupSessionStore.storeInBoundGroupSession(InboundGroupSessionHolder(wrapper), sessionId, senderKey)
        }
<<<<<<< HEAD

        return AddSessionResult.Imported(candidateSession.firstKnownIndex.toInt())
=======

        return AddSessionResult.Imported(candidateSession.firstKnownIndex.toInt())
    }

    fun OlmInboundGroupSession.connects(other: OlmInboundGroupSession): Boolean {
        return try {
            val lowestCommonIndex = this.firstKnownIndex.coerceAtLeast(other.firstKnownIndex)
            this.export(lowestCommonIndex) == other.export(lowestCommonIndex)
        } catch (failure: Throwable) {
            // native error? key disposed?
            false
        }
>>>>>>> aa427460
    }

    /**
     * Import an inbound group sessions to the session store.
     *
     * @param megolmSessionsData the megolm sessions data
     * @return the successfully imported sessions.
     */
    fun importInboundGroupSessions(megolmSessionsData: List<MegolmSessionData>): List<MXInboundMegolmSessionWrapper> {
        val sessions = ArrayList<MXInboundMegolmSessionWrapper>(megolmSessionsData.size)

        for (megolmSessionData in megolmSessionsData) {
            val sessionId = megolmSessionData.sessionId ?: continue
            val senderKey = megolmSessionData.senderKey ?: continue
            val roomId = megolmSessionData.roomId

            val candidateSessionToImport = try {
                MXInboundMegolmSessionWrapper.newFromMegolmData(megolmSessionData, true)
            } catch (e: Throwable) {
                Timber.tag(loggerTag.value).e(e, "## importInboundGroupSession() : Failed to import session $senderKey/$sessionId")
                continue
            }

            val candidateOlmInboundGroupSession = candidateSessionToImport.session
            val existingSessionHolder = tryOrNull { getInboundGroupSession(sessionId, senderKey, roomId) }
            val existingSession = existingSessionHolder?.wrapper

            if (existingSession == null) {
                // Session does not already exist, add it
                Timber.tag(loggerTag.value).d("## importInboundGroupSession() : importing new megolm session $senderKey/$sessionId")
                sessions.add(candidateSessionToImport)
            } else {
                Timber.tag(loggerTag.value).e("## importInboundGroupSession() : Update for megolm session $senderKey/$sessionId")
                val existingFirstKnown = tryOrNull { existingSession.session.firstKnownIndex }
                val candidateFirstKnownIndex = tryOrNull { candidateSessionToImport.session.firstKnownIndex }

                if (existingFirstKnown == null || candidateFirstKnownIndex == null) {
                    // should not happen?
                    candidateSessionToImport.session.releaseSession()
                    Timber.tag(loggerTag.value)
                            .w("## importInboundGroupSession() : Can't check session null index $existingFirstKnown/$candidateFirstKnownIndex")
                } else {
                    if (existingFirstKnown <= candidateFirstKnownIndex) {
                        // Ignore this, keep existing
                        candidateOlmInboundGroupSession.releaseSession()
                    } else {
                        // update cache with better session
                        inboundGroupSessionStore.replaceGroupSession(
                                existingSessionHolder,
                                InboundGroupSessionHolder(candidateSessionToImport),
                                sessionId,
                                senderKey
                        )
                        sessions.add(candidateSessionToImport)
                    }
                }
            }
        }

        store.storeInboundGroupSessions(sessions)

        return sessions
    }

    /**
     * Decrypt a received message with an inbound group session.
     *
     * @param body the base64-encoded body of the encrypted message.
     * @param roomId the room in which the message was received.
     * @param timeline the id of the timeline where the event is decrypted. It is used to prevent replay attack.
     * @param eventId the eventId of the message that will be decrypted
     * @param sessionId the session identifier.
     * @param senderKey the base64-encoded curve25519 key of the sender.
     * @return the decrypting result. Null if the sessionId is unknown.
     */
    @Throws(MXCryptoError::class)
    suspend fun decryptGroupMessage(
            body: String,
            roomId: String,
            timeline: String?,
            eventId: String,
            sessionId: String,
            senderKey: String
    ): OlmDecryptionResult {
        val sessionHolder = getInboundGroupSession(sessionId, senderKey, roomId)
        val wrapper = sessionHolder.wrapper
        val inboundGroupSession = wrapper.session
        if (roomId != wrapper.roomId) {
            // Check that the room id matches the original one for the session. This stops
            // the HS pretending a message was targeting a different room.
            val reason = String.format(MXCryptoError.INBOUND_SESSION_MISMATCH_ROOM_ID_REASON, roomId, wrapper.roomId)
            Timber.tag(loggerTag.value).e("## decryptGroupMessage() : $reason")
            throw MXCryptoError.Base(MXCryptoError.ErrorType.INBOUND_SESSION_MISMATCH_ROOM_ID, reason)
        }
        val decryptResult = try {
            sessionHolder.mutex.withLock {
                inboundGroupSession.decryptMessage(body)
            }
        } catch (e: OlmException) {
            Timber.tag(loggerTag.value).e(e, "## decryptGroupMessage () : decryptMessage failed")
            throw MXCryptoError.OlmError(e)
        }

        val messageIndexKey = senderKey + "|" + sessionId + "|" + roomId + "|" + decryptResult.mIndex
        Timber.tag(loggerTag.value).v("##########################################################")
        Timber.tag(loggerTag.value).v("## decryptGroupMessage() timeline: $timeline")
        Timber.tag(loggerTag.value).v("## decryptGroupMessage() senderKey: $senderKey")
        Timber.tag(loggerTag.value).v("## decryptGroupMessage() sessionId: $sessionId")
        Timber.tag(loggerTag.value).v("## decryptGroupMessage() roomId: $roomId")
        Timber.tag(loggerTag.value).v("## decryptGroupMessage() eventId: $eventId")
        Timber.tag(loggerTag.value).v("## decryptGroupMessage() mIndex: ${decryptResult.mIndex}")

        if (timeline?.isNotBlank() == true) {
            val replayAttackMap = inboundGroupSessionMessageIndexes.getOrPut(timeline) { mutableMapOf() }
            if (replayAttackMap.contains(messageIndexKey) && replayAttackMap[messageIndexKey] != eventId) {
                val reason = String.format(MXCryptoError.DUPLICATE_MESSAGE_INDEX_REASON, decryptResult.mIndex)
                Timber.tag(loggerTag.value).e("## decryptGroupMessage() timelineId=$timeline: $reason")
                throw MXCryptoError.Base(MXCryptoError.ErrorType.DUPLICATED_MESSAGE_INDEX, reason)
            }
            replayAttackMap[messageIndexKey] = eventId
        }
        val payload = try {
            val adapter = MoshiProvider.providesMoshi().adapter<JsonDict>(JSON_DICT_PARAMETERIZED_TYPE)
            val payloadString = convertFromUTF8(decryptResult.mDecryptedMessage)
            adapter.fromJson(payloadString)
        } catch (e: Exception) {
            Timber.tag(loggerTag.value).e("## decryptGroupMessage() : fails to parse the payload")
            throw MXCryptoError.Base(MXCryptoError.ErrorType.BAD_DECRYPTED_FORMAT, MXCryptoError.BAD_DECRYPTED_FORMAT_TEXT_REASON)
        }

        return OlmDecryptionResult(
                payload,
                wrapper.sessionData.keysClaimed,
                senderKey,
<<<<<<< HEAD
                wrapper.sessionData.forwardingCurve25519KeyChain
=======
                wrapper.sessionData.forwardingCurve25519KeyChain,
                isSafe = sessionHolder.wrapper.sessionData.trusted.orFalse()
>>>>>>> aa427460
        )
    }

    /**
     * Reset replay attack data for the given timeline.
     *
     * @param timeline the id of the timeline.
     */
    fun resetReplayAttackCheckInTimeline(timeline: String?) {
        if (null != timeline) {
            inboundGroupSessionMessageIndexes.remove(timeline)
        }
    }

//  Utilities

    /**
     * Verify an ed25519 signature on a JSON object.
     *
     * @param key the ed25519 key.
     * @param jsonDictionary the JSON object which was signed.
     * @param signature the base64-encoded signature to be checked.
     * @throws Exception the exception
     */
    @Throws(Exception::class)
    fun verifySignature(key: String, jsonDictionary: Map<String, Any>, signature: String) {
        // Check signature on the canonical version of the JSON
        olmUtility!!.verifyEd25519Signature(signature, key, JsonCanonicalizer.getCanonicalJson(Map::class.java, jsonDictionary))
    }

    /**
     * Calculate the SHA-256 hash of the input and encodes it as base64.
     *
     * @param message the message to hash.
     * @return the base64-encoded hash value.
     */
    fun sha256(message: String): String {
        return olmUtility!!.sha256(convertToUTF8(message))
    }

    /**
     * Search an OlmSession.
     *
     * @param theirDeviceIdentityKey the device key
     * @param sessionId the session Id
     * @return the olm session
     */
    private fun getSessionForDevice(theirDeviceIdentityKey: String, sessionId: String): OlmSessionWrapper? {
        // sanity check
        return if (theirDeviceIdentityKey.isEmpty() || sessionId.isEmpty()) null else {
            olmSessionStore.getDeviceSession(sessionId, theirDeviceIdentityKey)
        }
    }

    /**
     * Extract an InboundGroupSession from the session store and do some check.
     * inboundGroupSessionWithIdError describes the failure reason.
     *
     * @param sessionId the session identifier.
     * @param senderKey the base64-encoded curve25519 key of the sender.
     * @param roomId the room where the session is used.
     * @return the inbound group session.
     */
    fun getInboundGroupSession(sessionId: String?, senderKey: String?, roomId: String?): InboundGroupSessionHolder {
        if (sessionId.isNullOrBlank() || senderKey.isNullOrBlank()) {
            throw MXCryptoError.Base(MXCryptoError.ErrorType.MISSING_SENDER_KEY, MXCryptoError.ERROR_MISSING_PROPERTY_REASON)
        }

        val holder = inboundGroupSessionStore.getInboundGroupSession(sessionId, senderKey)
        val session = holder?.wrapper

        if (session != null) {
            // Check that the room id matches the original one for the session. This stops
            // the HS pretending a message was targeting a different room.
            if (roomId != session.roomId) {
                val errorDescription = String.format(MXCryptoError.INBOUND_SESSION_MISMATCH_ROOM_ID_REASON, roomId, session.roomId)
                Timber.tag(loggerTag.value).e("## getInboundGroupSession() : $errorDescription")
                throw MXCryptoError.Base(MXCryptoError.ErrorType.INBOUND_SESSION_MISMATCH_ROOM_ID, errorDescription)
            } else {
                return holder
            }
        } else {
            Timber.tag(loggerTag.value).w("## getInboundGroupSession() : UISI $sessionId")
            throw MXCryptoError.Base(MXCryptoError.ErrorType.UNKNOWN_INBOUND_SESSION_ID, MXCryptoError.UNKNOWN_INBOUND_SESSION_ID_REASON)
        }
    }

    /**
     * Determine if we have the keys for a given megolm session.
     *
     * @param roomId room in which the message was received
     * @param senderKey base64-encoded curve25519 key of the sender
     * @param sessionId session identifier
     * @return true if the unbound session keys are known.
     */
    fun hasInboundSessionKeys(roomId: String, senderKey: String, sessionId: String): Boolean {
        return runCatching { getInboundGroupSession(sessionId, senderKey, roomId) }.isSuccess
    }

    @VisibleForTesting
    fun clearOlmSessionCache() {
        olmSessionStore.clear()
    }
}<|MERGE_RESOLUTION|>--- conflicted
+++ resolved
@@ -19,10 +19,7 @@
 import androidx.annotation.VisibleForTesting
 import kotlinx.coroutines.sync.Mutex
 import kotlinx.coroutines.sync.withLock
-<<<<<<< HEAD
-=======
 import org.matrix.android.sdk.api.extensions.orFalse
->>>>>>> aa427460
 import org.matrix.android.sdk.api.extensions.tryOrNull
 import org.matrix.android.sdk.api.logger.LoggerTag
 import org.matrix.android.sdk.api.session.crypto.MXCryptoError
@@ -616,12 +613,8 @@
             forwardingCurve25519KeyChain: List<String>,
             keysClaimed: Map<String, String>,
             exportFormat: Boolean,
-<<<<<<< HEAD
-            sharedHistory: Boolean
-=======
             sharedHistory: Boolean,
             trusted: Boolean
->>>>>>> aa427460
     ): AddSessionResult {
         val candidateSession = tryOrNull("Failed to create inbound session in room $roomId") {
             if (exportFormat) {
@@ -629,42 +622,6 @@
             } else {
                 OlmInboundGroupSession(sessionKey)
             }
-<<<<<<< HEAD
-        }
-
-        val existingSessionHolder = tryOrNull { getInboundGroupSession(sessionId, senderKey, roomId) }
-        val existingSession = existingSessionHolder?.wrapper
-        // If we have an existing one we should check if the new one is not better
-        if (existingSession != null) {
-            Timber.tag(loggerTag.value).d("## addInboundGroupSession() check if known session is better than candidate session")
-            try {
-                val existingFirstKnown = tryOrNull { existingSession.session.firstKnownIndex } ?: return AddSessionResult.NotImported.also {
-                    // This is quite unexpected, could throw if native was released?
-                    Timber.tag(loggerTag.value).e("## addInboundGroupSession() null firstKnownIndex on existing session")
-                    candidateSession?.releaseSession()
-                    // Probably should discard it?
-                }
-                val newKnownFirstIndex = tryOrNull("Failed to get candidate first known index") { candidateSession?.firstKnownIndex }
-                // If our existing session is better we keep it
-                if (newKnownFirstIndex != null && existingFirstKnown <= newKnownFirstIndex) {
-                    Timber.tag(loggerTag.value).d("## addInboundGroupSession() : ignore session our is better $senderKey/$sessionId")
-                    candidateSession?.releaseSession()
-                    return AddSessionResult.NotImportedHigherIndex(newKnownFirstIndex.toInt())
-                }
-            } catch (failure: Throwable) {
-                Timber.tag(loggerTag.value).e("## addInboundGroupSession() Failed to add inbound: ${failure.localizedMessage}")
-                candidateSession?.releaseSession()
-                return AddSessionResult.NotImported
-            }
-        }
-
-        Timber.tag(loggerTag.value).d("## addInboundGroupSession() : Candidate session should be added $senderKey/$sessionId")
-
-        // sanity check on the new session
-        if (null == candidateSession) {
-            Timber.tag(loggerTag.value).e("## addInboundGroupSession : invalid session <null>")
-            return AddSessionResult.NotImported
-=======
         } ?: return AddSessionResult.NotImported.also {
             Timber.tag(loggerTag.value).d("## addInboundGroupSession() : failed to import key candidate $senderKey/$sessionId")
         }
@@ -717,7 +674,6 @@
                 candidateSession.releaseSession()
                 return AddSessionResult.NotImported
             }
->>>>>>> aa427460
         }
 
         Timber.tag(loggerTag.value).d("## addInboundGroupSession() : Candidate session should be added $senderKey/$sessionId")
@@ -740,10 +696,7 @@
                 keysClaimed = keysClaimed,
                 forwardingCurve25519KeyChain = forwardingCurve25519KeyChain,
                 sharedHistory = sharedHistory,
-<<<<<<< HEAD
-=======
                 trusted = trusted
->>>>>>> aa427460
         )
 
         val wrapper = MXInboundMegolmSessionWrapper(
@@ -755,10 +708,6 @@
         } else {
             inboundGroupSessionStore.storeInBoundGroupSession(InboundGroupSessionHolder(wrapper), sessionId, senderKey)
         }
-<<<<<<< HEAD
-
-        return AddSessionResult.Imported(candidateSession.firstKnownIndex.toInt())
-=======
 
         return AddSessionResult.Imported(candidateSession.firstKnownIndex.toInt())
     }
@@ -771,7 +720,6 @@
             // native error? key disposed?
             false
         }
->>>>>>> aa427460
     }
 
     /**
@@ -906,12 +854,8 @@
                 payload,
                 wrapper.sessionData.keysClaimed,
                 senderKey,
-<<<<<<< HEAD
-                wrapper.sessionData.forwardingCurve25519KeyChain
-=======
                 wrapper.sessionData.forwardingCurve25519KeyChain,
                 isSafe = sessionHolder.wrapper.sessionData.trusted.orFalse()
->>>>>>> aa427460
         )
     }
 
