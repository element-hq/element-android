/*
 * Copyright 2020 The Matrix.org Foundation C.I.C.
 *
 * Licensed under the Apache License, Version 2.0 (the "License");
 * you may not use this file except in compliance with the License.
 * You may obtain a copy of the License at
 *
 *     http://www.apache.org/licenses/LICENSE-2.0
 *
 * Unless required by applicable law or agreed to in writing, software
 * distributed under the License is distributed on an "AS IS" BASIS,
 * WITHOUT WARRANTIES OR CONDITIONS OF ANY KIND, either express or implied.
 * See the License for the specific language governing permissions and
 * limitations under the License.
 */

package org.matrix.android.sdk.internal.crypto

import kotlinx.coroutines.launch
import org.matrix.android.sdk.api.MatrixPatterns
import org.matrix.android.sdk.api.auth.data.Credentials
import org.matrix.android.sdk.internal.crypto.crosssigning.DeviceTrustLevel
import org.matrix.android.sdk.internal.crypto.model.CryptoDeviceInfo
import org.matrix.android.sdk.internal.crypto.model.CryptoInfoMapper
import org.matrix.android.sdk.internal.crypto.model.MXUsersDevicesMap
import org.matrix.android.sdk.internal.crypto.store.IMXCryptoStore
import org.matrix.android.sdk.internal.crypto.tasks.DownloadKeysForUsersTask
import org.matrix.android.sdk.internal.session.SessionScope
import org.matrix.android.sdk.internal.session.sync.SyncTokenStore
import org.matrix.android.sdk.internal.task.TaskExecutor
import org.matrix.android.sdk.internal.util.MatrixCoroutineDispatchers
import org.matrix.android.sdk.internal.util.logLimit
import timber.log.Timber
import javax.inject.Inject

// Legacy name: MXDeviceList
@SessionScope
internal class DeviceListManager @Inject constructor(private val cryptoStore: IMXCryptoStore,
                                                     private val olmDevice: MXOlmDevice,
                                                     private val syncTokenStore: SyncTokenStore,
                                                     private val credentials: Credentials,
                                                     private val downloadKeysForUsersTask: DownloadKeysForUsersTask,
                                                     private val cryptoSessionInfoProvider: CryptoSessionInfoProvider,
                                                     coroutineDispatchers: MatrixCoroutineDispatchers,
                                                     private val taskExecutor: TaskExecutor) {

    interface UserDevicesUpdateListener {
        fun onUsersDeviceUpdate(userIds: List<String>)
    }

    private val deviceChangeListeners = mutableListOf<UserDevicesUpdateListener>()

    fun addListener(listener: UserDevicesUpdateListener) {
        synchronized(deviceChangeListeners) {
            deviceChangeListeners.add(listener)
        }
    }

    fun removeListener(listener: UserDevicesUpdateListener) {
        synchronized(deviceChangeListeners) {
            deviceChangeListeners.remove(listener)
        }
    }

    private fun dispatchDeviceChange(users: List<String>) {
        synchronized(deviceChangeListeners) {
            deviceChangeListeners.forEach {
                try {
                    it.onUsersDeviceUpdate(users)
                } catch (failure: Throwable) {
                    Timber.e(failure, "Failed to dispatch device change")
                }
            }
        }
    }

    // HS not ready for retry
    private val notReadyToRetryHS = mutableSetOf<String>()

    private val cryptoCoroutineContext = coroutineDispatchers.crypto

    init {
        taskExecutor.executorScope.launch(cryptoCoroutineContext) {
            var isUpdated = false
            val deviceTrackingStatuses = cryptoStore.getDeviceTrackingStatuses().toMutableMap()
            for ((userId, status) in deviceTrackingStatuses) {
                if (TRACKING_STATUS_DOWNLOAD_IN_PROGRESS == status || TRACKING_STATUS_UNREACHABLE_SERVER == status) {
                    // if a download was in progress when we got shut down, it isn't any more.
                    deviceTrackingStatuses[userId] = TRACKING_STATUS_PENDING_DOWNLOAD
                    isUpdated = true
                }
            }
            if (isUpdated) {
                cryptoStore.saveDeviceTrackingStatuses(deviceTrackingStatuses)
            }
        }
    }

    /**
     * Tells if the key downloads should be tried
     *
     * @param userId the userId
     * @return true if the keys download can be retrieved
     */
    private fun canRetryKeysDownload(userId: String): Boolean {
        var res = false

        if (':' in userId) {
            try {
                synchronized(notReadyToRetryHS) {
                    res = !notReadyToRetryHS.contains(userId.substringAfter(':'))
                }
            } catch (e: Exception) {
                Timber.e(e, "## CRYPTO | canRetryKeysDownload() failed")
            }
        }

        return res
    }

    /**
     * Clear the unavailable server lists
     */
    private fun clearUnavailableServersList() {
        synchronized(notReadyToRetryHS) {
            notReadyToRetryHS.clear()
        }
    }

    fun onRoomMembersLoadedFor(roomId: String) {
        taskExecutor.executorScope.launch(cryptoCoroutineContext) {
            if (cryptoSessionInfoProvider.isRoomEncrypted(roomId)) {
                // It's OK to track also device for invited users
                val userIds = cryptoSessionInfoProvider.getRoomUserIds(roomId, true)
                startTrackingDeviceList(userIds)
                refreshOutdatedDeviceLists()
            }
        }
    }

    /**
     * Mark the cached device list for the given user outdated
     * flag the given user for device-list tracking, if they are not already.
     *
     * @param userIds the user ids list
     */
    fun startTrackingDeviceList(userIds: List<String>) {
        var isUpdated = false
        val deviceTrackingStatuses = cryptoStore.getDeviceTrackingStatuses().toMutableMap()

        for (userId in userIds) {
            if (!deviceTrackingStatuses.containsKey(userId) || TRACKING_STATUS_NOT_TRACKED == deviceTrackingStatuses[userId]) {
<<<<<<< HEAD
                Timber.v("## CRYPTO | startTrackingDeviceList() : Now tracking device list for $userId")
=======
                Timber.v("## CRYPTO | startTrackingDeviceList() : Now tracking device list for $userId")
>>>>>>> 7f96749d
                deviceTrackingStatuses[userId] = TRACKING_STATUS_PENDING_DOWNLOAD
                isUpdated = true
            }
        }

        if (isUpdated) {
            cryptoStore.saveDeviceTrackingStatuses(deviceTrackingStatuses)
        }
    }

    /**
     * Update the devices list statuses
     *
     * @param changed the user ids list which have new devices
     * @param left    the user ids list which left a room
     */
    fun handleDeviceListsChanges(changed: Collection<String>, left: Collection<String>) {
        Timber.v("## CRYPTO: handleDeviceListsChanges changed: ${changed.logLimit()} / left: ${left.logLimit()}")
        var isUpdated = false
        val deviceTrackingStatuses = cryptoStore.getDeviceTrackingStatuses().toMutableMap()

        if (changed.isNotEmpty() || left.isNotEmpty()) {
            clearUnavailableServersList()
        }

        for (userId in changed) {
            if (deviceTrackingStatuses.containsKey(userId)) {
<<<<<<< HEAD
                Timber.v("## CRYPTO | handleDeviceListsChanges() : Marking device list outdated for $userId")
=======
                Timber.v("## CRYPTO | handleDeviceListsChanges() : Marking device list outdated for $userId")
>>>>>>> 7f96749d
                deviceTrackingStatuses[userId] = TRACKING_STATUS_PENDING_DOWNLOAD
                isUpdated = true
            }
        }

        for (userId in left) {
            if (deviceTrackingStatuses.containsKey(userId)) {
<<<<<<< HEAD
                Timber.v("## CRYPTO | handleDeviceListsChanges() : No longer tracking device list for $userId")
=======
                Timber.v("## CRYPTO | handleDeviceListsChanges() : No longer tracking device list for $userId")
>>>>>>> 7f96749d
                deviceTrackingStatuses[userId] = TRACKING_STATUS_NOT_TRACKED
                isUpdated = true
            }
        }

        if (isUpdated) {
            cryptoStore.saveDeviceTrackingStatuses(deviceTrackingStatuses)
        }
    }

    /**
     * This will flag each user whose devices we are tracking as in need of an
     * + update
     */
    fun invalidateAllDeviceLists() {
        handleDeviceListsChanges(cryptoStore.getDeviceTrackingStatuses().keys, emptyList())
    }

    /**
     * The keys download failed
     *
     * @param userIds the user ids list
     */
    private fun onKeysDownloadFailed(userIds: List<String>) {
        val deviceTrackingStatuses = cryptoStore.getDeviceTrackingStatuses().toMutableMap()
        userIds.associateWithTo(deviceTrackingStatuses) { TRACKING_STATUS_PENDING_DOWNLOAD }
        cryptoStore.saveDeviceTrackingStatuses(deviceTrackingStatuses)
    }

    /**
     * The keys download succeeded.
     *
     * @param userIds  the userIds list
     * @param failures the failure map.
     */
    private fun onKeysDownloadSucceed(userIds: List<String>, failures: Map<String, Map<String, Any>>?): MXUsersDevicesMap<CryptoDeviceInfo> {
        if (failures != null) {
            for ((k, value) in failures) {
                val statusCode = when (val status = value["status"]) {
                    is Double -> status.toInt()
                    is Int    -> status.toInt()
                    else      -> 0
                }
                if (statusCode == 503) {
                    synchronized(notReadyToRetryHS) {
                        notReadyToRetryHS.add(k)
                    }
                }
            }
        }
        val deviceTrackingStatuses = cryptoStore.getDeviceTrackingStatuses().toMutableMap()
        val usersDevicesInfoMap = MXUsersDevicesMap<CryptoDeviceInfo>()
        for (userId in userIds) {
            val devices = cryptoStore.getUserDevices(userId)
            if (null == devices) {
                if (canRetryKeysDownload(userId)) {
                    deviceTrackingStatuses[userId] = TRACKING_STATUS_PENDING_DOWNLOAD
                    Timber.e("failed to retry the devices of $userId : retry later")
                } else {
                    if (deviceTrackingStatuses.containsKey(userId) && TRACKING_STATUS_DOWNLOAD_IN_PROGRESS == deviceTrackingStatuses[userId]) {
                        deviceTrackingStatuses[userId] = TRACKING_STATUS_UNREACHABLE_SERVER
                        Timber.e("failed to retry the devices of $userId : the HS is not available")
                    }
                }
            } else {
                if (deviceTrackingStatuses.containsKey(userId) && TRACKING_STATUS_DOWNLOAD_IN_PROGRESS == deviceTrackingStatuses[userId]) {
                    // we didn't get any new invalidations since this download started:
                    //  this user's device list is now up to date.
                    deviceTrackingStatuses[userId] = TRACKING_STATUS_UP_TO_DATE
                    Timber.v("Device list for $userId now up to date")
                }
                // And the response result
                usersDevicesInfoMap.setObjects(userId, devices)
            }
        }
        cryptoStore.saveDeviceTrackingStatuses(deviceTrackingStatuses)

        dispatchDeviceChange(userIds)
        return usersDevicesInfoMap
    }

    /**
     * Download the device keys for a list of users and stores the keys in the MXStore.
     * It must be called in getEncryptingThreadHandler() thread.
     *
     * @param userIds       The users to fetch.
     * @param forceDownload Always download the keys even if cached.
     */
    suspend fun downloadKeys(userIds: List<String>?, forceDownload: Boolean): MXUsersDevicesMap<CryptoDeviceInfo> {
        Timber.v("## CRYPTO | downloadKeys() : forceDownload $forceDownload : $userIds")
        // Map from userId -> deviceId -> MXDeviceInfo
        val stored = MXUsersDevicesMap<CryptoDeviceInfo>()

        // List of user ids we need to download keys for
        val downloadUsers = ArrayList<String>()
        if (null != userIds) {
            if (forceDownload) {
                downloadUsers.addAll(userIds)
            } else {
                for (userId in userIds) {
                    val status = cryptoStore.getDeviceTrackingStatus(userId, TRACKING_STATUS_NOT_TRACKED)
                    // downloading keys ->the keys download won't be triggered twice but the callback requires the dedicated keys
                    // not yet retrieved
                    if (TRACKING_STATUS_UP_TO_DATE != status && TRACKING_STATUS_UNREACHABLE_SERVER != status) {
                        downloadUsers.add(userId)
                    } else {
                        val devices = cryptoStore.getUserDevices(userId)
                        // should always be true
                        if (devices != null) {
                            stored.setObjects(userId, devices)
                        } else {
                            downloadUsers.add(userId)
                        }
                    }
                }
            }
        }
        return if (downloadUsers.isEmpty()) {
            Timber.v("## CRYPTO | downloadKeys() : no new user device")
            stored
        } else {
            Timber.v("## CRYPTO | downloadKeys() : starts")
            val t0 = System.currentTimeMillis()
            val result = doKeyDownloadForUsers(downloadUsers)
            Timber.v("## CRYPTO | downloadKeys() : doKeyDownloadForUsers succeeds after ${System.currentTimeMillis() - t0} ms")
            result.also {
                it.addEntriesFromMap(stored)
            }
        }
    }

    /**
     * Download the devices keys for a set of users.
     *
     * @param downloadUsers the user ids list
     */
    private suspend fun doKeyDownloadForUsers(downloadUsers: List<String>): MXUsersDevicesMap<CryptoDeviceInfo> {
<<<<<<< HEAD
        Timber.v("## CRYPTO | doKeyDownloadForUsers() : doKeyDownloadForUsers ${downloadUsers.logLimit()}")
=======
        Timber.v("## CRYPTO | doKeyDownloadForUsers() : doKeyDownloadForUsers ${downloadUsers.logLimit()}")
>>>>>>> 7f96749d
        // get the user ids which did not already trigger a keys download
        val filteredUsers = downloadUsers.filter { MatrixPatterns.isUserId(it) }
        if (filteredUsers.isEmpty()) {
            // trigger nothing
            return MXUsersDevicesMap()
        }
        val params = DownloadKeysForUsersTask.Params(filteredUsers, syncTokenStore.getLastToken())
        val response = try {
            downloadKeysForUsersTask.execute(params)
        } catch (throwable: Throwable) {
            Timber.e(throwable, "## CRYPTO | doKeyDownloadForUsers(): error")
            onKeysDownloadFailed(filteredUsers)
            throw throwable
        }
        Timber.v("## CRYPTO | doKeyDownloadForUsers() : Got keys for " + filteredUsers.size + " users")
        for (userId in filteredUsers) {
            // al devices =
            val models = response.deviceKeys?.get(userId)?.mapValues { entry -> CryptoInfoMapper.map(entry.value) }

            Timber.v("## CRYPTO | doKeyDownloadForUsers() : Got keys for $userId : $models")
            if (!models.isNullOrEmpty()) {
                val workingCopy = models.toMutableMap()
                for ((deviceId, deviceInfo) in models) {
                    // Get the potential previously store device keys for this device
                    val previouslyStoredDeviceKeys = cryptoStore.getUserDevice(userId, deviceId)

                    // in some race conditions (like unit tests)
                    // the self device must be seen as verified
                    if (deviceInfo.deviceId == credentials.deviceId && userId == credentials.userId) {
                        deviceInfo.trustLevel = DeviceTrustLevel(previouslyStoredDeviceKeys?.trustLevel?.crossSigningVerified ?: false, true)
                    }
                    // Validate received keys
                    if (!validateDeviceKeys(deviceInfo, userId, deviceId, previouslyStoredDeviceKeys)) {
                        // New device keys are not valid. Do not store them
                        workingCopy.remove(deviceId)
                        if (null != previouslyStoredDeviceKeys) {
                            // But keep old validated ones if any
                            workingCopy[deviceId] = previouslyStoredDeviceKeys
                        }
                    } else if (null != previouslyStoredDeviceKeys) {
                        // The verified status is not sync'ed with hs.
                        // This is a client side information, valid only for this client.
                        // So, transfer its previous value
                        workingCopy[deviceId]!!.trustLevel = previouslyStoredDeviceKeys.trustLevel
                    }
                }
                // Update the store
                // Note that devices which aren't in the response will be removed from the stores
                cryptoStore.storeUserDevices(userId, workingCopy)
            }

            val masterKey = response.masterKeys?.get(userId)?.toCryptoModel().also {
                Timber.v("## CRYPTO | CrossSigning : Got keys for $userId : MSK ${it?.unpaddedBase64PublicKey}")
            }
            val selfSigningKey = response.selfSigningKeys?.get(userId)?.toCryptoModel()?.also {
                Timber.v("## CRYPTO | CrossSigning : Got keys for $userId : SSK ${it.unpaddedBase64PublicKey}")
            }
            val userSigningKey = response.userSigningKeys?.get(userId)?.toCryptoModel()?.also {
                Timber.v("## CRYPTO | CrossSigning : Got keys for $userId : USK ${it.unpaddedBase64PublicKey}")
            }
            cryptoStore.storeUserCrossSigningKeys(
                    userId,
                    masterKey,
                    selfSigningKey,
                    userSigningKey
            )
        }

        // Update devices trust for these users
        // dispatchDeviceChange(downloadUsers)

        return onKeysDownloadSucceed(filteredUsers, response.failures)
    }

    /**
     * Validate device keys.
     * This method must called on getEncryptingThreadHandler() thread.
     *
     * @param deviceKeys                 the device keys to validate.
     * @param userId                     the id of the user of the device.
     * @param deviceId                   the id of the device.
     * @param previouslyStoredDeviceKeys the device keys we received before for this device
     * @return true if succeeds
     */
    private fun validateDeviceKeys(deviceKeys: CryptoDeviceInfo?, userId: String, deviceId: String, previouslyStoredDeviceKeys: CryptoDeviceInfo?): Boolean {
        if (null == deviceKeys) {
            Timber.e("## CRYPTO | validateDeviceKeys() : deviceKeys is null from $userId:$deviceId")
            return false
        }

        if (null == deviceKeys.keys) {
            Timber.e("## CRYPTO | validateDeviceKeys() : deviceKeys.keys is null from $userId:$deviceId")
            return false
        }

        if (null == deviceKeys.signatures) {
            Timber.e("## CRYPTO | validateDeviceKeys() : deviceKeys.signatures is null from $userId:$deviceId")
            return false
        }

        // Check that the user_id and device_id in the received deviceKeys are correct
        if (deviceKeys.userId != userId) {
            Timber.e("## CRYPTO | validateDeviceKeys() : Mismatched user_id ${deviceKeys.userId} from $userId:$deviceId")
            return false
        }

        if (deviceKeys.deviceId != deviceId) {
            Timber.e("## CRYPTO | validateDeviceKeys() : Mismatched device_id ${deviceKeys.deviceId} from $userId:$deviceId")
            return false
        }

        val signKeyId = "ed25519:" + deviceKeys.deviceId
        val signKey = deviceKeys.keys[signKeyId]

        if (null == signKey) {
            Timber.e("## CRYPTO | validateDeviceKeys() : Device $userId:${deviceKeys.deviceId} has no ed25519 key")
            return false
        }

        val signatureMap = deviceKeys.signatures[userId]

        if (null == signatureMap) {
            Timber.e("## CRYPTO | validateDeviceKeys() : Device $userId:${deviceKeys.deviceId} has no map for $userId")
            return false
        }

        val signature = signatureMap[signKeyId]

        if (null == signature) {
            Timber.e("## CRYPTO | validateDeviceKeys() : Device $userId:${deviceKeys.deviceId} is not signed")
            return false
        }

        var isVerified = false
        var errorMessage: String? = null

        try {
            olmDevice.verifySignature(signKey, deviceKeys.signalableJSONDictionary(), signature)
            isVerified = true
        } catch (e: Exception) {
            errorMessage = e.message
        }

        if (!isVerified) {
            Timber.e("## CRYPTO | validateDeviceKeys() : Unable to verify signature on device " + userId + ":"
                    + deviceKeys.deviceId + " with error " + errorMessage)
            return false
        }

        if (null != previouslyStoredDeviceKeys) {
            if (previouslyStoredDeviceKeys.fingerprint() != signKey) {
                // This should only happen if the list has been MITMed; we are
                // best off sticking with the original keys.
                //
                // Should we warn the user about it somehow?
                Timber.e("## CRYPTO | validateDeviceKeys() : WARNING:Ed25519 key for device " + userId + ":"
                        + deviceKeys.deviceId + " has changed : "
                        + previouslyStoredDeviceKeys.fingerprint() + " -> " + signKey)

                Timber.e("## CRYPTO | validateDeviceKeys() : $previouslyStoredDeviceKeys -> $deviceKeys")
                Timber.e("## CRYPTO | validateDeviceKeys() : ${previouslyStoredDeviceKeys.keys} -> ${deviceKeys.keys}")

                return false
            }
        }

        return true
    }

    /**
     * Start device queries for any users who sent us an m.new_device recently
     * This method must be called on getEncryptingThreadHandler() thread.
     */
    suspend fun refreshOutdatedDeviceLists() {
        Timber.v("## CRYPTO | refreshOutdatedDeviceLists()")
        val deviceTrackingStatuses = cryptoStore.getDeviceTrackingStatuses().toMutableMap()

        val users = deviceTrackingStatuses.keys.filterTo(mutableListOf()) { userId ->
            TRACKING_STATUS_PENDING_DOWNLOAD == deviceTrackingStatuses[userId]
        }

        if (users.isEmpty()) {
            return
        }

        // update the statuses
        users.associateWithTo(deviceTrackingStatuses) { TRACKING_STATUS_DOWNLOAD_IN_PROGRESS }

        cryptoStore.saveDeviceTrackingStatuses(deviceTrackingStatuses)
        runCatching {
            doKeyDownloadForUsers(users)
        }.fold(
                {
                    Timber.v("## CRYPTO | refreshOutdatedDeviceLists() : done")
                },
                {
                    Timber.e(it, "## CRYPTO | refreshOutdatedDeviceLists() : ERROR updating device keys for users $users")
                }
        )
    }

    companion object {

        /**
         * State transition diagram for DeviceList.deviceTrackingStatus
         * <pre>
         *
         *                                   |
         *        stopTrackingDeviceList     V
         *      +---------------------> NOT_TRACKED
         *      |                            |
         *      +<--------------------+      | startTrackingDeviceList
         *      |                     |      V
         *      |   +-------------> PENDING_DOWNLOAD <--------------------+-+
         *      |   |                      ^ |                            | |
         *      |   | restart     download | |  start download            | | invalidateUserDeviceList
         *      |   | client        failed | |                            | |
         *      |   |                      | V                            | |
         *      |   +------------ DOWNLOAD_IN_PROGRESS -------------------+ |
         *      |                    |       |                              |
         *      +<-------------------+       |  download successful         |
         *      ^                            V                              |
         *      +----------------------- UP_TO_DATE ------------------------+
         *
         * </pre>
         */

        const val TRACKING_STATUS_NOT_TRACKED = -1
        const val TRACKING_STATUS_PENDING_DOWNLOAD = 1
        const val TRACKING_STATUS_DOWNLOAD_IN_PROGRESS = 2
        const val TRACKING_STATUS_UP_TO_DATE = 3
        const val TRACKING_STATUS_UNREACHABLE_SERVER = 4
    }
}<|MERGE_RESOLUTION|>--- conflicted
+++ resolved
@@ -150,11 +150,7 @@
 
         for (userId in userIds) {
             if (!deviceTrackingStatuses.containsKey(userId) || TRACKING_STATUS_NOT_TRACKED == deviceTrackingStatuses[userId]) {
-<<<<<<< HEAD
-                Timber.v("## CRYPTO | startTrackingDeviceList() : Now tracking device list for $userId")
-=======
                 Timber.v("## CRYPTO | startTrackingDeviceList() : Now tracking device list for $userId")
->>>>>>> 7f96749d
                 deviceTrackingStatuses[userId] = TRACKING_STATUS_PENDING_DOWNLOAD
                 isUpdated = true
             }
@@ -182,11 +178,7 @@
 
         for (userId in changed) {
             if (deviceTrackingStatuses.containsKey(userId)) {
-<<<<<<< HEAD
-                Timber.v("## CRYPTO | handleDeviceListsChanges() : Marking device list outdated for $userId")
-=======
                 Timber.v("## CRYPTO | handleDeviceListsChanges() : Marking device list outdated for $userId")
->>>>>>> 7f96749d
                 deviceTrackingStatuses[userId] = TRACKING_STATUS_PENDING_DOWNLOAD
                 isUpdated = true
             }
@@ -194,11 +186,7 @@
 
         for (userId in left) {
             if (deviceTrackingStatuses.containsKey(userId)) {
-<<<<<<< HEAD
-                Timber.v("## CRYPTO | handleDeviceListsChanges() : No longer tracking device list for $userId")
-=======
                 Timber.v("## CRYPTO | handleDeviceListsChanges() : No longer tracking device list for $userId")
->>>>>>> 7f96749d
                 deviceTrackingStatuses[userId] = TRACKING_STATUS_NOT_TRACKED
                 isUpdated = true
             }
@@ -336,11 +324,7 @@
      * @param downloadUsers the user ids list
      */
     private suspend fun doKeyDownloadForUsers(downloadUsers: List<String>): MXUsersDevicesMap<CryptoDeviceInfo> {
-<<<<<<< HEAD
-        Timber.v("## CRYPTO | doKeyDownloadForUsers() : doKeyDownloadForUsers ${downloadUsers.logLimit()}")
-=======
         Timber.v("## CRYPTO | doKeyDownloadForUsers() : doKeyDownloadForUsers ${downloadUsers.logLimit()}")
->>>>>>> 7f96749d
         // get the user ids which did not already trigger a keys download
         val filteredUsers = downloadUsers.filter { MatrixPatterns.isUserId(it) }
         if (filteredUsers.isEmpty()) {
