/*
 * Copyright 2020 The Matrix.org Foundation C.I.C.
 *
 * Licensed under the Apache License, Version 2.0 (the "License");
 * you may not use this file except in compliance with the License.
 * You may obtain a copy of the License at
 *
 * http://www.apache.org/licenses/LICENSE-2.0
 *
 * Unless required by applicable law or agreed to in writing, software
 * distributed under the License is distributed on an "AS IS" BASIS,
 * WITHOUT WARRANTIES OR CONDITIONS OF ANY KIND, either express or implied.
 * See the License for the specific language governing permissions and
 * limitations under the License.
 */

package org.matrix.android.sdk.internal.session.room

import org.matrix.android.sdk.api.session.crypto.CryptoService
import org.matrix.android.sdk.api.session.room.Room
import org.matrix.android.sdk.internal.session.SessionScope
import org.matrix.android.sdk.internal.session.room.accountdata.RoomAccountDataService
import org.matrix.android.sdk.internal.session.permalinks.ViaParameterFinder
import org.matrix.android.sdk.internal.session.room.alias.DefaultAliasService
import org.matrix.android.sdk.internal.session.room.call.DefaultRoomCallService
import org.matrix.android.sdk.internal.session.room.draft.DefaultDraftService
import org.matrix.android.sdk.internal.session.room.membership.DefaultMembershipService
import org.matrix.android.sdk.internal.session.room.notification.DefaultRoomPushRuleService
import org.matrix.android.sdk.internal.session.room.read.DefaultReadService
import org.matrix.android.sdk.internal.session.room.relation.DefaultRelationService
import org.matrix.android.sdk.internal.session.room.reporting.DefaultReportingService
import org.matrix.android.sdk.internal.session.room.send.DefaultSendService
import org.matrix.android.sdk.internal.session.room.state.DefaultStateService
import org.matrix.android.sdk.internal.session.room.state.SendStateTask
import org.matrix.android.sdk.internal.session.room.summary.RoomSummaryDataSource
import org.matrix.android.sdk.internal.session.room.tags.DefaultTagsService
import org.matrix.android.sdk.internal.session.room.timeline.DefaultTimelineService
import org.matrix.android.sdk.internal.session.room.typing.DefaultTypingService
import org.matrix.android.sdk.internal.session.room.uploads.DefaultUploadsService
import org.matrix.android.sdk.internal.session.search.SearchTask
import javax.inject.Inject

internal interface RoomFactory {
    fun create(roomId: String): Room
}

@SessionScope
internal class DefaultRoomFactory @Inject constructor(private val cryptoService: CryptoService,
                                                      private val roomSummaryDataSource: RoomSummaryDataSource,
                                                      private val timelineServiceFactory: DefaultTimelineService.Factory,
                                                      private val sendServiceFactory: DefaultSendService.Factory,
                                                      private val draftServiceFactory: DefaultDraftService.Factory,
                                                      private val stateServiceFactory: DefaultStateService.Factory,
                                                      private val uploadsServiceFactory: DefaultUploadsService.Factory,
                                                      private val reportingServiceFactory: DefaultReportingService.Factory,
                                                      private val roomCallServiceFactory: DefaultRoomCallService.Factory,
                                                      private val readServiceFactory: DefaultReadService.Factory,
                                                      private val typingServiceFactory: DefaultTypingService.Factory,
                                                      private val aliasServiceFactory: DefaultAliasService.Factory,
                                                      private val tagsServiceFactory: DefaultTagsService.Factory,
                                                      private val relationServiceFactory: DefaultRelationService.Factory,
                                                      private val membershipServiceFactory: DefaultMembershipService.Factory,
                                                      private val roomPushRuleServiceFactory: DefaultRoomPushRuleService.Factory,
<<<<<<< HEAD
=======
                                                      private val roomAccountDataServiceFactory: RoomAccountDataService.Factory,
>>>>>>> 7f96749d
                                                      private val sendStateTask: SendStateTask,
                                                      private val viaParameterFinder: ViaParameterFinder,
                                                      private val searchTask: SearchTask) :
        RoomFactory {

    override fun create(roomId: String): Room {
        return DefaultRoom(
                roomId = roomId,
                roomSummaryDataSource = roomSummaryDataSource,
                timelineService = timelineServiceFactory.create(roomId),
                sendService = sendServiceFactory.create(roomId),
                draftService = draftServiceFactory.create(roomId),
                stateService = stateServiceFactory.create(roomId),
                uploadsService = uploadsServiceFactory.create(roomId),
                reportingService = reportingServiceFactory.create(roomId),
                roomCallService = roomCallServiceFactory.create(roomId),
                readService = readServiceFactory.create(roomId),
                typingService = typingServiceFactory.create(roomId),
                aliasService = aliasServiceFactory.create(roomId),
                tagsService = tagsServiceFactory.create(roomId),
                cryptoService = cryptoService,
                relationService = relationServiceFactory.create(roomId),
                roomMembersService = membershipServiceFactory.create(roomId),
                roomPushRuleService = roomPushRuleServiceFactory.create(roomId),
<<<<<<< HEAD
=======
                roomAccountDataService = roomAccountDataServiceFactory.create(roomId),
>>>>>>> 7f96749d
                sendStateTask = sendStateTask,
                searchTask = searchTask,
                viaParameterFinder = viaParameterFinder
        )
    }
}<|MERGE_RESOLUTION|>--- conflicted
+++ resolved
@@ -61,10 +61,7 @@
                                                       private val relationServiceFactory: DefaultRelationService.Factory,
                                                       private val membershipServiceFactory: DefaultMembershipService.Factory,
                                                       private val roomPushRuleServiceFactory: DefaultRoomPushRuleService.Factory,
-<<<<<<< HEAD
-=======
                                                       private val roomAccountDataServiceFactory: RoomAccountDataService.Factory,
->>>>>>> 7f96749d
                                                       private val sendStateTask: SendStateTask,
                                                       private val viaParameterFinder: ViaParameterFinder,
                                                       private val searchTask: SearchTask) :
@@ -89,10 +86,7 @@
                 relationService = relationServiceFactory.create(roomId),
                 roomMembersService = membershipServiceFactory.create(roomId),
                 roomPushRuleService = roomPushRuleServiceFactory.create(roomId),
-<<<<<<< HEAD
-=======
                 roomAccountDataService = roomAccountDataServiceFactory.create(roomId),
->>>>>>> 7f96749d
                 sendStateTask = sendStateTask,
                 searchTask = searchTask,
                 viaParameterFinder = viaParameterFinder
