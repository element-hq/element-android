/*
 * Copyright 2020 The Matrix.org Foundation C.I.C.
 *
 * Licensed under the Apache License, Version 2.0 (the "License");
 * you may not use this file except in compliance with the License.
 * You may obtain a copy of the License at
 *
 *     http://www.apache.org/licenses/LICENSE-2.0
 *
 * Unless required by applicable law or agreed to in writing, software
 * distributed under the License is distributed on an "AS IS" BASIS,
 * WITHOUT WARRANTIES OR CONDITIONS OF ANY KIND, either express or implied.
 * See the License for the specific language governing permissions and
 * limitations under the License.
 */

package org.matrix.android.sdk.internal.crypto.keysbackup

import android.os.Handler
import android.os.Looper
import androidx.annotation.UiThread
import androidx.annotation.VisibleForTesting
import androidx.annotation.WorkerThread
import kotlinx.coroutines.CoroutineScope
import kotlinx.coroutines.delay
import kotlinx.coroutines.launch
import kotlinx.coroutines.sync.withLock
import kotlinx.coroutines.withContext
import org.matrix.android.sdk.api.MatrixCallback
import org.matrix.android.sdk.api.MatrixConfiguration
import org.matrix.android.sdk.api.MatrixCoroutineDispatchers
import org.matrix.android.sdk.api.auth.data.Credentials
import org.matrix.android.sdk.api.crypto.MXCRYPTO_ALGORITHM_MEGOLM_BACKUP
import org.matrix.android.sdk.api.failure.Failure
import org.matrix.android.sdk.api.failure.MatrixError
import org.matrix.android.sdk.api.listeners.ProgressListener
import org.matrix.android.sdk.api.listeners.StepProgressListener
import org.matrix.android.sdk.api.session.crypto.keysbackup.KeysBackupLastVersionResult
import org.matrix.android.sdk.api.session.crypto.keysbackup.KeysBackupService
import org.matrix.android.sdk.api.session.crypto.keysbackup.KeysBackupState
import org.matrix.android.sdk.api.session.crypto.keysbackup.KeysBackupStateListener
import org.matrix.android.sdk.api.session.crypto.keysbackup.KeysBackupVersionTrust
import org.matrix.android.sdk.api.session.crypto.keysbackup.KeysBackupVersionTrustSignature
import org.matrix.android.sdk.api.session.crypto.keysbackup.KeysVersion
import org.matrix.android.sdk.api.session.crypto.keysbackup.KeysVersionResult
import org.matrix.android.sdk.api.session.crypto.keysbackup.MegolmBackupAuthData
import org.matrix.android.sdk.api.session.crypto.keysbackup.MegolmBackupCreationInfo
import org.matrix.android.sdk.api.session.crypto.keysbackup.SavedKeyBackupKeyInfo
import org.matrix.android.sdk.api.session.crypto.keysbackup.computeRecoveryKey
import org.matrix.android.sdk.api.session.crypto.keysbackup.extractCurveKeyFromRecoveryKey
import org.matrix.android.sdk.api.session.crypto.keysbackup.toKeysVersionResult
import org.matrix.android.sdk.api.session.crypto.model.ImportRoomKeysResult
import org.matrix.android.sdk.api.util.awaitCallback
import org.matrix.android.sdk.api.util.fromBase64
import org.matrix.android.sdk.internal.crypto.InboundGroupSessionStore
import org.matrix.android.sdk.internal.crypto.MXOlmDevice
import org.matrix.android.sdk.internal.crypto.MegolmSessionData
import org.matrix.android.sdk.internal.crypto.ObjectSigner
import org.matrix.android.sdk.internal.crypto.actions.MegolmSessionDataImporter
import org.matrix.android.sdk.internal.crypto.crosssigning.CrossSigningOlm
import org.matrix.android.sdk.internal.crypto.keysbackup.model.SignalableMegolmBackupAuthData
import org.matrix.android.sdk.internal.crypto.keysbackup.model.rest.BackupKeysResult
import org.matrix.android.sdk.internal.crypto.keysbackup.model.rest.CreateKeysBackupVersionBody
import org.matrix.android.sdk.internal.crypto.keysbackup.model.rest.KeyBackupData
import org.matrix.android.sdk.internal.crypto.keysbackup.model.rest.KeysBackupData
import org.matrix.android.sdk.internal.crypto.keysbackup.model.rest.RoomKeysBackupData
import org.matrix.android.sdk.internal.crypto.keysbackup.model.rest.UpdateKeysBackupVersionBody
import org.matrix.android.sdk.internal.crypto.keysbackup.tasks.CreateKeysBackupVersionTask
import org.matrix.android.sdk.internal.crypto.keysbackup.tasks.DeleteBackupTask
import org.matrix.android.sdk.internal.crypto.keysbackup.tasks.GetKeysBackupLastVersionTask
import org.matrix.android.sdk.internal.crypto.keysbackup.tasks.GetKeysBackupVersionTask
import org.matrix.android.sdk.internal.crypto.keysbackup.tasks.GetRoomSessionDataTask
import org.matrix.android.sdk.internal.crypto.keysbackup.tasks.GetRoomSessionsDataTask
import org.matrix.android.sdk.internal.crypto.keysbackup.tasks.GetSessionsDataTask
import org.matrix.android.sdk.internal.crypto.keysbackup.tasks.StoreSessionsDataTask
import org.matrix.android.sdk.internal.crypto.keysbackup.tasks.UpdateKeysBackupVersionTask
import org.matrix.android.sdk.internal.crypto.model.MXInboundMegolmSessionWrapper
import org.matrix.android.sdk.internal.crypto.store.IMXCryptoStore
import org.matrix.android.sdk.internal.crypto.store.db.model.KeysBackupDataEntity
import org.matrix.android.sdk.internal.di.MoshiProvider
import org.matrix.android.sdk.internal.di.UserId
import org.matrix.android.sdk.internal.extensions.foldToCallback
import org.matrix.android.sdk.internal.session.SessionScope
import org.matrix.android.sdk.internal.task.Task
import org.matrix.android.sdk.internal.task.TaskExecutor
import org.matrix.android.sdk.internal.task.TaskThread
import org.matrix.android.sdk.internal.task.configureWith
import org.matrix.android.sdk.internal.util.JsonCanonicalizer
import org.matrix.olm.OlmException
import org.matrix.olm.OlmPkDecryption
import org.matrix.olm.OlmPkEncryption
import org.matrix.olm.OlmPkMessage
import timber.log.Timber
import java.security.InvalidParameterException
import javax.inject.Inject
import kotlin.random.Random

/**
 * A DefaultKeysBackupService class instance manage incremental backup of e2e keys (megolm keys)
 * to the user's homeserver.
 */
@SessionScope
internal class DefaultKeysBackupService @Inject constructor(
        @UserId private val userId: String,
        private val credentials: Credentials,
        private val cryptoStore: IMXCryptoStore,
        private val olmDevice: MXOlmDevice,
        private val objectSigner: ObjectSigner,
        private val crossSigningOlm: CrossSigningOlm,
        // Actions
        private val megolmSessionDataImporter: MegolmSessionDataImporter,
        // Tasks
        private val createKeysBackupVersionTask: CreateKeysBackupVersionTask,
        private val deleteBackupTask: DeleteBackupTask,
        private val getKeysBackupLastVersionTask: GetKeysBackupLastVersionTask,
        private val getKeysBackupVersionTask: GetKeysBackupVersionTask,
        private val getRoomSessionDataTask: GetRoomSessionDataTask,
        private val getRoomSessionsDataTask: GetRoomSessionsDataTask,
        private val getSessionsDataTask: GetSessionsDataTask,
        private val storeSessionDataTask: StoreSessionsDataTask,
        private val updateKeysBackupVersionTask: UpdateKeysBackupVersionTask,
        // Task executor
        private val taskExecutor: TaskExecutor,
        private val matrixConfiguration: MatrixConfiguration,
        private val inboundGroupSessionStore: InboundGroupSessionStore,
        private val coroutineDispatchers: MatrixCoroutineDispatchers,
        private val cryptoCoroutineScope: CoroutineScope
) : KeysBackupService {

    private val uiHandler = Handler(Looper.getMainLooper())

    private val keysBackupStateManager = KeysBackupStateManager(uiHandler)

    // The backup version
    override var keysBackupVersion: KeysVersionResult? = null
        private set

    // The backup key being used.
    private var backupOlmPkEncryption: OlmPkEncryption? = null

    private var backupAllGroupSessionsCallback: MatrixCallback<Unit>? = null

    private var keysBackupStateListener: KeysBackupStateListener? = null

    override fun isEnabled(): Boolean = keysBackupStateManager.isEnabled

    override fun isStuck(): Boolean = keysBackupStateManager.isStuck

    override fun getState(): KeysBackupState = keysBackupStateManager.state

    override fun addListener(listener: KeysBackupStateListener) {
        keysBackupStateManager.addListener(listener)
    }

    override fun removeListener(listener: KeysBackupStateListener) {
        keysBackupStateManager.removeListener(listener)
    }

    override fun prepareKeysBackupVersion(
            password: String?,
            progressListener: ProgressListener?,
            callback: MatrixCallback<MegolmBackupCreationInfo>
    ) {
        cryptoCoroutineScope.launch(coroutineDispatchers.io) {
            try {
                val olmPkDecryption = OlmPkDecryption()
                val signalableMegolmBackupAuthData = if (password != null) {
                    // Generate a private key from the password
                    val backgroundProgressListener = if (progressListener == null) {
                        null
                    } else {
                        object : ProgressListener {
                            override fun onProgress(progress: Int, total: Int) {
                                uiHandler.post {
                                    try {
                                        progressListener.onProgress(progress, total)
                                    } catch (e: Exception) {
                                        Timber.e(e, "prepareKeysBackupVersion: onProgress failure")
                                    }
                                }
                            }
                        }
                    }
                    val generatePrivateKeyResult = generatePrivateKeyWithPassword(password, backgroundProgressListener)
                    SignalableMegolmBackupAuthData(
                            publicKey = olmPkDecryption.setPrivateKey(generatePrivateKeyResult.privateKey),
                            privateKeySalt = generatePrivateKeyResult.salt,
                            privateKeyIterations = generatePrivateKeyResult.iterations
                    )
                } else {
                    val publicKey = olmPkDecryption.generateKey()
                    SignalableMegolmBackupAuthData(
                            publicKey = publicKey
                    )
                }

                val canonicalJson = JsonCanonicalizer.getCanonicalJson(Map::class.java, signalableMegolmBackupAuthData.signalableJSONDictionary())

                val signatures = mutableMapOf<String, MutableMap<String, String>>()

                val deviceSignature = objectSigner.signObject(canonicalJson)
                deviceSignature.forEach { (userID, content) ->
                    signatures[userID] = content.toMutableMap()
                }

                // If we have cross signing add signature, will throw if cross signing not properly configured
                try {
                    val crossSign = crossSigningOlm.signObject(CrossSigningOlm.KeyType.MASTER, canonicalJson)
                    signatures[credentials.userId]?.putAll(crossSign)
                } catch (failure: Throwable) {
                    // ignore and log
                    Timber.w(failure, "prepareKeysBackupVersion: failed to sign with cross signing keys")
                }

                val signedMegolmBackupAuthData = MegolmBackupAuthData(
                        publicKey = signalableMegolmBackupAuthData.publicKey,
                        privateKeySalt = signalableMegolmBackupAuthData.privateKeySalt,
                        privateKeyIterations = signalableMegolmBackupAuthData.privateKeyIterations,
                        signatures = signatures
                )
                val creationInfo = MegolmBackupCreationInfo(
                        algorithm = MXCRYPTO_ALGORITHM_MEGOLM_BACKUP,
                        authData = signedMegolmBackupAuthData,
                        recoveryKey = computeRecoveryKey(olmPkDecryption.privateKey())
                )
                uiHandler.post {
                    callback.onSuccess(creationInfo)
                }
            } catch (failure: Throwable) {
                uiHandler.post {
                    callback.onFailure(failure)
                }
            }
        }
    }

    override fun createKeysBackupVersion(
            keysBackupCreationInfo: MegolmBackupCreationInfo,
            callback: MatrixCallback<KeysVersion>
    ) {
        @Suppress("UNCHECKED_CAST")
        val createKeysBackupVersionBody = CreateKeysBackupVersionBody(
                algorithm = keysBackupCreationInfo.algorithm,
                authData = keysBackupCreationInfo.authData.toJsonDict()
        )

        keysBackupStateManager.state = KeysBackupState.Enabling

        createKeysBackupVersionTask
                .configureWith(createKeysBackupVersionBody) {
                    this.callback = object : MatrixCallback<KeysVersion> {
                        override fun onSuccess(data: KeysVersion) {
                            // Reset backup markers.
                            cryptoCoroutineScope.launch(coroutineDispatchers.crypto) {
                                // move tx out of UI thread
                                cryptoStore.resetBackupMarkers()
                            }

                            val keyBackupVersion = KeysVersionResult(
                                    algorithm = createKeysBackupVersionBody.algorithm,
                                    authData = createKeysBackupVersionBody.authData,
                                    version = data.version,
                                    // We can consider that the server does not have keys yet
                                    count = 0,
                                    hash = ""
                            )

                            enableKeysBackup(keyBackupVersion)

                            callback.onSuccess(data)
                        }

                        override fun onFailure(failure: Throwable) {
                            keysBackupStateManager.state = KeysBackupState.Disabled
                            callback.onFailure(failure)
                        }
                    }
                }
                .executeBy(taskExecutor)
    }

    override fun deleteBackup(version: String, callback: MatrixCallback<Unit>?) {
        cryptoCoroutineScope.launch(coroutineDispatchers.io) {
            // If we're currently backing up to this backup... stop.
            // (We start using it automatically in createKeysBackupVersion so this is symmetrical).
            if (keysBackupVersion != null && version == keysBackupVersion?.version) {
                resetKeysBackupData()
                keysBackupVersion = null
                keysBackupStateManager.state = KeysBackupState.Unknown
            }

            deleteBackupTask
                    .configureWith(DeleteBackupTask.Params(version)) {
                        this.callback = object : MatrixCallback<Unit> {
                            private fun eventuallyRestartBackup() {
                                // Do not stay in KeysBackupState.Unknown but check what is available on the homeserver
                                if (getState() == KeysBackupState.Unknown) {
                                    checkAndStartKeysBackup()
                                }
                            }

                            override fun onSuccess(data: Unit) {
                                eventuallyRestartBackup()

                                uiHandler.post { callback?.onSuccess(Unit) }
                            }

                            override fun onFailure(failure: Throwable) {
                                eventuallyRestartBackup()

                                uiHandler.post { callback?.onFailure(failure) }
                            }
                        }
                    }
                    .executeBy(taskExecutor)
        }
    }

    override fun canRestoreKeys(): Boolean {
        // Server contains more keys than locally
        val totalNumberOfKeysLocally = getTotalNumbersOfKeys()

        val keysBackupData = cryptoStore.getKeysBackupData()

        val totalNumberOfKeysServer = keysBackupData?.backupLastServerNumberOfKeys ?: -1
        // Not used for the moment
        // val hashServer = keysBackupData?.backupLastServerHash

        return when {
            totalNumberOfKeysLocally < totalNumberOfKeysServer -> {
                // Server contains more keys than this device
                true
            }
            totalNumberOfKeysLocally == totalNumberOfKeysServer -> {
                // Same number, compare hash?
                // TODO We have not found any algorithm to determine if a restore is recommended here. Return false for the moment
                false
            }
            else -> false
        }
    }

    override fun getTotalNumbersOfKeys(): Int {
        return cryptoStore.inboundGroupSessionsCount(false)
    }

    override fun getTotalNumbersOfBackedUpKeys(): Int {
        return cryptoStore.inboundGroupSessionsCount(true)
    }

    override fun backupAllGroupSessions(
            progressListener: ProgressListener?,
            callback: MatrixCallback<Unit>?
    ) {
        if (!isEnabled() || backupOlmPkEncryption == null || keysBackupVersion == null) {
            callback?.onFailure(Throwable("Backup not enabled"))
            return
        }
        // Get a status right now
        getBackupProgress(object : ProgressListener {
            override fun onProgress(progress: Int, total: Int) {
                // Reset previous listeners if any
                resetBackupAllGroupSessionsListeners()
                Timber.v("backupAllGroupSessions: backupProgress: $progress/$total")
                try {
                    progressListener?.onProgress(progress, total)
                } catch (e: Exception) {
                    Timber.e(e, "backupAllGroupSessions: onProgress failure")
                }

                if (progress == total) {
                    Timber.v("backupAllGroupSessions: complete")
                    callback?.onSuccess(Unit)
                    return
                }

                backupAllGroupSessionsCallback = callback

                // Listen to `state` change to determine when to call onBackupProgress and onComplete
                keysBackupStateListener = object : KeysBackupStateListener {
                    override fun onStateChange(newState: KeysBackupState) {
                        getBackupProgress(object : ProgressListener {
                            override fun onProgress(progress: Int, total: Int) {
                                try {
                                    progressListener?.onProgress(progress, total)
                                } catch (e: Exception) {
                                    Timber.e(e, "backupAllGroupSessions: onProgress failure 2")
                                }

                                // If backup is finished, notify the main listener
                                if (getState() === KeysBackupState.ReadyToBackUp) {
                                    backupAllGroupSessionsCallback?.onSuccess(Unit)
                                    resetBackupAllGroupSessionsListeners()
                                }
                            }
                        })
                    }
                }.also { keysBackupStateManager.addListener(it) }

                backupKeys()
            }
        })
    }

    override fun getKeysBackupTrust(
            keysBackupVersion: KeysVersionResult,
            callback: MatrixCallback<KeysBackupVersionTrust>
    ) {
        // TODO Validate with François that this is correct
        object : Task<KeysVersionResult, KeysBackupVersionTrust> {
            override suspend fun execute(params: KeysVersionResult): KeysBackupVersionTrust {
                return getKeysBackupTrustBg(params)
            }
        }
                .configureWith(keysBackupVersion) {
                    this.callback = callback
                    this.executionThread = TaskThread.COMPUTATION
                }
                .executeBy(taskExecutor)
    }

    /**
     * Check trust on a key backup version.
     * This has to be called on background thread.
     *
     * @param keysBackupVersion the backup version to check.
     * @return a KeysBackupVersionTrust object
     */
    @WorkerThread
    private fun getKeysBackupTrustBg(keysBackupVersion: KeysVersionResult): KeysBackupVersionTrust {
        val authData = keysBackupVersion.getAuthDataAsMegolmBackupAuthData()

        if (authData == null || authData.publicKey.isEmpty() || authData.signatures.isNullOrEmpty()) {
            Timber.v("getKeysBackupTrust: Key backup is absent or missing required data")
            return KeysBackupVersionTrust(usable = false)
        }

        val mySigs = authData.signatures[userId]
        if (mySigs.isNullOrEmpty()) {
            Timber.v("getKeysBackupTrust: Ignoring key backup because it lacks any signatures from this user")
            return KeysBackupVersionTrust(usable = false)
        }

        var keysBackupVersionTrustIsUsable = false
        val keysBackupVersionTrustSignatures = mutableListOf<KeysBackupVersionTrustSignature>()

        for ((keyId, mySignature) in mySigs) {
            // XXX: is this how we're supposed to get the device id?
            var deviceOrCrossSigningKeyId: String? = null
            val components = keyId.split(":")
            if (components.size == 2) {
                deviceOrCrossSigningKeyId = components[1]
            }

            // Let's check if it's my master key
            val myMSKPKey = cryptoStore.getMyCrossSigningInfo()?.masterKey()?.unpaddedBase64PublicKey
            if (deviceOrCrossSigningKeyId == myMSKPKey) {
                // we have to check if we can trust

                var isSignatureValid = false
                try {
                    crossSigningOlm.verifySignature(CrossSigningOlm.KeyType.MASTER, authData.signalableJSONDictionary(), authData.signatures)
                    isSignatureValid = true
                } catch (failure: Throwable) {
                    Timber.w(failure, "getKeysBackupTrust: Bad signature from my user MSK")
                }
                val mskTrusted = cryptoStore.getMyCrossSigningInfo()?.masterKey()?.trustLevel?.isVerified() == true
                if (isSignatureValid && mskTrusted) {
                    keysBackupVersionTrustIsUsable = true
                }
                val signature = KeysBackupVersionTrustSignature.UserSignature(
                        keyId = deviceOrCrossSigningKeyId,
                        cryptoCrossSigningKey = cryptoStore.getMyCrossSigningInfo()?.masterKey(),
                        valid = isSignatureValid
                )

                keysBackupVersionTrustSignatures.add(signature)
            } else if (deviceOrCrossSigningKeyId != null) {
                val device = cryptoStore.getUserDevice(userId, deviceOrCrossSigningKeyId)
                var isSignatureValid = false

                if (device == null) {
                    Timber.v("getKeysBackupTrust: Signature from unknown device $deviceOrCrossSigningKeyId")
                } else {
                    val fingerprint = device.fingerprint()
                    if (fingerprint != null) {
                        try {
                            olmDevice.verifySignature(fingerprint, authData.signalableJSONDictionary(), mySignature)
                            isSignatureValid = true
                        } catch (e: OlmException) {
                            Timber.w(e, "getKeysBackupTrust: Bad signature from device ${device.deviceId}")
                        }
                    }

                    if (isSignatureValid && device.isVerified) {
                        keysBackupVersionTrustIsUsable = true
                    }
                }

                val signature = KeysBackupVersionTrustSignature.DeviceSignature(
                        deviceId = deviceOrCrossSigningKeyId,
                        device = device,
                        valid = isSignatureValid,
                )
                keysBackupVersionTrustSignatures.add(signature)
            }
        }

        return KeysBackupVersionTrust(
                usable = keysBackupVersionTrustIsUsable,
                signatures = keysBackupVersionTrustSignatures
        )
    }

    override fun trustKeysBackupVersion(
            keysBackupVersion: KeysVersionResult,
            trust: Boolean,
            callback: MatrixCallback<Unit>
    ) {
        Timber.v("trustKeyBackupVersion: $trust, version ${keysBackupVersion.version}")

        // Get auth data to update it
        val authData = getMegolmBackupAuthData(keysBackupVersion)

        if (authData == null) {
            Timber.w("trustKeyBackupVersion:trust: Key backup is missing required data")
            uiHandler.post {
                callback.onFailure(IllegalArgumentException("Missing element"))
            }
        } else {
            cryptoCoroutineScope.launch(coroutineDispatchers.io) {
                val updateKeysBackupVersionBody = withContext(coroutineDispatchers.crypto) {
                    // Get current signatures, or create an empty set
                    val myUserSignatures = authData.signatures?.get(userId).orEmpty().toMutableMap()

                    if (trust) {
                        // Add current device signature
                        val canonicalJson = JsonCanonicalizer.getCanonicalJson(Map::class.java, authData.signalableJSONDictionary())

                        val deviceSignatures = objectSigner.signObject(canonicalJson)

                        deviceSignatures[userId]?.forEach { entry ->
                            myUserSignatures[entry.key] = entry.value
                        }
                    } else {
                        // Remove current device signature
                        myUserSignatures.remove("ed25519:${credentials.deviceId}")
                    }

                    // Create an updated version of KeysVersionResult
                    val newMegolmBackupAuthData = authData.copy()

                    val newSignatures = newMegolmBackupAuthData.signatures.orEmpty().toMutableMap()
                    newSignatures[userId] = myUserSignatures

                    val newMegolmBackupAuthDataWithNewSignature = newMegolmBackupAuthData.copy(
                            signatures = newSignatures
                    )

                    @Suppress("UNCHECKED_CAST")
                    UpdateKeysBackupVersionBody(
                            algorithm = keysBackupVersion.algorithm,
                            authData = newMegolmBackupAuthDataWithNewSignature.toJsonDict(),
                            version = keysBackupVersion.version
                    )
                }

                // And send it to the homeserver
                updateKeysBackupVersionTask
                        .configureWith(UpdateKeysBackupVersionTask.Params(keysBackupVersion.version, updateKeysBackupVersionBody)) {
                            this.callback = object : MatrixCallback<Unit> {
                                override fun onSuccess(data: Unit) {
                                    // Relaunch the state machine on this updated backup version
                                    val newKeysBackupVersion = KeysVersionResult(
                                            algorithm = keysBackupVersion.algorithm,
                                            authData = updateKeysBackupVersionBody.authData,
                                            version = keysBackupVersion.version,
                                            hash = keysBackupVersion.hash,
                                            count = keysBackupVersion.count
                                    )

                                    checkAndStartWithKeysBackupVersion(newKeysBackupVersion)

                                    uiHandler.post {
                                        callback.onSuccess(data)
                                    }
                                }

                                override fun onFailure(failure: Throwable) {
                                    uiHandler.post {
                                        callback.onFailure(failure)
                                    }
                                }
                            }
                        }
                        .executeBy(taskExecutor)
            }
        }
    }

    override fun trustKeysBackupVersionWithRecoveryKey(
            keysBackupVersion: KeysVersionResult,
            recoveryKey: String,
            callback: MatrixCallback<Unit>
    ) {
        Timber.v("trustKeysBackupVersionWithRecoveryKey: version ${keysBackupVersion.version}")

        cryptoCoroutineScope.launch(coroutineDispatchers.io) {
            val isValid = isValidRecoveryKeyForKeysBackupVersion(recoveryKey, keysBackupVersion)

            if (!isValid) {
                Timber.w("trustKeyBackupVersionWithRecoveryKey: Invalid recovery key.")
                uiHandler.post {
                    callback.onFailure(IllegalArgumentException("Invalid recovery key or password"))
                }
            } else {
                trustKeysBackupVersion(keysBackupVersion, true, callback)
            }
        }
    }

    override fun trustKeysBackupVersionWithPassphrase(
            keysBackupVersion: KeysVersionResult,
            password: String,
            callback: MatrixCallback<Unit>
    ) {
        Timber.v("trustKeysBackupVersionWithPassphrase: version ${keysBackupVersion.version}")

        cryptoCoroutineScope.launch(coroutineDispatchers.io) {
            val recoveryKey = recoveryKeyFromPassword(password, keysBackupVersion, null)

            if (recoveryKey == null) {
                Timber.w("trustKeysBackupVersionWithPassphrase: Key backup is missing required data")
                uiHandler.post {
                    callback.onFailure(IllegalArgumentException("Missing element"))
                }
            } else {
                // Check trust using the recovery key
                trustKeysBackupVersionWithRecoveryKey(keysBackupVersion, recoveryKey, callback)
            }
        }
    }

    fun onSecretKeyGossip(secret: String) {
        Timber.i("## CrossSigning - onSecretKeyGossip")

        cryptoCoroutineScope.launch(coroutineDispatchers.io) {
            try {
                val keysBackupVersion = getKeysBackupLastVersionTask.execute(Unit).toKeysVersionResult()
                        ?: return@launch Unit.also {
                            Timber.d("Failed to get backup last version")
                        }
                val recoveryKey = computeRecoveryKey(secret.fromBase64())
                if (isValidRecoveryKeyForKeysBackupVersion(recoveryKey, keysBackupVersion)) {
<<<<<<< HEAD
                    awaitCallback<Unit> {
                        trustKeysBackupVersion(keysBackupVersion, true, it)
                    }
                    // we don't want to start immediately downloading all as it can take very long

//                    val importResult = awaitCallback<ImportRoomKeysResult> {
//                        restoreKeysWithRecoveryKey(keysBackupVersion, recoveryKey, null, null, null, it)
//                    }
=======
                    // we don't want to start immediately downloading all as it can take very long
>>>>>>> aa427460
                    withContext(coroutineDispatchers.crypto) {
                        cryptoStore.saveBackupRecoveryKey(recoveryKey, keysBackupVersion.version)
                    }
                    Timber.i("onSecretKeyGossip: saved valid backup key")
                } else {
                    Timber.e("onSecretKeyGossip: Recovery key is not valid ${keysBackupVersion.version}")
                }
            } catch (failure: Throwable) {
                Timber.e("onSecretKeyGossip: failed to trust key backup version ${keysBackupVersion?.version}")
            }
        }
    }

    /**
     * Get public key from a Recovery key.
     *
     * @param recoveryKey the recovery key
     * @return the corresponding public key, from Olm
     */
    @WorkerThread
    private fun pkPublicKeyFromRecoveryKey(recoveryKey: String): String? {
        // Extract the primary key
        val privateKey = extractCurveKeyFromRecoveryKey(recoveryKey)

        if (privateKey == null) {
            Timber.w("pkPublicKeyFromRecoveryKey: private key is null")

            return null
        }

        // Built the PK decryption with it
        val pkPublicKey: String

        try {
            val decryption = OlmPkDecryption()
            pkPublicKey = decryption.setPrivateKey(privateKey)
        } catch (e: OlmException) {
            return null
        }

        return pkPublicKey
    }

    private fun resetBackupAllGroupSessionsListeners() {
        backupAllGroupSessionsCallback = null

        keysBackupStateListener?.let {
            keysBackupStateManager.removeListener(it)
        }

        keysBackupStateListener = null
    }

    override fun getBackupProgress(progressListener: ProgressListener) {
        val backedUpKeys = cryptoStore.inboundGroupSessionsCount(true)
        val total = cryptoStore.inboundGroupSessionsCount(false)

        progressListener.onProgress(backedUpKeys, total)
    }

    override fun restoreKeysWithRecoveryKey(
            keysVersionResult: KeysVersionResult,
            recoveryKey: String,
            roomId: String?,
            sessionId: String?,
            stepProgressListener: StepProgressListener?,
            callback: MatrixCallback<ImportRoomKeysResult>
    ) {
        Timber.v("restoreKeysWithRecoveryKey: From backup version: ${keysVersionResult.version}")

        cryptoCoroutineScope.launch(coroutineDispatchers.io) {
            runCatching {
                val decryption = withContext(coroutineDispatchers.computation) {
                    // Check if the recovery is valid before going any further
                    if (!isValidRecoveryKeyForKeysBackupVersion(recoveryKey, keysVersionResult)) {
                        Timber.e("restoreKeysWithRecoveryKey: Invalid recovery key for this keys version")
                        throw InvalidParameterException("Invalid recovery key")
                    }
                    // Get a PK decryption instance
                    pkDecryptionFromRecoveryKey(recoveryKey)
                }
                if (decryption == null) {
                    // This should not happen anymore
                    Timber.e("restoreKeysWithRecoveryKey: Invalid recovery key. Error")
                    throw InvalidParameterException("Invalid recovery key")
                }

                // Save for next time and for gossiping
                // Save now as it's valid, don't wait for the import as it could take long.
                saveBackupRecoveryKey(recoveryKey, keysVersionResult.version)

                stepProgressListener?.onStepProgress(StepProgressListener.Step.DownloadingKey)

                // Get backed up keys from the homeserver
                val data = getKeys(sessionId, roomId, keysVersionResult.version)

                withContext(coroutineDispatchers.computation) {
                    val sessionsData = ArrayList<MegolmSessionData>()
                    // Restore that data
                    var sessionsFromHsCount = 0
                    for ((roomIdLoop, backupData) in data.roomIdToRoomKeysBackupData) {
                        for ((sessionIdLoop, keyBackupData) in backupData.sessionIdToKeyBackupData) {
                            sessionsFromHsCount++

                            val sessionData = decryptKeyBackupData(keyBackupData, sessionIdLoop, roomIdLoop, decryption)

                            sessionData?.let {
                                sessionsData.add(it)
                            }
                        }
                    }
                    Timber.v(
                            "restoreKeysWithRecoveryKey: Decrypted ${sessionsData.size} keys out" +
                                    " of $sessionsFromHsCount from the backup store on the homeserver"
                    )

                    // Do not trigger a backup for them if they come from the backup version we are using
                    val backUp = keysVersionResult.version != keysBackupVersion?.version
                    if (backUp) {
                        Timber.v(
                                "restoreKeysWithRecoveryKey: Those keys will be backed up" +
                                        " to backup version: ${keysBackupVersion?.version}"
                        )
                    }

                    // Import them into the crypto store
                    val progressListener = if (stepProgressListener != null) {
                        object : ProgressListener {
                            override fun onProgress(progress: Int, total: Int) {
                                // Note: no need to post to UI thread, importMegolmSessionsData() will do it
                                stepProgressListener.onStepProgress(StepProgressListener.Step.ImportingKey(progress, total))
                            }
                        }
                    } else {
                        null
                    }

                    val result = megolmSessionDataImporter.handle(sessionsData, !backUp, progressListener)

                    // Do not back up the key if it comes from a backup recovery
                    if (backUp) {
                        maybeBackupKeys()
                    }
                    result
                }
            }.foldToCallback(object : MatrixCallback<ImportRoomKeysResult> {
                override fun onSuccess(data: ImportRoomKeysResult) {
                    uiHandler.post {
                        callback.onSuccess(data)
                    }
                }

                override fun onFailure(failure: Throwable) {
                    uiHandler.post {
                        callback.onFailure(failure)
                    }
                }
            })
        }
    }

    override fun restoreKeyBackupWithPassword(
            keysBackupVersion: KeysVersionResult,
            password: String,
            roomId: String?,
            sessionId: String?,
            stepProgressListener: StepProgressListener?,
            callback: MatrixCallback<ImportRoomKeysResult>
    ) {
        Timber.v("[MXKeyBackup] restoreKeyBackup with password: From backup version: ${keysBackupVersion.version}")

        cryptoCoroutineScope.launch(coroutineDispatchers.io) {
            runCatching {
                val progressListener = if (stepProgressListener != null) {
                    object : ProgressListener {
                        override fun onProgress(progress: Int, total: Int) {
                            uiHandler.post {
                                stepProgressListener.onStepProgress(StepProgressListener.Step.ComputingKey(progress, total))
                            }
                        }
                    }
                } else {
                    null
                }

                val recoveryKey = withContext(coroutineDispatchers.crypto) {
                    recoveryKeyFromPassword(password, keysBackupVersion, progressListener)
                }
                if (recoveryKey == null) {
                    Timber.v("backupKeys: Invalid configuration")
                    throw IllegalStateException("Invalid configuration")
                } else {
                    awaitCallback<ImportRoomKeysResult> {
                        restoreKeysWithRecoveryKey(keysBackupVersion, recoveryKey, roomId, sessionId, stepProgressListener, it)
                    }
                }
            }.foldToCallback(object : MatrixCallback<ImportRoomKeysResult> {
                override fun onSuccess(data: ImportRoomKeysResult) {
                    uiHandler.post {
                        callback.onSuccess(data)
                    }
                }

                override fun onFailure(failure: Throwable) {
                    uiHandler.post {
                        callback.onFailure(failure)
                    }
                }
            })
        }
    }

    /**
     * Same method as [RoomKeysRestClient.getRoomKey] except that it accepts nullable
     * parameters and always returns a KeysBackupData object through the Callback.
     */
    private suspend fun getKeys(
            sessionId: String?,
            roomId: String?,
            version: String
    ): KeysBackupData {
        return if (roomId != null && sessionId != null) {
            // Get key for the room and for the session
            val data = getRoomSessionDataTask.execute(GetRoomSessionDataTask.Params(roomId, sessionId, version))
            // Convert to KeysBackupData
            KeysBackupData(
                    mutableMapOf(
                            roomId to RoomKeysBackupData(
                                    mutableMapOf(
                                            sessionId to data
                                    )
                            )
                    )
            )
        } else if (roomId != null) {
            // Get all keys for the room
            val data = withContext(coroutineDispatchers.io) {
                getRoomSessionsDataTask.execute(GetRoomSessionsDataTask.Params(roomId, version))
            }
            // Convert to KeysBackupData
            KeysBackupData(mutableMapOf(roomId to data))
        } else {
            // Get all keys
            withContext(coroutineDispatchers.io) {
                getSessionsDataTask.execute(GetSessionsDataTask.Params(version))
            }
        }
    }

    @VisibleForTesting
    @WorkerThread
    fun pkDecryptionFromRecoveryKey(recoveryKey: String): OlmPkDecryption? {
        // Extract the primary key
        val privateKey = extractCurveKeyFromRecoveryKey(recoveryKey)

        // Built the PK decryption with it
        var decryption: OlmPkDecryption? = null
        if (privateKey != null) {
            try {
                decryption = OlmPkDecryption()
                decryption.setPrivateKey(privateKey)
            } catch (e: OlmException) {
                Timber.e(e, "OlmException")
            }
        }

        return decryption
    }

    /**
     * Do a backup if there are new keys, with a delay.
     */
    fun maybeBackupKeys() {
        when {
            isStuck() -> {
                // If not already done, or in error case, check for a valid backup version on the homeserver.
                // If there is one, maybeBackupKeys will be called again.
                checkAndStartKeysBackup()
            }
            getState() == KeysBackupState.ReadyToBackUp -> {
                keysBackupStateManager.state = KeysBackupState.WillBackUp

                // Wait between 0 and 10 seconds, to avoid backup requests from
                // different clients hitting the server all at the same time when a
                // new key is sent
                val delayInMs = Random.nextLong(KEY_BACKUP_WAITING_TIME_TO_SEND_KEY_BACKUP_MILLIS)

                cryptoCoroutineScope.launch {
                    delay(delayInMs)
                    uiHandler.post { backupKeys() }
                }
            }
            else -> {
                Timber.v("maybeBackupKeys: Skip it because state: ${getState()}")
            }
        }
    }

    override fun getVersion(
            version: String,
            callback: MatrixCallback<KeysVersionResult?>
    ) {
        getKeysBackupVersionTask
                .configureWith(version) {
                    this.callback = object : MatrixCallback<KeysVersionResult> {
                        override fun onSuccess(data: KeysVersionResult) {
                            callback.onSuccess(data)
                        }

                        override fun onFailure(failure: Throwable) {
                            if (failure is Failure.ServerError &&
                                    failure.error.code == MatrixError.M_NOT_FOUND) {
                                // Workaround because the homeserver currently returns M_NOT_FOUND when there is no key backup
                                callback.onSuccess(null)
                            } else {
                                // Transmit the error
                                callback.onFailure(failure)
                            }
                        }
                    }
                }
                .executeBy(taskExecutor)
    }

    override fun getCurrentVersion(callback: MatrixCallback<KeysBackupLastVersionResult>) {
        getKeysBackupLastVersionTask
                .configureWith {
                    this.callback = callback
                }
                .executeBy(taskExecutor)
    }

    override fun forceUsingLastVersion(callback: MatrixCallback<Boolean>) {
        getCurrentVersion(object : MatrixCallback<KeysBackupLastVersionResult> {
            override fun onSuccess(data: KeysBackupLastVersionResult) {
                val localBackupVersion = keysBackupVersion?.version
                when (data) {
                    KeysBackupLastVersionResult.NoKeysBackup -> {
                        if (localBackupVersion == null) {
                            // No backup on the server, and backup is not active
                            callback.onSuccess(true)
                        } else {
                            // No backup on the server, and we are currently backing up, so stop backing up
                            callback.onSuccess(false)
                            resetKeysBackupData()
                            keysBackupVersion = null
                            keysBackupStateManager.state = KeysBackupState.Disabled
                        }
                    }
                    is KeysBackupLastVersionResult.KeysBackup -> {
                        if (localBackupVersion == null) {
                            // backup on the server, and backup is not active
                            callback.onSuccess(false)
                            // Do a check
                            checkAndStartWithKeysBackupVersion(data.keysVersionResult)
                        } else {
                            // Backup on the server, and we are currently backing up, compare version
                            if (localBackupVersion == data.keysVersionResult.version) {
                                // We are already using the last version of the backup
                                callback.onSuccess(true)
                            } else {
                                // We are not using the last version, so delete the current version we are using on the server
                                callback.onSuccess(false)

                                // This will automatically check for the last version then
                                deleteBackup(localBackupVersion, null)
                            }
                        }
                    }
                }
            }

            override fun onFailure(failure: Throwable) {
                callback.onFailure(failure)
            }
        })
    }

    override fun checkAndStartKeysBackup() {
        if (!isStuck()) {
            // Try to start or restart the backup only if it is in unknown or bad state
            Timber.w("checkAndStartKeysBackup: invalid state: ${getState()}")

            return
        }

        keysBackupVersion = null
        keysBackupStateManager.state = KeysBackupState.CheckingBackUpOnHomeserver

        getCurrentVersion(object : MatrixCallback<KeysBackupLastVersionResult> {
            override fun onSuccess(data: KeysBackupLastVersionResult) {
                checkAndStartWithKeysBackupVersion(data.toKeysVersionResult())
            }

            override fun onFailure(failure: Throwable) {
                Timber.e(failure, "checkAndStartKeysBackup: Failed to get current version")
                keysBackupStateManager.state = KeysBackupState.Unknown
            }
        })
    }

    private fun checkAndStartWithKeysBackupVersion(keyBackupVersion: KeysVersionResult?) {
        Timber.v("checkAndStartWithKeyBackupVersion: ${keyBackupVersion?.version}")

        keysBackupVersion = keyBackupVersion

        if (keyBackupVersion == null) {
            Timber.v("checkAndStartWithKeysBackupVersion: Found no key backup version on the homeserver")
            resetKeysBackupData()
            keysBackupStateManager.state = KeysBackupState.Disabled
        } else {
            getKeysBackupTrust(keyBackupVersion, object : MatrixCallback<KeysBackupVersionTrust> {
                override fun onSuccess(data: KeysBackupVersionTrust) {
                    val versionInStore = cryptoStore.getKeyBackupVersion()

                    if (data.usable) {
                        Timber.v("checkAndStartWithKeysBackupVersion: Found usable key backup. version: ${keyBackupVersion.version}")
                        // Check the version we used at the previous app run
                        if (versionInStore != null && versionInStore != keyBackupVersion.version) {
                            Timber.v(" -> clean the previously used version $versionInStore")
                            resetKeysBackupData()
                        }

                        Timber.v("   -> enabling key backups")
                        enableKeysBackup(keyBackupVersion)
                    } else {
                        Timber.v("checkAndStartWithKeysBackupVersion: No usable key backup. version: ${keyBackupVersion.version}")
                        if (versionInStore != null) {
                            Timber.v("   -> disabling key backup")
                            resetKeysBackupData()
                        }

                        keysBackupStateManager.state = KeysBackupState.NotTrusted
                    }
                }

                override fun onFailure(failure: Throwable) {
                    // Cannot happen
                }
            })
        }
    }

/* ==========================================================================================
 * Private
 * ========================================================================================== */

    /**
     * Extract MegolmBackupAuthData data from a backup version.
     *
     * @param keysBackupData the key backup data
     *
     * @return the authentication if found and valid, null in other case
     */
    private fun getMegolmBackupAuthData(keysBackupData: KeysVersionResult): MegolmBackupAuthData? {
        return keysBackupData
                .takeIf { it.version.isNotEmpty() && it.algorithm == MXCRYPTO_ALGORITHM_MEGOLM_BACKUP }
                ?.getAuthDataAsMegolmBackupAuthData()
                ?.takeIf { it.publicKey.isNotEmpty() }
    }

    /**
     * Compute the recovery key from a password and key backup version.
     *
     * @param password the password.
     * @param keysBackupData the backup and its auth data.
     * @param progressListener listener to track progress
     *
     * @return the recovery key if successful, null in other cases
     */
    @WorkerThread
    private fun recoveryKeyFromPassword(password: String, keysBackupData: KeysVersionResult, progressListener: ProgressListener?): String? {
        val authData = getMegolmBackupAuthData(keysBackupData)

        if (authData == null) {
            Timber.w("recoveryKeyFromPassword: invalid parameter")
            return null
        }

        if (authData.privateKeySalt.isNullOrBlank() ||
                authData.privateKeyIterations == null) {
            Timber.w("recoveryKeyFromPassword: Salt and/or iterations not found in key backup auth data")

            return null
        }

        // Extract the recovery key from the passphrase
        val data = retrievePrivateKeyWithPassword(password, authData.privateKeySalt, authData.privateKeyIterations, progressListener)

        return computeRecoveryKey(data)
    }

    /**
     * Check if a recovery key matches key backup authentication data.
     *
     * @param recoveryKey the recovery key to challenge.
     * @param keysBackupData the backup and its auth data.
     *
     * @return true if successful.
     */
    @WorkerThread
    private fun isValidRecoveryKeyForKeysBackupVersion(recoveryKey: String, keysBackupData: KeysVersionResult): Boolean {
        // Build PK decryption instance with the recovery key
        val publicKey = pkPublicKeyFromRecoveryKey(recoveryKey)

        if (publicKey == null) {
            Timber.w("isValidRecoveryKeyForKeysBackupVersion: public key is null")

            return false
        }

        val authData = getMegolmBackupAuthData(keysBackupData)

        if (authData == null) {
            Timber.w("isValidRecoveryKeyForKeysBackupVersion: Key backup is missing required data")

            return false
        }

        // Compare both
        if (publicKey != authData.publicKey) {
            Timber.w("isValidRecoveryKeyForKeysBackupVersion: Public keys mismatch")

            return false
        }

        // Public keys match!
        return true
    }

    override fun isValidRecoveryKeyForCurrentVersion(recoveryKey: String, callback: MatrixCallback<Boolean>) {
        val safeKeysBackupVersion = keysBackupVersion ?: return Unit.also { callback.onSuccess(false) }

        cryptoCoroutineScope.launch(coroutineDispatchers.main) {
            isValidRecoveryKeyForKeysBackupVersion(recoveryKey, safeKeysBackupVersion).let {
                callback.onSuccess(it)
            }
        }
    }

    override fun computePrivateKey(
            passphrase: String,
            privateKeySalt: String,
            privateKeyIterations: Int,
            progressListener: ProgressListener
    ): ByteArray {
        return deriveKey(passphrase, privateKeySalt, privateKeyIterations, progressListener)
    }

    /**
     * Enable backing up of keys.
     * This method will update the state and will start sending keys in nominal case
     *
     * @param keysVersionResult backup information object as returned by [getCurrentVersion].
     */
    private fun enableKeysBackup(keysVersionResult: KeysVersionResult) {
        val retrievedMegolmBackupAuthData = keysVersionResult.getAuthDataAsMegolmBackupAuthData()

        if (retrievedMegolmBackupAuthData != null) {
            keysBackupVersion = keysVersionResult
            cryptoCoroutineScope.launch(coroutineDispatchers.crypto) {
                cryptoStore.setKeyBackupVersion(keysVersionResult.version)
            }

            onServerDataRetrieved(keysVersionResult.count, keysVersionResult.hash)

            try {
                backupOlmPkEncryption = OlmPkEncryption().apply {
                    setRecipientKey(retrievedMegolmBackupAuthData.publicKey)
                }
            } catch (e: OlmException) {
                Timber.e(e, "OlmException")
                keysBackupStateManager.state = KeysBackupState.Disabled
                return
            }

            keysBackupStateManager.state = KeysBackupState.ReadyToBackUp

            maybeBackupKeys()
        } else {
            Timber.e("Invalid authentication data")
            keysBackupStateManager.state = KeysBackupState.Disabled
        }
    }

    /**
     * Update the DB with data fetch from the server.
     */
    private fun onServerDataRetrieved(count: Int?, etag: String?) {
        cryptoStore.setKeysBackupData(KeysBackupDataEntity()
                .apply {
                    backupLastServerNumberOfKeys = count
                    backupLastServerHash = etag
                }
        )
    }

    /**
     * Reset all local key backup data.
     *
     * Note: This method does not update the state
     */
    private fun resetKeysBackupData() {
        resetBackupAllGroupSessionsListeners()

        cryptoStore.setKeyBackupVersion(null)
        cryptoStore.setKeysBackupData(null)
        backupOlmPkEncryption?.releaseEncryption()
        backupOlmPkEncryption = null

        // Reset backup markers
        cryptoStore.resetBackupMarkers()
    }

    /**
     * Send a chunk of keys to backup.
     */
    @UiThread
    private fun backupKeys() {
        Timber.v("backupKeys")

        // Sanity check, as this method can be called after a delay, the state may have change during the delay
        if (!isEnabled() || backupOlmPkEncryption == null || keysBackupVersion == null) {
            Timber.v("backupKeys: Invalid configuration")
            backupAllGroupSessionsCallback?.onFailure(IllegalStateException("Invalid configuration"))
            resetBackupAllGroupSessionsListeners()
            return
        }

        if (getState() === KeysBackupState.BackingUp) {
            // Do nothing if we are already backing up
            Timber.v("backupKeys: Invalid state: ${getState()}")
            return
        }

        // Get a chunk of keys to backup
        val olmInboundGroupSessionWrappers = cryptoStore.inboundGroupSessionsToBackup(KEY_BACKUP_SEND_KEYS_MAX_COUNT)

        Timber.v("backupKeys: 1 - ${olmInboundGroupSessionWrappers.size} sessions to back up")

        if (olmInboundGroupSessionWrappers.isEmpty()) {
            // Backup is up to date
            keysBackupStateManager.state = KeysBackupState.ReadyToBackUp

            backupAllGroupSessionsCallback?.onSuccess(Unit)
            resetBackupAllGroupSessionsListeners()
            return
        }

        keysBackupStateManager.state = KeysBackupState.BackingUp

        cryptoCoroutineScope.launch(coroutineDispatchers.main) {
            withContext(coroutineDispatchers.crypto) {
                Timber.v("backupKeys: 2 - Encrypting keys")

                // Gather data to send to the homeserver
                // roomId -> sessionId -> MXKeyBackupData
                val keysBackupData = KeysBackupData()

                olmInboundGroupSessionWrappers.forEach { olmInboundGroupSessionWrapper ->
                    val roomId = olmInboundGroupSessionWrapper.roomId ?: return@forEach
                    val olmInboundGroupSession = olmInboundGroupSessionWrapper.session

                    try {
                        encryptGroupSession(olmInboundGroupSessionWrapper)
                                ?.let {
                                    keysBackupData.roomIdToRoomKeysBackupData
                                            .getOrPut(roomId) { RoomKeysBackupData() }
                                            .sessionIdToKeyBackupData[olmInboundGroupSession.sessionIdentifier()] = it
                                }
                    } catch (e: OlmException) {
                        Timber.e(e, "OlmException")
                    }
                }

                Timber.v("backupKeys: 4 - Sending request")

                // Make the request
                val version = keysBackupVersion?.version ?: return@withContext

                storeSessionDataTask
                        .configureWith(StoreSessionsDataTask.Params(version, keysBackupData)) {
                            this.callback = object : MatrixCallback<BackupKeysResult> {
                                override fun onSuccess(data: BackupKeysResult) {
                                    uiHandler.post {
                                        Timber.v("backupKeys: 5a - Request complete")

                                        // Mark keys as backed up
                                        cryptoStore.markBackupDoneForInboundGroupSessions(olmInboundGroupSessionWrappers)
                                        // we can release the sessions now
                                        olmInboundGroupSessionWrappers.onEach { it.session.releaseSession() }

                                        if (olmInboundGroupSessionWrappers.size < KEY_BACKUP_SEND_KEYS_MAX_COUNT) {
                                            Timber.v("backupKeys: All keys have been backed up")
                                            onServerDataRetrieved(data.count, data.hash)

                                            // Note: Changing state will trigger the call to backupAllGroupSessionsCallback.onSuccess()
                                            keysBackupStateManager.state = KeysBackupState.ReadyToBackUp
                                        } else {
                                            Timber.v("backupKeys: Continue to back up keys")
                                            keysBackupStateManager.state = KeysBackupState.WillBackUp

                                            backupKeys()
                                        }
                                    }
                                }

                                override fun onFailure(failure: Throwable) {
                                    if (failure is Failure.ServerError) {
                                        uiHandler.post {
                                            Timber.e(failure, "backupKeys: backupKeys failed.")

                                            when (failure.error.code) {
                                                MatrixError.M_NOT_FOUND,
                                                MatrixError.M_WRONG_ROOM_KEYS_VERSION -> {
                                                    // Backup has been deleted on the server, or we are not using the last backup version
                                                    keysBackupStateManager.state = KeysBackupState.WrongBackUpVersion
                                                    backupAllGroupSessionsCallback?.onFailure(failure)
                                                    resetBackupAllGroupSessionsListeners()
                                                    resetKeysBackupData()
                                                    keysBackupVersion = null

                                                    // Do not stay in KeysBackupState.WrongBackUpVersion but check what is available on the homeserver
                                                    checkAndStartKeysBackup()
                                                }
                                                else ->
                                                    // Come back to the ready state so that we will retry on the next received key
                                                    keysBackupStateManager.state = KeysBackupState.ReadyToBackUp
                                            }
                                        }
                                    } else {
                                        uiHandler.post {
                                            backupAllGroupSessionsCallback?.onFailure(failure)
                                            resetBackupAllGroupSessionsListeners()

                                            Timber.e("backupKeys: backupKeys failed.")

                                            // Retry a bit later
                                            keysBackupStateManager.state = KeysBackupState.ReadyToBackUp
                                            maybeBackupKeys()
                                        }
                                    }
                                }
                            }
                        }
                        .executeBy(taskExecutor)
            }
        }
    }

    @VisibleForTesting
    @WorkerThread
    suspend fun encryptGroupSession(olmInboundGroupSessionWrapper: MXInboundMegolmSessionWrapper): KeyBackupData? {
        olmInboundGroupSessionWrapper.safeSessionId ?: return null
        olmInboundGroupSessionWrapper.senderKey ?: return null
        // Gather information for each key
        val device = cryptoStore.deviceWithIdentityKey(olmInboundGroupSessionWrapper.senderKey)

        // Build the m.megolm_backup.v1.curve25519-aes-sha2 data as defined at
        // https://github.com/uhoreg/matrix-doc/blob/e2e_backup/proposals/1219-storing-megolm-keys-serverside.md#mmegolm_backupv1curve25519-aes-sha2-key-format
        val sessionData = inboundGroupSessionStore
                .getInboundGroupSession(olmInboundGroupSessionWrapper.safeSessionId, olmInboundGroupSessionWrapper.senderKey)
                ?.let {
                    withContext(coroutineDispatchers.computation) {
                        it.mutex.withLock { it.wrapper.exportKeys() }
                    }
                }
                ?: return null
        val sessionBackupData = mapOf(
                "algorithm" to sessionData.algorithm,
                "sender_key" to sessionData.senderKey,
                "sender_claimed_keys" to sessionData.senderClaimedKeys,
                "forwarding_curve25519_key_chain" to (sessionData.forwardingCurve25519KeyChain.orEmpty()),
                "session_key" to sessionData.sessionKey,
                "org.matrix.msc3061.shared_history" to sessionData.sharedHistory
        )

        val json = MoshiProvider.providesMoshi()
                .adapter(Map::class.java)
                .toJson(sessionBackupData)

        val encryptedSessionBackupData = try {
            withContext(coroutineDispatchers.computation) {
                backupOlmPkEncryption?.encrypt(json)
            }
        } catch (e: OlmException) {
            Timber.e(e, "OlmException")
            null
        }
                ?: return null

        // Build backup data for that key
        return KeyBackupData(
                firstMessageIndex = try {
                    olmInboundGroupSessionWrapper.session.firstKnownIndex
                } catch (e: OlmException) {
                    Timber.e(e, "OlmException")
                    0L
                },
                forwardedCount = olmInboundGroupSessionWrapper.sessionData.forwardingCurve25519KeyChain.orEmpty().size,
                isVerified = device?.isVerified == true,
                sharedHistory = olmInboundGroupSessionWrapper.getSharedKey(),
                sessionData = mapOf(
                        "ciphertext" to encryptedSessionBackupData.mCipherText,
                        "mac" to encryptedSessionBackupData.mMac,
                        "ephemeral" to encryptedSessionBackupData.mEphemeralKey
                )
        )
    }

    /**
     * Returns boolean shared key flag, if enabled with respect to matrix configuration.
     */
    private fun MXInboundMegolmSessionWrapper.getSharedKey(): Boolean {
        if (!cryptoStore.isShareKeysOnInviteEnabled()) return false
        return sessionData.sharedHistory
    }

    @VisibleForTesting
    @WorkerThread
    fun decryptKeyBackupData(keyBackupData: KeyBackupData, sessionId: String, roomId: String, decryption: OlmPkDecryption): MegolmSessionData? {
        var sessionBackupData: MegolmSessionData? = null

        val jsonObject = keyBackupData.sessionData

        val ciphertext = jsonObject["ciphertext"]?.toString()
        val mac = jsonObject["mac"]?.toString()
        val ephemeralKey = jsonObject["ephemeral"]?.toString()

        if (ciphertext != null && mac != null && ephemeralKey != null) {
            val encrypted = OlmPkMessage()
            encrypted.mCipherText = ciphertext
            encrypted.mMac = mac
            encrypted.mEphemeralKey = ephemeralKey

            try {
                val decrypted = decryption.decrypt(encrypted)

                val moshi = MoshiProvider.providesMoshi()
                val adapter = moshi.adapter(MegolmSessionData::class.java)

                sessionBackupData = adapter.fromJson(decrypted)
            } catch (e: OlmException) {
                Timber.e(e, "OlmException")
            }

            if (sessionBackupData != null) {
                sessionBackupData = sessionBackupData.copy(
                        sessionId = sessionId,
                        roomId = roomId
                )
            }
        }

        return sessionBackupData
    }

    /* ==========================================================================================
     * For test only
     * ========================================================================================== */

    // Direct access for test only
    @VisibleForTesting
    val store
        get() = cryptoStore

    @VisibleForTesting
    fun createFakeKeysBackupVersion(
            keysBackupCreationInfo: MegolmBackupCreationInfo,
            callback: MatrixCallback<KeysVersion>
    ) {
        @Suppress("UNCHECKED_CAST")
        val createKeysBackupVersionBody = CreateKeysBackupVersionBody(
                algorithm = keysBackupCreationInfo.algorithm,
                authData = keysBackupCreationInfo.authData.toJsonDict()
        )

        createKeysBackupVersionTask
                .configureWith(createKeysBackupVersionBody) {
                    this.callback = callback
                }
                .executeBy(taskExecutor)
    }

    override fun getKeyBackupRecoveryKeyInfo(): SavedKeyBackupKeyInfo? {
        return cryptoStore.getKeyBackupRecoveryKeyInfo()
    }

    override fun saveBackupRecoveryKey(recoveryKey: String?, version: String?) {
        cryptoStore.saveBackupRecoveryKey(recoveryKey, version)
    }

    companion object {
        // Maximum delay in ms in {@link maybeBackupKeys}
        private const val KEY_BACKUP_WAITING_TIME_TO_SEND_KEY_BACKUP_MILLIS = 10_000L

        // Maximum number of keys to send at a time to the homeserver.
        private const val KEY_BACKUP_SEND_KEYS_MAX_COUNT = 100
    }

/* ==========================================================================================
 * DEBUG INFO
 * ========================================================================================== */

    override fun toString() = "KeysBackup for $userId"
}<|MERGE_RESOLUTION|>--- conflicted
+++ resolved
@@ -652,18 +652,7 @@
                         }
                 val recoveryKey = computeRecoveryKey(secret.fromBase64())
                 if (isValidRecoveryKeyForKeysBackupVersion(recoveryKey, keysBackupVersion)) {
-<<<<<<< HEAD
-                    awaitCallback<Unit> {
-                        trustKeysBackupVersion(keysBackupVersion, true, it)
-                    }
                     // we don't want to start immediately downloading all as it can take very long
-
-//                    val importResult = awaitCallback<ImportRoomKeysResult> {
-//                        restoreKeysWithRecoveryKey(keysBackupVersion, recoveryKey, null, null, null, it)
-//                    }
-=======
-                    // we don't want to start immediately downloading all as it can take very long
->>>>>>> aa427460
                     withContext(coroutineDispatchers.crypto) {
                         cryptoStore.saveBackupRecoveryKey(recoveryKey, keysBackupVersion.version)
                     }
