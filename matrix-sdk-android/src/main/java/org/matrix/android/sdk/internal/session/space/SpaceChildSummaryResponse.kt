--- conflicted
+++ resolved
@@ -18,11 +18,7 @@
 
 import com.squareup.moshi.Json
 import com.squareup.moshi.JsonClass
-<<<<<<< HEAD
-import org.matrix.android.sdk.api.session.events.model.Event
-=======
 import org.matrix.android.sdk.api.session.space.model.SpaceChildSummaryEvent
->>>>>>> aa427460
 
 /**
  * The fields are the same as those returned by /publicRooms (see spec), with the addition of:
@@ -39,11 +35,6 @@
          * It can be omitted if there is no room type in which case it should be interpreted as a normal room.
          */
         @Json(name = "room_type") val roomType: String? = null,
-
-        /**  The m.space.child events of the room. For each event, only the following fields are included:
-         *  type, state_key, content, room_id, sender, with the addition of origin_server_ts.
-         */
-        @Json(name = "children_state") val childrenState: List<Event>? = null,
 
         /**
          * The m.space.child events of the room. For each event, only the following fields are included:
