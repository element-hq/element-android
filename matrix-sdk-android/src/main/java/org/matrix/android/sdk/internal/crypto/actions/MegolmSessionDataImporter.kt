/*
 * Copyright 2020 The Matrix.org Foundation C.I.C.
 *
 * Licensed under the Apache License, Version 2.0 (the "License");
 * you may not use this file except in compliance with the License.
 * You may obtain a copy of the License at
 *
 *     http://www.apache.org/licenses/LICENSE-2.0
 *
 * Unless required by applicable law or agreed to in writing, software
 * distributed under the License is distributed on an "AS IS" BASIS,
 * WITHOUT WARRANTIES OR CONDITIONS OF ANY KIND, either express or implied.
 * See the License for the specific language governing permissions and
 * limitations under the License.
 */

package org.matrix.android.sdk.internal.crypto.actions

import androidx.annotation.WorkerThread
import org.matrix.android.sdk.api.extensions.tryOrNull
import org.matrix.android.sdk.api.listeners.ProgressListener
import org.matrix.android.sdk.api.logger.LoggerTag
import org.matrix.android.sdk.api.session.crypto.model.ImportRoomKeysResult
import org.matrix.android.sdk.internal.crypto.MXOlmDevice
import org.matrix.android.sdk.internal.crypto.MegolmSessionData
import org.matrix.android.sdk.internal.crypto.OutgoingKeyRequestManager
import org.matrix.android.sdk.internal.crypto.RoomDecryptorProvider
import org.matrix.android.sdk.internal.crypto.algorithms.megolm.MXMegolmDecryption
import org.matrix.android.sdk.internal.crypto.store.IMXCryptoStore
import org.matrix.android.sdk.internal.util.time.Clock
import timber.log.Timber
import javax.inject.Inject

<<<<<<< HEAD
@Deprecated("rust")
=======
private val loggerTag = LoggerTag("MegolmSessionDataImporter", LoggerTag.CRYPTO)

>>>>>>> 4309fdba
internal class MegolmSessionDataImporter @Inject constructor(private val olmDevice: MXOlmDevice,
                                                             private val roomDecryptorProvider: RoomDecryptorProvider,
                                                             private val outgoingKeyRequestManager: OutgoingKeyRequestManager,
                                                             private val cryptoStore: IMXCryptoStore,
                                                             private val clock: Clock,
) {

    /**
     * Import a list of megolm session keys.
     * Must be call on the crypto coroutine thread
     *
     * @param megolmSessionsData megolm sessions.
     * @param fromBackup         true if the imported keys are already backed up on the server.
     * @param progressListener   the progress listener
     * @return import room keys result
     */
    @WorkerThread
    fun handle(megolmSessionsData: List<MegolmSessionData>,
               fromBackup: Boolean,
               progressListener: ProgressListener?): ImportRoomKeysResult {
        val t0 = clock.epochMillis()

        val totalNumbersOfKeys = megolmSessionsData.size
        var lastProgress = 0
        var totalNumbersOfImportedKeys = 0

        progressListener?.onProgress(0, 100)
        val olmInboundGroupSessionWrappers = olmDevice.importInboundGroupSessions(megolmSessionsData)

        megolmSessionsData.forEachIndexed { cpt, megolmSessionData ->
            val decrypting = roomDecryptorProvider.getOrCreateRoomDecryptor(megolmSessionData.roomId, megolmSessionData.algorithm)

            if (null != decrypting) {
                try {
                    val sessionId = megolmSessionData.sessionId
                    Timber.tag(loggerTag.value).v("## importRoomKeys retrieve senderKey ${megolmSessionData.senderKey} sessionId $sessionId")

                    totalNumbersOfImportedKeys++

                    // cancel any outstanding room key requests for this session

                    Timber.tag(loggerTag.value).d("Imported megolm session $sessionId from backup=$fromBackup in ${megolmSessionData.roomId}")
                    outgoingKeyRequestManager.postCancelRequestForSessionIfNeeded(
                            megolmSessionData.sessionId ?: "",
                            megolmSessionData.roomId ?: "",
                            megolmSessionData.senderKey ?: "",
                            tryOrNull {
                                olmInboundGroupSessionWrappers
                                        .firstOrNull { it.olmInboundGroupSession?.sessionIdentifier() == megolmSessionData.sessionId }
                                        ?.firstKnownIndex?.toInt()
                            } ?: 0
                    )

                    // Have another go at decrypting events sent with this session
                    when (decrypting) {
                        is MXMegolmDecryption -> {
                            decrypting.onNewSession(megolmSessionData.roomId, megolmSessionData.senderKey!!, sessionId!!)
                        }
                    }
                } catch (e: Exception) {
                    Timber.tag(loggerTag.value).e(e, "## importRoomKeys() : onNewSession failed")
                }
            }

            if (progressListener != null) {
                val progress = 100 * (cpt + 1) / totalNumbersOfKeys

                if (lastProgress != progress) {
                    lastProgress = progress

                    progressListener.onProgress(progress, 100)
                }
            }
        }

        // Do not back up the key if it comes from a backup recovery
        if (fromBackup) {
            cryptoStore.markBackupDoneForInboundGroupSessions(olmInboundGroupSessionWrappers)
        }

        val t1 = clock.epochMillis()

        Timber.tag(loggerTag.value).v("## importMegolmSessionsData : sessions import " + (t1 - t0) + " ms (" + megolmSessionsData.size + " sessions)")

        return ImportRoomKeysResult(totalNumbersOfKeys, totalNumbersOfImportedKeys, emptyMap())
    }
}<|MERGE_RESOLUTION|>--- conflicted
+++ resolved
@@ -31,12 +31,8 @@
 import timber.log.Timber
 import javax.inject.Inject
 
-<<<<<<< HEAD
-@Deprecated("rust")
-=======
 private val loggerTag = LoggerTag("MegolmSessionDataImporter", LoggerTag.CRYPTO)
 
->>>>>>> 4309fdba
 internal class MegolmSessionDataImporter @Inject constructor(private val olmDevice: MXOlmDevice,
                                                              private val roomDecryptorProvider: RoomDecryptorProvider,
                                                              private val outgoingKeyRequestManager: OutgoingKeyRequestManager,
@@ -121,6 +117,6 @@
 
         Timber.tag(loggerTag.value).v("## importMegolmSessionsData : sessions import " + (t1 - t0) + " ms (" + megolmSessionsData.size + " sessions)")
 
-        return ImportRoomKeysResult(totalNumbersOfKeys, totalNumbersOfImportedKeys, emptyMap())
+        return ImportRoomKeysResult(totalNumbersOfKeys, totalNumbersOfImportedKeys)
     }
 }