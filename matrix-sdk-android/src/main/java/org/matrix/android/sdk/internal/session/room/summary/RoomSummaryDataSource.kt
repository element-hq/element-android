--- conflicted
+++ resolved
@@ -245,36 +245,27 @@
         query.process(RoomSummaryEntityFields.MEMBERSHIP_STR, queryParams.memberships)
         query.equalTo(RoomSummaryEntityFields.IS_HIDDEN_FROM_USER, false)
 
-<<<<<<< HEAD
-        when (queryParams.roomCategoryFilter) {
-            RoomCategoryFilter.ONLY_DM                 -> {
-                query.equalTo(RoomSummaryEntityFields.IS_DIRECT, true)
-                query.beginsWith(RoomSummaryEntityFields.DIRECT_USER_ID, "@")
-            }
-            RoomCategoryFilter.ONLY_ROOMS              -> query.equalTo(RoomSummaryEntityFields.IS_DIRECT, false)
-            RoomCategoryFilter.ONLY_WITH_NOTIFICATIONS -> query.greaterThan(RoomSummaryEntityFields.NOTIFICATION_COUNT, 0)
-            RoomCategoryFilter.ALL                     -> {
-                // Tchap: we ignore DMs with directUserId different from a matrix id.
-                // directUserId could be an email if the user has no account and he was invited by email.
-                query.beginGroup()
-                query.beginGroup()
-                query.equalTo(RoomSummaryEntityFields.IS_DIRECT, true)
-                query.and()
-                query.beginsWith(RoomSummaryEntityFields.DIRECT_USER_ID, "@")
-                query.endGroup()
-                query.or()
-                query.equalTo(RoomSummaryEntityFields.IS_DIRECT, false)
-                query.endGroup()
-=======
         queryParams.roomCategoryFilter?.let {
             when (it) {
-                RoomCategoryFilter.ONLY_DM                 -> query.equalTo(RoomSummaryEntityFields.IS_DIRECT, true)
+                RoomCategoryFilter.ONLY_DM                 -> {
+                    query.equalTo(RoomSummaryEntityFields.IS_DIRECT, true)
+                    query.beginsWith(RoomSummaryEntityFields.DIRECT_USER_ID, "@")
+                }
                 RoomCategoryFilter.ONLY_ROOMS              -> query.equalTo(RoomSummaryEntityFields.IS_DIRECT, false)
                 RoomCategoryFilter.ONLY_WITH_NOTIFICATIONS -> query.greaterThan(RoomSummaryEntityFields.NOTIFICATION_COUNT, 0)
                 RoomCategoryFilter.ALL                     -> {
-                    // nop
-                }
->>>>>>> bdbfbe61
+                    // Tchap: we ignore DMs with directUserId different from a matrix id.
+                    // directUserId could be an email if the user has no account and he was invited by email.
+                    query.beginGroup()
+                    query.beginGroup()
+                    query.equalTo(RoomSummaryEntityFields.IS_DIRECT, true)
+                    query.and()
+                    query.beginsWith(RoomSummaryEntityFields.DIRECT_USER_ID, "@")
+                    query.endGroup()
+                    query.or()
+                    query.equalTo(RoomSummaryEntityFields.IS_DIRECT, false)
+                    query.endGroup()
+                }
             }
         }
 
