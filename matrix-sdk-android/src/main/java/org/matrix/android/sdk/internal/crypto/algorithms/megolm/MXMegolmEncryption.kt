--- conflicted
+++ resolved
@@ -46,12 +46,9 @@
 import org.matrix.android.sdk.internal.util.convertToUTF8
 import timber.log.Timber
 
-<<<<<<< HEAD
+private val loggerTag = LoggerTag("MXMegolmEncryption", LoggerTag.CRYPTO)
+
 @Deprecated("in favour of rust")
-=======
-private val loggerTag = LoggerTag("MXMegolmEncryption", LoggerTag.CRYPTO)
-
->>>>>>> df23cc4e
 internal class MXMegolmEncryption(
         // The id of the room we will be sending to.
         private val roomId: String,
