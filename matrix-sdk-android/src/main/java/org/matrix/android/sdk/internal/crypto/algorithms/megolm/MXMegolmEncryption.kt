/*
 * Copyright 2020 The Matrix.org Foundation C.I.C.
 *
 * Licensed under the Apache License, Version 2.0 (the "License");
 * you may not use this file except in compliance with the License.
 * You may obtain a copy of the License at
 *
 *     http://www.apache.org/licenses/LICENSE-2.0
 *
 * Unless required by applicable law or agreed to in writing, software
 * distributed under the License is distributed on an "AS IS" BASIS,
 * WITHOUT WARRANTIES OR CONDITIONS OF ANY KIND, either express or implied.
 * See the License for the specific language governing permissions and
 * limitations under the License.
 */

package org.matrix.android.sdk.internal.crypto.algorithms.megolm

import kotlinx.coroutines.CoroutineScope
import kotlinx.coroutines.launch
import kotlinx.coroutines.sync.withLock
import kotlinx.coroutines.withContext
import org.matrix.android.sdk.api.MatrixCoroutineDispatchers
import org.matrix.android.sdk.api.crypto.MXCRYPTO_ALGORITHM_MEGOLM
import org.matrix.android.sdk.api.logger.LoggerTag
import org.matrix.android.sdk.api.session.crypto.MXCryptoError
import org.matrix.android.sdk.api.session.crypto.model.CryptoDeviceInfo
import org.matrix.android.sdk.api.session.crypto.model.MXUsersDevicesMap
import org.matrix.android.sdk.api.session.crypto.model.forEach
import org.matrix.android.sdk.api.session.events.model.Content
import org.matrix.android.sdk.api.session.events.model.EventType
import org.matrix.android.sdk.api.session.events.model.content.RoomKeyWithHeldContent
import org.matrix.android.sdk.api.session.events.model.content.WithHeldCode
import org.matrix.android.sdk.internal.crypto.DeviceListManager
import org.matrix.android.sdk.internal.crypto.InboundGroupSessionHolder
import org.matrix.android.sdk.internal.crypto.MXOlmDevice
import org.matrix.android.sdk.internal.crypto.actions.EnsureOlmSessionsForDevicesAction
import org.matrix.android.sdk.internal.crypto.actions.MessageEncrypter
import org.matrix.android.sdk.internal.crypto.algorithms.IMXEncrypting
import org.matrix.android.sdk.internal.crypto.algorithms.IMXGroupEncryption
import org.matrix.android.sdk.internal.crypto.keysbackup.DefaultKeysBackupService
import org.matrix.android.sdk.internal.crypto.model.toDebugCount
import org.matrix.android.sdk.internal.crypto.model.toDebugString
import org.matrix.android.sdk.internal.crypto.repository.WarnOnUnknownDeviceRepository
import org.matrix.android.sdk.internal.crypto.store.IMXCryptoStore
import org.matrix.android.sdk.internal.crypto.tasks.SendToDeviceTask
import org.matrix.android.sdk.internal.util.JsonCanonicalizer
import org.matrix.android.sdk.internal.util.convertToUTF8
import org.matrix.android.sdk.internal.util.time.Clock
import timber.log.Timber

private val loggerTag = LoggerTag("MXMegolmEncryption", LoggerTag.CRYPTO)

internal class MXMegolmEncryption(
        // The id of the room we will be sending to.
        private val roomId: String,
        private val olmDevice: MXOlmDevice,
        private val defaultKeysBackupService: DefaultKeysBackupService,
        private val cryptoStore: IMXCryptoStore,
        private val deviceListManager: DeviceListManager,
        private val ensureOlmSessionsForDevicesAction: EnsureOlmSessionsForDevicesAction,
        private val myUserId: String,
        private val myDeviceId: String,
        private val sendToDeviceTask: SendToDeviceTask,
        private val messageEncrypter: MessageEncrypter,
        private val warnOnUnknownDevicesRepository: WarnOnUnknownDeviceRepository,
        private val coroutineDispatchers: MatrixCoroutineDispatchers,
        private val cryptoCoroutineScope: CoroutineScope,
        private val clock: Clock,
) : IMXEncrypting, IMXGroupEncryption {

    // OutboundSessionInfo. Null if we haven't yet started setting one up. Note
    // that even if this is non-null, it may not be ready for use (in which
    // case outboundSession.shareOperation will be non-null.)
    private var outboundSession: MXOutboundSessionInfo? = null

    init {
        // restore existing outbound session if any
        outboundSession = olmDevice.restoreOutboundGroupSessionForRoom(roomId)
    }

    // Default rotation periods
    // TODO Make it configurable via parameters
    // Session rotation periods
    private var sessionRotationPeriodMsgs: Int = 100
    private var sessionRotationPeriodMs: Int = 7 * 24 * 3600 * 1000

    override suspend fun encryptEventContent(
            eventContent: Content,
            eventType: String,
            userIds: List<String>
    ): Content {
        val ts = clock.epochMillis()
        Timber.tag(loggerTag.value).v("encryptEventContent : getDevicesInRoom")
        val devices = getDevicesInRoom(userIds)
        Timber.tag(loggerTag.value).d("encrypt event in room=$roomId - devices count in room ${devices.allowedDevices.toDebugCount()}")
        Timber.tag(loggerTag.value).v("encryptEventContent ${clock.epochMillis() - ts}: getDevicesInRoom ${devices.allowedDevices.toDebugString()}")
        val outboundSession = ensureOutboundSession(devices.allowedDevices)

        return encryptContent(outboundSession, eventType, eventContent)
                .also {
                    notifyWithheldForSession(devices.withHeldDevices, outboundSession)
                    // annoyingly we have to serialize again the saved outbound session to store message index :/
                    // if not we would see duplicate message index errors
                    olmDevice.storeOutboundGroupSessionForRoom(roomId, outboundSession.sessionId)
                    Timber.tag(loggerTag.value).d("encrypt event in room=$roomId Finished in ${clock.epochMillis() - ts} millis")
                }
    }

    private fun notifyWithheldForSession(devices: MXUsersDevicesMap<WithHeldCode>, outboundSession: MXOutboundSessionInfo) {
        // offload to computation thread
        cryptoCoroutineScope.launch(coroutineDispatchers.computation) {
            mutableListOf<Pair<UserDevice, WithHeldCode>>().apply {
                devices.forEach { userId, deviceId, withheldCode ->
                    this.add(UserDevice(userId, deviceId) to withheldCode)
                }
            }.groupBy(
                    { it.second },
                    { it.first }
            ).forEach { (code, targets) ->
                notifyKeyWithHeld(targets, outboundSession.sessionId, olmDevice.deviceCurve25519Key, code)
            }
        }
    }

    override fun discardSessionKey() {
        outboundSession = null
        olmDevice.discardOutboundGroupSessionForRoom(roomId)
    }

    override suspend fun preshareKey(userIds: List<String>) {
        val ts = clock.epochMillis()
        Timber.tag(loggerTag.value).d("preshareKey started in $roomId ...")
        val devices = getDevicesInRoom(userIds)
        val outboundSession = ensureOutboundSession(devices.allowedDevices)

        notifyWithheldForSession(devices.withHeldDevices, outboundSession)

        Timber.tag(loggerTag.value).d("preshareKey in $roomId done in  ${clock.epochMillis() - ts} millis")
    }

    /**
     * Prepare a new session.
     *
     * @return the session description
     */
    private fun prepareNewSessionInRoom(): MXOutboundSessionInfo {
        Timber.tag(loggerTag.value).v("prepareNewSessionInRoom() ")
        val sessionId = olmDevice.createOutboundGroupSessionForRoom(roomId)

        val keysClaimedMap = mapOf(
                "ed25519" to olmDevice.deviceEd25519Key!!
        )

        val sharedHistory = cryptoStore.shouldShareHistory(roomId)
        Timber.tag(loggerTag.value).v("prepareNewSessionInRoom() as sharedHistory $sharedHistory")
        olmDevice.addInboundGroupSession(
                sessionId = sessionId!!,
                sessionKey = olmDevice.getSessionKey(sessionId)!!,
                roomId = roomId,
                senderKey = olmDevice.deviceCurve25519Key!!,
                forwardingCurve25519KeyChain = emptyList(),
                keysClaimed = keysClaimedMap,
                exportFormat = false,
<<<<<<< HEAD
                sharedHistory = sharedHistory
=======
                sharedHistory = sharedHistory,
                trusted = true
>>>>>>> aa427460
        )

        defaultKeysBackupService.maybeBackupKeys()

        return MXOutboundSessionInfo(
                sessionId = sessionId,
                sharedWithHelper = SharedWithHelper(roomId, sessionId, cryptoStore),
                clock = clock,
                sharedHistory = sharedHistory
        )
    }

    /**
     * Ensure the outbound session.
     *
     * @param devicesInRoom the devices list
     */
    private suspend fun ensureOutboundSession(devicesInRoom: MXUsersDevicesMap<CryptoDeviceInfo>): MXOutboundSessionInfo {
        Timber.tag(loggerTag.value).v("ensureOutboundSession roomId:$roomId")
        var session = outboundSession
        if (session == null ||
                // Need to make a brand new session?
                session.needsRotation(sessionRotationPeriodMsgs, sessionRotationPeriodMs) ||
                // Is there a room history visibility change since the last outboundSession
                cryptoStore.shouldShareHistory(roomId) != session.sharedHistory ||
                // Determine if we have shared with anyone we shouldn't have
                session.sharedWithTooManyDevices(devicesInRoom)) {
            Timber.tag(loggerTag.value).d("roomId:$roomId Starting new megolm session because we need to rotate.")
            session = prepareNewSessionInRoom()
            outboundSession = session
        }
        val safeSession = session
        val shareMap = HashMap<String, MutableList<CryptoDeviceInfo>>()/* userId */
        val userIds = devicesInRoom.userIds
        for (userId in userIds) {
            val deviceIds = devicesInRoom.getUserDeviceIds(userId)
            for (deviceId in deviceIds!!) {
                val deviceInfo = devicesInRoom.getObject(userId, deviceId)
                if (deviceInfo != null && !cryptoStore.getSharedSessionInfo(roomId, safeSession.sessionId, deviceInfo).found) {
                    val devices = shareMap.getOrPut(userId) { ArrayList() }
                    devices.add(deviceInfo)
                }
            }
        }
        val devicesCount = shareMap.entries.fold(0) { acc, new -> acc + new.value.size }
        Timber.tag(loggerTag.value).d("roomId:$roomId found $devicesCount devices without megolm session(${session.sessionId})")
        shareKey(safeSession, shareMap)
        return safeSession
    }

    /**
     * Share the device key to a list of users.
     *
     * @param session the session info
     * @param devicesByUsers the devices map
     */
    private suspend fun shareKey(
            session: MXOutboundSessionInfo,
            devicesByUsers: Map<String, List<CryptoDeviceInfo>>
    ) {
        // nothing to send, the task is done
        if (devicesByUsers.isEmpty()) {
            Timber.tag(loggerTag.value).v("shareKey() : nothing more to do")
            return
        }
        // reduce the map size to avoid request timeout when there are too many devices (Users size  * devices per user)
        val subMap = HashMap<String, List<CryptoDeviceInfo>>()
        var devicesCount = 0
        for ((userId, devices) in devicesByUsers) {
            subMap[userId] = devices
            devicesCount += devices.size
            if (devicesCount > 100) {
                break
            }
        }
        Timber.tag(loggerTag.value).v("shareKey() ; sessionId<${session.sessionId}> userId ${subMap.keys}")
        shareUserDevicesKey(session, subMap)
        val remainingDevices = devicesByUsers - subMap.keys
        shareKey(session, remainingDevices)
    }

    /**
     * Share the device keys of a an user.
     *
     * @param sessionInfo the session info
     * @param devicesByUser the devices map
     */
    private suspend fun shareUserDevicesKey(
            sessionInfo: MXOutboundSessionInfo,
            devicesByUser: Map<String, List<CryptoDeviceInfo>>
    ) {
        val sessionKey = olmDevice.getSessionKey(sessionInfo.sessionId) ?: return Unit.also {
            Timber.tag(loggerTag.value).v("shareUserDevicesKey() Failed to share session, failed to export")
        }
        val chainIndex = olmDevice.getMessageIndex(sessionInfo.sessionId)

        val payload = mapOf(
                "type" to EventType.ROOM_KEY,
                "content" to mapOf(
                        "algorithm" to MXCRYPTO_ALGORITHM_MEGOLM,
                        "room_id" to roomId,
                        "session_id" to sessionInfo.sessionId,
                        "session_key" to sessionKey,
                        "chain_index" to chainIndex,
                        "org.matrix.msc3061.shared_history" to sessionInfo.sharedHistory
                )
        )

        var t0 = clock.epochMillis()
        Timber.tag(loggerTag.value).v("shareUserDevicesKey() : starts")

        val results = ensureOlmSessionsForDevicesAction.handle(devicesByUser)
        Timber.tag(loggerTag.value).v(
                """shareUserDevicesKey(): ensureOlmSessionsForDevices succeeds after ${clock.epochMillis() - t0} ms"""
                        .trimMargin()
        )
        val contentMap = MXUsersDevicesMap<Any>()
        var haveTargets = false
        val userIds = results.userIds
        val noOlmToNotify = mutableListOf<UserDevice>()
        for (userId in userIds) {
            val devicesToShareWith = devicesByUser[userId]
            for ((deviceID) in devicesToShareWith!!) {
                val sessionResult = results.getObject(userId, deviceID)
                if (sessionResult?.sessionId == null) {
                    // no session with this device, probably because there
                    // were no one-time keys.

                    // MSC 2399
                    // send withheld m.no_olm: an olm session could not be established.
                    // This may happen, for example, if the sender was unable to obtain a one-time key from the recipient.
                    Timber.tag(loggerTag.value).v("shareUserDevicesKey() : No Olm Session for $userId:$deviceID mark for withheld")
                    noOlmToNotify.add(UserDevice(userId, deviceID))
                    continue
                }
                Timber.tag(loggerTag.value).v("shareUserDevicesKey() : Add to share keys contentMap for $userId:$deviceID")
                contentMap.setObject(userId, deviceID, messageEncrypter.encryptMessage(payload, listOf(sessionResult.deviceInfo)))
                haveTargets = true
            }
        }

        // Add the devices we have shared with to session.sharedWithDevices.
        // we deliberately iterate over devicesByUser (ie, the devices we
        // attempted to share with) rather than the contentMap (those we did
        // share with), because we don't want to try to claim a one-time-key
        // for dead devices on every message.
        for ((_, devicesToShareWith) in devicesByUser) {
            for (deviceInfo in devicesToShareWith) {
                sessionInfo.sharedWithHelper.markedSessionAsShared(deviceInfo, chainIndex)
                // XXX is it needed to add it to the audit trail?
                // For now decided that no, we are more interested by forward trail
            }
        }

        if (haveTargets) {
            t0 = clock.epochMillis()
            Timber.tag(loggerTag.value).i("shareUserDevicesKey() ${sessionInfo.sessionId} : has target")
            Timber.tag(loggerTag.value).d("sending to device room key for ${sessionInfo.sessionId} to ${contentMap.toDebugString()}")
            val sendToDeviceParams = SendToDeviceTask.Params(EventType.ENCRYPTED, contentMap)
            try {
                withContext(coroutineDispatchers.io) {
                    sendToDeviceTask.execute(sendToDeviceParams)
                }
                Timber.tag(loggerTag.value).i("shareUserDevicesKey() : sendToDevice succeeds after ${clock.epochMillis() - t0} ms")
            } catch (failure: Throwable) {
                // What to do here...
                Timber.tag(loggerTag.value).e("shareUserDevicesKey() : Failed to share <${sessionInfo.sessionId}>")
            }
        } else {
            Timber.tag(loggerTag.value).i("shareUserDevicesKey() : no need to share key")
        }

        if (noOlmToNotify.isNotEmpty()) {
            // XXX offload?, as they won't read the message anyhow?
            notifyKeyWithHeld(
                    noOlmToNotify,
                    sessionInfo.sessionId,
                    olmDevice.deviceCurve25519Key,
                    WithHeldCode.NO_OLM
            )
        }
    }

    private suspend fun notifyKeyWithHeld(
            targets: List<UserDevice>,
            sessionId: String,
            senderKey: String?,
            code: WithHeldCode
    ) {
        Timber.tag(loggerTag.value).d(
                "notifyKeyWithHeld() :sending withheld for session:$sessionId and code $code to" +
                        " ${targets.joinToString { "${it.userId}|${it.deviceId}" }}"
        )
        val withHeldContent = RoomKeyWithHeldContent(
                roomId = roomId,
                senderKey = senderKey,
                algorithm = MXCRYPTO_ALGORITHM_MEGOLM,
                sessionId = sessionId,
                codeString = code.value,
                fromDevice = myDeviceId
        )
        val params = SendToDeviceTask.Params(
                EventType.ROOM_KEY_WITHHELD.stable,
                MXUsersDevicesMap<Any>().apply {
                    targets.forEach {
                        setObject(it.userId, it.deviceId, withHeldContent)
                    }
                }
        )
        try {
            withContext(coroutineDispatchers.io) {
                sendToDeviceTask.execute(params)
            }
        } catch (failure: Throwable) {
            Timber.tag(loggerTag.value)
                    .e("notifyKeyWithHeld() :$sessionId Failed to send withheld  ${targets.map { "${it.userId}|${it.deviceId}" }}")
        }
    }

    /**
     * process the pending encryptions.
     */
    private fun encryptContent(session: MXOutboundSessionInfo, eventType: String, eventContent: Content): Content {
        // Everything is in place, encrypt all pending events
        val payloadJson = HashMap<String, Any>()
        payloadJson["room_id"] = roomId
        payloadJson["type"] = eventType
        payloadJson["content"] = eventContent

        // Get canonical Json from

        val payloadString = convertToUTF8(JsonCanonicalizer.getCanonicalJson(Map::class.java, payloadJson))
        val ciphertext = olmDevice.encryptGroupMessage(session.sessionId, payloadString)

        val map = HashMap<String, Any>()
        map["algorithm"] = MXCRYPTO_ALGORITHM_MEGOLM
        map["sender_key"] = olmDevice.deviceCurve25519Key!!
        map["ciphertext"] = ciphertext!!
        map["session_id"] = session.sessionId

        // Include our device ID so that recipients can send us a
        // m.new_device message if they don't have our session key.
        map["device_id"] = myDeviceId
        session.useCount++
        return map
    }

    /**
     * Get the list of devices which can encrypt data to.
     * This method must be called in getDecryptingThreadHandler() thread.
     *
     * @param userIds the user ids whose devices must be checked.
     */
    private suspend fun getDevicesInRoom(userIds: List<String>): DeviceInRoomInfo {
        // We are happy to use a cached version here: we assume that if we already
        // have a list of the user's devices, then we already share an e2e room
        // with them, which means that they will have announced any new devices via
        // an m.new_device.
        val keys = deviceListManager.downloadKeys(userIds, false)
        val encryptToVerifiedDevicesOnly = cryptoStore.getGlobalBlacklistUnverifiedDevices() ||
                cryptoStore.getRoomsListBlacklistUnverifiedDevices().contains(roomId)

        val devicesInRoom = DeviceInRoomInfo()
        val unknownDevices = MXUsersDevicesMap<CryptoDeviceInfo>()

        for (userId in keys.userIds) {
            val deviceIds = keys.getUserDeviceIds(userId) ?: continue
            for (deviceId in deviceIds) {
                val deviceInfo = keys.getObject(userId, deviceId) ?: continue
                if (warnOnUnknownDevicesRepository.warnOnUnknownDevices() && deviceInfo.isUnknown) {
                    // The device is not yet known by the user
                    unknownDevices.setObject(userId, deviceId, deviceInfo)
                    continue
                }
                if (deviceInfo.isBlocked) {
                    // Remove any blocked devices
                    devicesInRoom.withHeldDevices.setObject(userId, deviceId, WithHeldCode.BLACKLISTED)
                    continue
                }

                if (!deviceInfo.isVerified && encryptToVerifiedDevicesOnly) {
                    devicesInRoom.withHeldDevices.setObject(userId, deviceId, WithHeldCode.UNVERIFIED)
                    continue
                }

                if (deviceInfo.identityKey() == olmDevice.deviceCurve25519Key) {
                    // Don't bother sending to ourself
                    continue
                }
                devicesInRoom.allowedDevices.setObject(userId, deviceId, deviceInfo)
            }
        }
        if (unknownDevices.isEmpty) {
            return devicesInRoom
        } else {
            throw MXCryptoError.UnknownDevice(unknownDevices)
        }
    }

    override suspend fun reshareKey(
            groupSessionId: String,
            userId: String,
            deviceId: String,
            senderKey: String
    ): Boolean {
        Timber.tag(loggerTag.value).i("process reshareKey for $groupSessionId to $userId:$deviceId")
        val deviceInfo = cryptoStore.getUserDevice(userId, deviceId) ?: return false
                .also { Timber.tag(loggerTag.value).w("reshareKey: Device not found") }

        // Get the chain index of the key we previously sent this device
        val wasSessionSharedWithUser = cryptoStore.getSharedSessionInfo(roomId, groupSessionId, deviceInfo)
        if (!wasSessionSharedWithUser.found) {
            // This session was never shared with this user
            // Send a room key with held
            notifyKeyWithHeld(listOf(UserDevice(userId, deviceId)), groupSessionId, senderKey, WithHeldCode.UNAUTHORISED)
            Timber.tag(loggerTag.value).w("reshareKey: ERROR : Never shared megolm with this device")
            return false
        }
        // if found chain index should not be null
        val chainIndex = wasSessionSharedWithUser.chainIndex ?: return false
                .also {
                    Timber.tag(loggerTag.value).w("reshareKey: Null chain index")
                }

        val devicesByUser = mapOf(userId to listOf(deviceInfo))
        val usersDeviceMap = try {
            ensureOlmSessionsForDevicesAction.handle(devicesByUser)
        } catch (failure: Throwable) {
            null
        }
        val olmSessionResult = usersDeviceMap?.getObject(userId, deviceId)
        if (olmSessionResult?.sessionId == null) {
            Timber.tag(loggerTag.value).w("reshareKey: no session with this device, probably because there were no one-time keys")
            return false
        }
        Timber.tag(loggerTag.value).i(" reshareKey: $groupSessionId:$chainIndex with device $userId:$deviceId using session ${olmSessionResult.sessionId}")

        val sessionHolder = try {
            olmDevice.getInboundGroupSession(groupSessionId, senderKey, roomId)
        } catch (failure: Throwable) {
            Timber.tag(loggerTag.value).e(failure, "shareKeysWithDevice: failed to get session $groupSessionId")
            return false
        }

        val export = sessionHolder.mutex.withLock {
            sessionHolder.wrapper.exportKeys()
        } ?: return false.also {
            Timber.tag(loggerTag.value).e("shareKeysWithDevice: failed to export group session $groupSessionId")
        }

        val payloadJson = mapOf(
                "type" to EventType.FORWARDED_ROOM_KEY,
                "content" to export
        )

        val encodedPayload = messageEncrypter.encryptMessage(payloadJson, listOf(deviceInfo))
        val sendToDeviceMap = MXUsersDevicesMap<Any>()
        sendToDeviceMap.setObject(userId, deviceId, encodedPayload)
        Timber.tag(loggerTag.value).i("reshareKey() : sending session $groupSessionId to $userId:$deviceId")
        val sendToDeviceParams = SendToDeviceTask.Params(EventType.ENCRYPTED, sendToDeviceMap)
        return try {
            sendToDeviceTask.execute(sendToDeviceParams)
            Timber.tag(loggerTag.value).i("reshareKey() : successfully send <$groupSessionId> to $userId:$deviceId")
            true
        } catch (failure: Throwable) {
            Timber.tag(loggerTag.value).e(failure, "reshareKey() : fail to send <$groupSessionId> to $userId:$deviceId")
            false
        }
    }

    @Throws
    override suspend fun shareHistoryKeysWithDevice(inboundSessionWrapper: InboundGroupSessionHolder, deviceInfo: CryptoDeviceInfo) {
        require(inboundSessionWrapper.wrapper.sessionData.sharedHistory) { "This key can't be shared" }
        Timber.tag(loggerTag.value).i("process shareHistoryKeys for ${inboundSessionWrapper.wrapper.safeSessionId} to ${deviceInfo.shortDebugString()}")
        val userId = deviceInfo.userId
        val deviceId = deviceInfo.deviceId
        val devicesByUser = mapOf(userId to listOf(deviceInfo))
        val usersDeviceMap = try {
            ensureOlmSessionsForDevicesAction.handle(devicesByUser)
        } catch (failure: Throwable) {
            Timber.tag(loggerTag.value).i(failure, "process shareHistoryKeys failed to ensure olm")
            // process anyway?
            null
        }
        val olmSessionResult = usersDeviceMap?.getObject(userId, deviceId)
        if (olmSessionResult?.sessionId == null) {
            Timber.tag(loggerTag.value).w("shareHistoryKeys: no session with this device, probably because there were no one-time keys")
            return
        }

        val export = inboundSessionWrapper.mutex.withLock {
            inboundSessionWrapper.wrapper.exportKeys()
        } ?: return Unit.also {
            Timber.tag(loggerTag.value).e("shareHistoryKeys: failed to export group session ${inboundSessionWrapper.wrapper.safeSessionId}")
        }

        val payloadJson = mapOf(
                "type" to EventType.FORWARDED_ROOM_KEY,
                "content" to export
        )

        val encodedPayload =
                withContext(coroutineDispatchers.computation) {
                    messageEncrypter.encryptMessage(payloadJson, listOf(deviceInfo))
                }
        val sendToDeviceMap = MXUsersDevicesMap<Any>()
        sendToDeviceMap.setObject(userId, deviceId, encodedPayload)
        Timber.tag(loggerTag.value)
                .d("shareHistoryKeys() : sending session ${inboundSessionWrapper.wrapper.safeSessionId} to ${deviceInfo.shortDebugString()}")
        val sendToDeviceParams = SendToDeviceTask.Params(EventType.ENCRYPTED, sendToDeviceMap)
        withContext(coroutineDispatchers.io) {
            sendToDeviceTask.execute(sendToDeviceParams)
        }
    }

    data class DeviceInRoomInfo(
            val allowedDevices: MXUsersDevicesMap<CryptoDeviceInfo> = MXUsersDevicesMap(),
            val withHeldDevices: MXUsersDevicesMap<WithHeldCode> = MXUsersDevicesMap()
    )

    data class UserDevice(
            val userId: String,
            val deviceId: String
    )
}<|MERGE_RESOLUTION|>--- conflicted
+++ resolved
@@ -162,12 +162,8 @@
                 forwardingCurve25519KeyChain = emptyList(),
                 keysClaimed = keysClaimedMap,
                 exportFormat = false,
-<<<<<<< HEAD
-                sharedHistory = sharedHistory
-=======
                 sharedHistory = sharedHistory,
                 trusted = true
->>>>>>> aa427460
         )
 
         defaultKeysBackupService.maybeBackupKeys()
