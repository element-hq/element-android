/*
 * Copyright 2020 The Matrix.org Foundation C.I.C.
 *
 * Licensed under the Apache License, Version 2.0 (the "License");
 * you may not use this file except in compliance with the License.
 * You may obtain a copy of the License at
 *
 *     http://www.apache.org/licenses/LICENSE-2.0
 *
 * Unless required by applicable law or agreed to in writing, software
 * distributed under the License is distributed on an "AS IS" BASIS,
 * WITHOUT WARRANTIES OR CONDITIONS OF ANY KIND, either express or implied.
 * See the License for the specific language governing permissions and
 * limitations under the License.
 */

package org.matrix.android.sdk.internal.crypto.algorithms.megolm

import kotlinx.coroutines.CoroutineScope
import kotlinx.coroutines.launch
import org.matrix.android.sdk.api.session.crypto.MXCryptoError
import org.matrix.android.sdk.api.session.events.model.Content
import org.matrix.android.sdk.api.session.events.model.Event
import org.matrix.android.sdk.api.session.events.model.EventType
import org.matrix.android.sdk.internal.crypto.DeviceListManager
import org.matrix.android.sdk.internal.crypto.MXCRYPTO_ALGORITHM_MEGOLM
import org.matrix.android.sdk.internal.crypto.MXOlmDevice
import org.matrix.android.sdk.internal.crypto.actions.EnsureOlmSessionsForDevicesAction
import org.matrix.android.sdk.internal.crypto.actions.MessageEncrypter
import org.matrix.android.sdk.internal.crypto.algorithms.IMXEncrypting
import org.matrix.android.sdk.internal.crypto.algorithms.IMXGroupEncryption
import org.matrix.android.sdk.internal.crypto.keysbackup.DefaultKeysBackupService
import org.matrix.android.sdk.internal.crypto.model.CryptoDeviceInfo
import org.matrix.android.sdk.internal.crypto.model.MXUsersDevicesMap
import org.matrix.android.sdk.internal.crypto.model.event.RoomKeyWithHeldContent
import org.matrix.android.sdk.internal.crypto.model.event.WithHeldCode
import org.matrix.android.sdk.internal.crypto.model.forEach
import org.matrix.android.sdk.internal.crypto.repository.WarnOnUnknownDeviceRepository
import org.matrix.android.sdk.internal.crypto.store.IMXCryptoStore
import org.matrix.android.sdk.internal.crypto.tasks.SendToDeviceTask
import org.matrix.android.sdk.internal.util.JsonCanonicalizer
import org.matrix.android.sdk.internal.util.MatrixCoroutineDispatchers
import org.matrix.android.sdk.internal.util.convertToUTF8
import timber.log.Timber

internal class MXMegolmEncryption(
        // The id of the room we will be sending to.
        private val roomId: String,
        private val olmDevice: MXOlmDevice,
        private val defaultKeysBackupService: DefaultKeysBackupService,
        private val cryptoStore: IMXCryptoStore,
        private val deviceListManager: DeviceListManager,
        private val ensureOlmSessionsForDevicesAction: EnsureOlmSessionsForDevicesAction,
        private val userId: String,
        private val deviceId: String,
        private val sendToDeviceTask: SendToDeviceTask,
        private val messageEncrypter: MessageEncrypter,
        private val warnOnUnknownDevicesRepository: WarnOnUnknownDeviceRepository,
        private val coroutineDispatchers: MatrixCoroutineDispatchers,
        private val cryptoCoroutineScope: CoroutineScope
) : IMXEncrypting, IMXGroupEncryption {

    // OutboundSessionInfo. Null if we haven't yet started setting one up. Note
    // that even if this is non-null, it may not be ready for use (in which
    // case outboundSession.shareOperation will be non-null.)
    private var outboundSession: MXOutboundSessionInfo? = null

    init {
        // restore existing outbound session if any
        outboundSession = olmDevice.restoreOutboundGroupSessionForRoom(roomId)
    }

    // Default rotation periods
    // TODO: Make it configurable via parameters
    // Session rotation periods
    private var sessionRotationPeriodMsgs: Int = 100
    private var sessionRotationPeriodMs: Int = 7 * 24 * 3600 * 1000

    override suspend fun encryptEventContent(eventContent: Content,
                                             eventType: String,
                                             userIds: List<String>): Content {
        val ts = System.currentTimeMillis()
        Timber.v("## CRYPTO | encryptEventContent : getDevicesInRoom")
        val devices = getDevicesInRoom(userIds)
        Timber.v("## CRYPTO | encryptEventContent ${System.currentTimeMillis() - ts}: getDevicesInRoom ${devices.allowedDevices.map}")
        val outboundSession = ensureOutboundSession(devices.allowedDevices)

        return encryptContent(outboundSession, eventType, eventContent)
                .also {
                    notifyWithheldForSession(devices.withHeldDevices, outboundSession)
                    // annoyingly we have to serialize again the saved outbound session to store message index :/
                    // if not we would see duplicate message index errors
                    olmDevice.storeOutboundGroupSessionForRoom(roomId, outboundSession.sessionId)
<<<<<<< HEAD
                    Timber.v("## CRYPTO | encryptEventContent: Finished in ${System.currentTimeMillis() - ts} millis")
=======
                    Timber.v("## CRYPTO | encryptEventContent: Finished in ${System.currentTimeMillis() - ts} millis")
>>>>>>> 7f96749d
                }
    }

    private fun notifyWithheldForSession(devices: MXUsersDevicesMap<WithHeldCode>, outboundSession: MXOutboundSessionInfo) {
        // offload to computation thread
        cryptoCoroutineScope.launch(coroutineDispatchers.computation) {
            mutableListOf<Pair<UserDevice, WithHeldCode>>().apply {
                devices.forEach { userId, deviceId, withheldCode ->
                    this.add(UserDevice(userId, deviceId) to withheldCode)
                }
            }.groupBy(
                    { it.second },
                    { it.first }
            ).forEach { (code, targets) ->
                notifyKeyWithHeld(targets, outboundSession.sessionId, olmDevice.deviceCurve25519Key, code)
            }
        }
    }

    override fun discardSessionKey() {
        outboundSession = null
        olmDevice.discardOutboundGroupSessionForRoom(roomId)
    }

    override suspend fun preshareKey(userIds: List<String>) {
        val ts = System.currentTimeMillis()
<<<<<<< HEAD
        Timber.v("## CRYPTO | preshareKey : getDevicesInRoom")
=======
        Timber.v("## CRYPTO | preshareKey : getDevicesInRoom")
>>>>>>> 7f96749d
        val devices = getDevicesInRoom(userIds)
        val outboundSession = ensureOutboundSession(devices.allowedDevices)

        notifyWithheldForSession(devices.withHeldDevices, outboundSession)

<<<<<<< HEAD
        Timber.v("## CRYPTO | preshareKey ${System.currentTimeMillis() - ts} millis")
=======
        Timber.v("## CRYPTO | preshareKey ${System.currentTimeMillis() - ts} millis")
>>>>>>> 7f96749d
    }

    /**
     * Prepare a new session.
     *
     * @return the session description
     */
    private fun prepareNewSessionInRoom(): MXOutboundSessionInfo {
        Timber.v("## CRYPTO | prepareNewSessionInRoom() ")
        val sessionId = olmDevice.createOutboundGroupSessionForRoom(roomId)

        val keysClaimedMap = HashMap<String, String>()
        keysClaimedMap["ed25519"] = olmDevice.deviceEd25519Key!!

        olmDevice.addInboundGroupSession(sessionId!!, olmDevice.getSessionKey(sessionId)!!, roomId, olmDevice.deviceCurve25519Key!!,
                emptyList(), keysClaimedMap, false)

        defaultKeysBackupService.maybeBackupKeys()

        return MXOutboundSessionInfo(sessionId, SharedWithHelper(roomId, sessionId, cryptoStore))
    }

    /**
     * Ensure the outbound session
     *
     * @param devicesInRoom the devices list
     */
    private suspend fun ensureOutboundSession(devicesInRoom: MXUsersDevicesMap<CryptoDeviceInfo>): MXOutboundSessionInfo {
        Timber.v("## CRYPTO | ensureOutboundSession start")
        var session = outboundSession
        if (session == null
                // Need to make a brand new session?
                || session.needsRotation(sessionRotationPeriodMsgs, sessionRotationPeriodMs)
                // Determine if we have shared with anyone we shouldn't have
                || session.sharedWithTooManyDevices(devicesInRoom)) {
            session = prepareNewSessionInRoom()
            outboundSession = session
        }
        val safeSession = session
        val shareMap = HashMap<String, MutableList<CryptoDeviceInfo>>()/* userId */
        val userIds = devicesInRoom.userIds
        for (userId in userIds) {
            val deviceIds = devicesInRoom.getUserDeviceIds(userId)
            for (deviceId in deviceIds!!) {
                val deviceInfo = devicesInRoom.getObject(userId, deviceId)
                if (deviceInfo != null && !cryptoStore.getSharedSessionInfo(roomId, safeSession.sessionId, userId, deviceId).found) {
                    val devices = shareMap.getOrPut(userId) { ArrayList() }
                    devices.add(deviceInfo)
                }
            }
        }
        shareKey(safeSession, shareMap)
        return safeSession
    }

    /**
     * Share the device key to a list of users
     *
     * @param session        the session info
     * @param devicesByUsers the devices map
     */
    private suspend fun shareKey(session: MXOutboundSessionInfo,
                                 devicesByUsers: Map<String, List<CryptoDeviceInfo>>) {
        // nothing to send, the task is done
        if (devicesByUsers.isEmpty()) {
            Timber.v("## CRYPTO | shareKey() : nothing more to do")
            return
        }
        // reduce the map size to avoid request timeout when there are too many devices (Users size  * devices per user)
        val subMap = HashMap<String, List<CryptoDeviceInfo>>()
        var devicesCount = 0
        for ((userId, devices) in devicesByUsers) {
            subMap[userId] = devices
            devicesCount += devices.size
            if (devicesCount > 100) {
                break
            }
        }
        Timber.v("## CRYPTO | shareKey() ; sessionId<${session.sessionId}> userId ${subMap.keys}")
        shareUserDevicesKey(session, subMap)
        val remainingDevices = devicesByUsers - subMap.keys
        shareKey(session, remainingDevices)
    }

    /**
     * Share the device keys of a an user
     *
     * @param session       the session info
     * @param devicesByUser the devices map
     */
    private suspend fun shareUserDevicesKey(session: MXOutboundSessionInfo,
                                            devicesByUser: Map<String, List<CryptoDeviceInfo>>) {
        val sessionKey = olmDevice.getSessionKey(session.sessionId)
        val chainIndex = olmDevice.getMessageIndex(session.sessionId)

        val submap = HashMap<String, Any>()
        submap["algorithm"] = MXCRYPTO_ALGORITHM_MEGOLM
        submap["room_id"] = roomId
        submap["session_id"] = session.sessionId
        submap["session_key"] = sessionKey!!
        submap["chain_index"] = chainIndex

        val payload = HashMap<String, Any>()
        payload["type"] = EventType.ROOM_KEY
        payload["content"] = submap

        var t0 = System.currentTimeMillis()
        Timber.v("## CRYPTO | shareUserDevicesKey() : starts")

        val results = ensureOlmSessionsForDevicesAction.handle(devicesByUser)
        Timber.v(
                """## CRYPTO | shareUserDevicesKey(): ensureOlmSessionsForDevices succeeds after ${System.currentTimeMillis() - t0} ms"""
                        .trimMargin()
        )
        val contentMap = MXUsersDevicesMap<Any>()
        var haveTargets = false
        val userIds = results.userIds
        val noOlmToNotify = mutableListOf<UserDevice>()
        for (userId in userIds) {
            val devicesToShareWith = devicesByUser[userId]
            for ((deviceID) in devicesToShareWith!!) {
                val sessionResult = results.getObject(userId, deviceID)
                if (sessionResult?.sessionId == null) {
                    // no session with this device, probably because there
                    // were no one-time keys.

                    // MSC 2399
                    // send withheld m.no_olm: an olm session could not be established.
                    // This may happen, for example, if the sender was unable to obtain a one-time key from the recipient.
                    noOlmToNotify.add(UserDevice(userId, deviceID))
                    continue
                }
<<<<<<< HEAD
                Timber.i("## CRYPTO | shareUserDevicesKey() : Add to share keys contentMap for $userId:$deviceID")
=======
                Timber.i("## CRYPTO | shareUserDevicesKey() : Add to share keys contentMap for $userId:$deviceID")
>>>>>>> 7f96749d
                contentMap.setObject(userId, deviceID, messageEncrypter.encryptMessage(payload, listOf(sessionResult.deviceInfo)))
                haveTargets = true
            }
        }

        // Add the devices we have shared with to session.sharedWithDevices.
        // we deliberately iterate over devicesByUser (ie, the devices we
        // attempted to share with) rather than the contentMap (those we did
        // share with), because we don't want to try to claim a one-time-key
        // for dead devices on every message.
        val gossipingEventBuffer = arrayListOf<Event>()
        for ((userId, devicesToShareWith) in devicesByUser) {
            for ((deviceId) in devicesToShareWith) {
                session.sharedWithHelper.markedSessionAsShared(userId, deviceId, chainIndex)
                gossipingEventBuffer.add(
                        Event(
                                type = EventType.ROOM_KEY,
                                senderId = this.userId,
                                content = submap.apply {
                                    this["session_key"] = ""
                                    // we add a fake key for trail
                                    this["_dest"] = "$userId|$deviceId"
                                }
                        ))
            }
        }

        cryptoStore.saveGossipingEvents(gossipingEventBuffer)

        if (haveTargets) {
            t0 = System.currentTimeMillis()
            Timber.i("## CRYPTO | shareUserDevicesKey() ${session.sessionId} : has target")
            val sendToDeviceParams = SendToDeviceTask.Params(EventType.ENCRYPTED, contentMap)
            try {
                sendToDeviceTask.execute(sendToDeviceParams)
                Timber.i("## CRYPTO | shareUserDevicesKey() : sendToDevice succeeds after ${System.currentTimeMillis() - t0} ms")
            } catch (failure: Throwable) {
                // What to do here...
                Timber.e("## CRYPTO | shareUserDevicesKey() : Failed to share session <${session.sessionId}> with $devicesByUser ")
            }
        } else {
            Timber.i("## CRYPTO | shareUserDevicesKey() : no need to sharekey")
        }

        if (noOlmToNotify.isNotEmpty()) {
            // XXX offload?, as they won't read the message anyhow?
            notifyKeyWithHeld(
                    noOlmToNotify,
                    session.sessionId,
                    olmDevice.deviceCurve25519Key,
                    WithHeldCode.NO_OLM
            )
        }

        if (noOlmToNotify.isNotEmpty()) {
            // XXX offload?, as they won't read the message anyhow?
            notifyKeyWithHeld(
                    noOlmToNotify,
                    session.sessionId,
                    olmDevice.deviceCurve25519Key,
                    WithHeldCode.NO_OLM
            )
        }
    }

    private suspend fun notifyKeyWithHeld(targets: List<UserDevice>,
                                          sessionId: String,
                                          senderKey: String?,
                                          code: WithHeldCode) {
<<<<<<< HEAD
        Timber.i("## CRYPTO | notifyKeyWithHeld() :sending withheld key for $targets session:$sessionId and code $code")
=======
        Timber.i("## CRYPTO | notifyKeyWithHeld() :sending withheld key for $targets session:$sessionId and code $code")
>>>>>>> 7f96749d
        val withHeldContent = RoomKeyWithHeldContent(
                roomId = roomId,
                senderKey = senderKey,
                algorithm = MXCRYPTO_ALGORITHM_MEGOLM,
                sessionId = sessionId,
                codeString = code.value
        )
        val params = SendToDeviceTask.Params(
                EventType.ROOM_KEY_WITHHELD,
                MXUsersDevicesMap<Any>().apply {
                    targets.forEach {
                        setObject(it.userId, it.deviceId, withHeldContent)
                    }
                }
        )
        try {
            sendToDeviceTask.execute(params)
        } catch (failure: Throwable) {
<<<<<<< HEAD
            Timber.e("## CRYPTO | notifyKeyWithHeld() : Failed to notify withheld key for $targets session: $sessionId ")
=======
            Timber.e("## CRYPTO | notifyKeyWithHeld() : Failed to notify withheld key for $targets session: $sessionId ")
>>>>>>> 7f96749d
        }
    }

    /**
     * process the pending encryptions
     */
    private fun encryptContent(session: MXOutboundSessionInfo, eventType: String, eventContent: Content): Content {
        // Everything is in place, encrypt all pending events
        val payloadJson = HashMap<String, Any>()
        payloadJson["room_id"] = roomId
        payloadJson["type"] = eventType
        payloadJson["content"] = eventContent

        // Get canonical Json from

        val payloadString = convertToUTF8(JsonCanonicalizer.getCanonicalJson(Map::class.java, payloadJson))
        val ciphertext = olmDevice.encryptGroupMessage(session.sessionId, payloadString)

        val map = HashMap<String, Any>()
        map["algorithm"] = MXCRYPTO_ALGORITHM_MEGOLM
        map["sender_key"] = olmDevice.deviceCurve25519Key!!
        map["ciphertext"] = ciphertext!!
        map["session_id"] = session.sessionId

        // Include our device ID so that recipients can send us a
        // m.new_device message if they don't have our session key.
        map["device_id"] = deviceId
        session.useCount++
        return map
    }

    /**
     * Get the list of devices which can encrypt data to.
     * This method must be called in getDecryptingThreadHandler() thread.
     *
     * @param userIds  the user ids whose devices must be checked.
     */
    private suspend fun getDevicesInRoom(userIds: List<String>): DeviceInRoomInfo {
        // We are happy to use a cached version here: we assume that if we already
        // have a list of the user's devices, then we already share an e2e room
        // with them, which means that they will have announced any new devices via
        // an m.new_device.
        val keys = deviceListManager.downloadKeys(userIds, false)
        val encryptToVerifiedDevicesOnly = cryptoStore.getGlobalBlacklistUnverifiedDevices()
                || cryptoStore.getRoomsListBlacklistUnverifiedDevices().contains(roomId)

        val devicesInRoom = DeviceInRoomInfo()
        val unknownDevices = MXUsersDevicesMap<CryptoDeviceInfo>()

        for (userId in keys.userIds) {
            val deviceIds = keys.getUserDeviceIds(userId) ?: continue
            for (deviceId in deviceIds) {
                val deviceInfo = keys.getObject(userId, deviceId) ?: continue
                if (warnOnUnknownDevicesRepository.warnOnUnknownDevices() && deviceInfo.isUnknown) {
                    // The device is not yet known by the user
                    unknownDevices.setObject(userId, deviceId, deviceInfo)
                    continue
                }
                if (deviceInfo.isBlocked) {
                    // Remove any blocked devices
                    devicesInRoom.withHeldDevices.setObject(userId, deviceId, WithHeldCode.BLACKLISTED)
                    continue
                }

                if (!deviceInfo.isVerified && encryptToVerifiedDevicesOnly) {
                    devicesInRoom.withHeldDevices.setObject(userId, deviceId, WithHeldCode.UNVERIFIED)
                    continue
                }

                if (deviceInfo.identityKey() == olmDevice.deviceCurve25519Key) {
                    // Don't bother sending to ourself
                    continue
                }
                devicesInRoom.allowedDevices.setObject(userId, deviceId, deviceInfo)
            }
        }
        if (unknownDevices.isEmpty) {
            return devicesInRoom
        } else {
            throw MXCryptoError.UnknownDevice(unknownDevices)
        }
    }

    override suspend fun reshareKey(sessionId: String,
                                    userId: String,
                                    deviceId: String,
                                    senderKey: String): Boolean {
        Timber.i("## Crypto process reshareKey for $sessionId to $userId:$deviceId")
        val deviceInfo = cryptoStore.getUserDevice(userId, deviceId) ?: return false
                .also { Timber.w("## Crypto reshareKey: Device not found") }

        // Get the chain index of the key we previously sent this device
        val wasSessionSharedWithUser = cryptoStore.getSharedSessionInfo(roomId, sessionId, userId, deviceId)
        if (!wasSessionSharedWithUser.found) {
            // This session was never shared with this user
            // Send a room key with held
            notifyKeyWithHeld(listOf(UserDevice(userId, deviceId)), sessionId, senderKey, WithHeldCode.UNAUTHORISED)
            Timber.w("## Crypto reshareKey: ERROR : Never shared megolm with this device")
            return false
        }
        // if found chain index should not be null
        val chainIndex = wasSessionSharedWithUser.chainIndex ?: return false
                .also {
                    Timber.w("## Crypto reshareKey: Null chain index")
                }

        val devicesByUser = mapOf(userId to listOf(deviceInfo))
        val usersDeviceMap = ensureOlmSessionsForDevicesAction.handle(devicesByUser)
        val olmSessionResult = usersDeviceMap.getObject(userId, deviceId)
        olmSessionResult?.sessionId
                ?: // no session with this device, probably because there were no one-time keys.
                // ensureOlmSessionsForDevicesAction has already done the logging, so just skip it.
                return false.also {
                    Timber.w("## Crypto reshareKey: no session with this device, probably because there were no one-time keys")
                }

        Timber.i("[MXMegolmEncryption] reshareKey: sharing keys for session $senderKey|$sessionId:$chainIndex with device $userId:$deviceId")

        val payloadJson = mutableMapOf<String, Any>("type" to EventType.FORWARDED_ROOM_KEY)

        runCatching { olmDevice.getInboundGroupSession(sessionId, senderKey, roomId) }
                .fold(
                        {
                            // TODO
                            payloadJson["content"] = it.exportKeys(chainIndex.toLong()) ?: ""
                        },
                        {
                            // TODO
                            Timber.e(it, "[MXMegolmEncryption] reshareKey: failed to get session $sessionId|$senderKey|$roomId")
                        }

                )

        val encodedPayload = messageEncrypter.encryptMessage(payloadJson, listOf(deviceInfo))
        val sendToDeviceMap = MXUsersDevicesMap<Any>()
        sendToDeviceMap.setObject(userId, deviceId, encodedPayload)
        Timber.i("## CRYPTO | reshareKey() : sending session $sessionId to $userId:$deviceId")
        val sendToDeviceParams = SendToDeviceTask.Params(EventType.ENCRYPTED, sendToDeviceMap)
        return try {
            sendToDeviceTask.execute(sendToDeviceParams)
            Timber.i("## CRYPTO reshareKey() : successfully send <$sessionId> to $userId:$deviceId")
            true
        } catch (failure: Throwable) {
            Timber.e(failure, "## CRYPTO reshareKey() : fail to send <$sessionId> to $userId:$deviceId")
            false
        }
    }

    data class DeviceInRoomInfo(
            val allowedDevices: MXUsersDevicesMap<CryptoDeviceInfo> = MXUsersDevicesMap(),
            val withHeldDevices: MXUsersDevicesMap<WithHeldCode> = MXUsersDevicesMap()
    )

    data class UserDevice(
            val userId: String,
            val deviceId: String
    )
}<|MERGE_RESOLUTION|>--- conflicted
+++ resolved
@@ -91,11 +91,7 @@
                     // annoyingly we have to serialize again the saved outbound session to store message index :/
                     // if not we would see duplicate message index errors
                     olmDevice.storeOutboundGroupSessionForRoom(roomId, outboundSession.sessionId)
-<<<<<<< HEAD
-                    Timber.v("## CRYPTO | encryptEventContent: Finished in ${System.currentTimeMillis() - ts} millis")
-=======
                     Timber.v("## CRYPTO | encryptEventContent: Finished in ${System.currentTimeMillis() - ts} millis")
->>>>>>> 7f96749d
                 }
     }
 
@@ -122,21 +118,13 @@
 
     override suspend fun preshareKey(userIds: List<String>) {
         val ts = System.currentTimeMillis()
-<<<<<<< HEAD
-        Timber.v("## CRYPTO | preshareKey : getDevicesInRoom")
-=======
         Timber.v("## CRYPTO | preshareKey : getDevicesInRoom")
->>>>>>> 7f96749d
         val devices = getDevicesInRoom(userIds)
         val outboundSession = ensureOutboundSession(devices.allowedDevices)
 
         notifyWithheldForSession(devices.withHeldDevices, outboundSession)
 
-<<<<<<< HEAD
-        Timber.v("## CRYPTO | preshareKey ${System.currentTimeMillis() - ts} millis")
-=======
         Timber.v("## CRYPTO | preshareKey ${System.currentTimeMillis() - ts} millis")
->>>>>>> 7f96749d
     }
 
     /**
@@ -269,11 +257,7 @@
                     noOlmToNotify.add(UserDevice(userId, deviceID))
                     continue
                 }
-<<<<<<< HEAD
-                Timber.i("## CRYPTO | shareUserDevicesKey() : Add to share keys contentMap for $userId:$deviceID")
-=======
                 Timber.i("## CRYPTO | shareUserDevicesKey() : Add to share keys contentMap for $userId:$deviceID")
->>>>>>> 7f96749d
                 contentMap.setObject(userId, deviceID, messageEncrypter.encryptMessage(payload, listOf(sessionResult.deviceInfo)))
                 haveTargets = true
             }
@@ -343,11 +327,7 @@
                                           sessionId: String,
                                           senderKey: String?,
                                           code: WithHeldCode) {
-<<<<<<< HEAD
-        Timber.i("## CRYPTO | notifyKeyWithHeld() :sending withheld key for $targets session:$sessionId and code $code")
-=======
         Timber.i("## CRYPTO | notifyKeyWithHeld() :sending withheld key for $targets session:$sessionId and code $code")
->>>>>>> 7f96749d
         val withHeldContent = RoomKeyWithHeldContent(
                 roomId = roomId,
                 senderKey = senderKey,
@@ -366,11 +346,7 @@
         try {
             sendToDeviceTask.execute(params)
         } catch (failure: Throwable) {
-<<<<<<< HEAD
-            Timber.e("## CRYPTO | notifyKeyWithHeld() : Failed to notify withheld key for $targets session: $sessionId ")
-=======
             Timber.e("## CRYPTO | notifyKeyWithHeld() : Failed to notify withheld key for $targets session: $sessionId ")
->>>>>>> 7f96749d
         }
     }
 
