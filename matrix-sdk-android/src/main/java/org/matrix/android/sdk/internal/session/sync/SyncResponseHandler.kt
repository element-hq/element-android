--- conflicted
+++ resolved
@@ -25,10 +25,7 @@
 import org.matrix.android.sdk.internal.di.SessionDatabase
 import org.matrix.android.sdk.internal.di.SessionId
 import org.matrix.android.sdk.internal.di.WorkManagerProvider
-<<<<<<< HEAD
-=======
 import org.matrix.android.sdk.internal.session.SessionListeners
->>>>>>> 7f96749d
 import org.matrix.android.sdk.internal.session.group.GetGroupDataWorker
 import org.matrix.android.sdk.internal.session.initsync.ProgressReporter
 import org.matrix.android.sdk.internal.session.initsync.reportSubtask
@@ -48,10 +45,7 @@
 internal class SyncResponseHandler @Inject constructor(
         @SessionDatabase private val monarchy: Monarchy,
         @SessionId private val sessionId: String,
-<<<<<<< HEAD
-=======
         private val sessionListeners: SessionListeners,
->>>>>>> 7f96749d
         private val workManagerProvider: WorkManagerProvider,
         private val roomSyncHandler: RoomSyncHandler,
         private val userAccountDataSyncHandler: UserAccountDataSyncHandler,
@@ -146,8 +140,6 @@
         monarchy.writeAsync {
             roomSyncHandler.postSyncSpaceHierarchyHandle(it)
         }
-<<<<<<< HEAD
-=======
     }
 
     private fun dispatchInvitedRoom(roomsSyncResponse: RoomsSyncResponse) {
@@ -155,7 +147,6 @@
             sessionListeners.dispatch { session, listener ->
                 listener.onNewInvitedRoom(session, roomId) }
         }
->>>>>>> 7f96749d
     }
 
     /**
