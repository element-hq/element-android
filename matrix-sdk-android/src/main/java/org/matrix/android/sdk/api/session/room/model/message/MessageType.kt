--- conflicted
+++ resolved
@@ -35,9 +35,5 @@
     const val MSGTYPE_STICKER_LOCAL = "org.matrix.android.sdk.sticker"
 
     const val MSGTYPE_CONFETTI = "nic.custom.confetti"
-<<<<<<< HEAD
-    const val MSGTYPE_SNOW = "io.element.effect.snowfall"
-=======
     const val MSGTYPE_SNOWFALL = "io.element.effect.snowfall"
->>>>>>> 7f96749d
 }