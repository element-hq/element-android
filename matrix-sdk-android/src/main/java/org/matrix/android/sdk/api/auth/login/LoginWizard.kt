/*
 * Copyright 2020 The Matrix.org Foundation C.I.C.
 *
 * Licensed under the Apache License, Version 2.0 (the "License");
 * you may not use this file except in compliance with the License.
 * You may obtain a copy of the License at
 *
 * http://www.apache.org/licenses/LICENSE-2.0
 *
 * Unless required by applicable law or agreed to in writing, software
 * distributed under the License is distributed on an "AS IS" BASIS,
 * WITHOUT WARRANTIES OR CONDITIONS OF ANY KIND, either express or implied.
 * See the License for the specific language governing permissions and
 * limitations under the License.
 */

package org.matrix.android.sdk.api.auth.login

import org.matrix.android.sdk.api.session.Session

/**
 * Set of methods to be able to login to an existing account on a homeserver.
 *
 * More documentation can be found in the file https://github.com/vector-im/element-android/blob/main/docs/signin.md
 */
interface LoginWizard {
    /**
     * Get some information about a matrixId: displayName and avatar url
     */
    suspend fun getProfileInfo(matrixId: String): LoginProfileInfo

    /**
     * Login to the homeserver.
     *
     * @param login the login field. Can be a user name, or a msisdn (email or phone number) associated to the account
     * @param password the password of the account
     * @param deviceName the initial device name
     * @return a [Session] if the login is successful
     */
    suspend fun login(login: String,
                      password: String,
                      deviceName: String): Session

    /**
     * Exchange a login token to an access token.
     *
     * @param loginToken login token, obtain when login has happen in a WebView, using SSO
     * @return a [Session] if the login is successful
     */
    suspend fun loginWithToken(loginToken: String): Session

    /**
     * Ask the homeserver to reset the user password. The password will not be reset until
     * [resetPasswordMailConfirmed] is successfully called.
     *
     * @param email an email previously associated to the account the user wants the password to be reset.
     * @param newPassword the desired new password
     */
    suspend fun resetPassword(email: String,
                              newPassword: String)

    /**
     * Confirm the new password, once the user has checked their email
<<<<<<< HEAD
=======
     * When this method succeed, tha account password will be effectively modified.
>>>>>>> 7f96749d
     */
    suspend fun resetPasswordMailConfirmed()
}<|MERGE_RESOLUTION|>--- conflicted
+++ resolved
@@ -61,10 +61,7 @@
 
     /**
      * Confirm the new password, once the user has checked their email
-<<<<<<< HEAD
-=======
      * When this method succeed, tha account password will be effectively modified.
->>>>>>> 7f96749d
      */
     suspend fun resetPasswordMailConfirmed()
 }