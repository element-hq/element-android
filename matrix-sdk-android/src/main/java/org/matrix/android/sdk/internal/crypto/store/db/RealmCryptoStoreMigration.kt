--- conflicted
+++ resolved
@@ -397,23 +397,14 @@
         }
 
         val now = System.currentTimeMillis()
-<<<<<<< HEAD
         try {
             realm.schema.get("DeviceInfoEntity")
                     ?.addField(DeviceInfoEntityFields.FIRST_TIME_SEEN_LOCAL_TS, Long::class.java)
                     ?.setNullable(DeviceInfoEntityFields.FIRST_TIME_SEEN_LOCAL_TS, true)
                     ?.transform { deviceInfoEntity ->
-                        tryThis {
+                        tryOrNull {
                             deviceInfoEntity.setLong(DeviceInfoEntityFields.FIRST_TIME_SEEN_LOCAL_TS, now)
                         }
-=======
-        realm.schema.get("DeviceInfoEntity")
-                ?.addField(DeviceInfoEntityFields.FIRST_TIME_SEEN_LOCAL_TS, Long::class.java)
-                ?.setNullable(DeviceInfoEntityFields.FIRST_TIME_SEEN_LOCAL_TS, true)
-                ?.transform { deviceInfoEntity ->
-                    tryOrNull {
-                        deviceInfoEntity.setLong(DeviceInfoEntityFields.FIRST_TIME_SEEN_LOCAL_TS, now)
->>>>>>> 34760a00
                     }
         } catch (failure: Throwable) {
         }
