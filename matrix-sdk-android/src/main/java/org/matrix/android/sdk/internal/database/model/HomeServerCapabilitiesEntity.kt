--- conflicted
+++ resolved
@@ -34,11 +34,8 @@
         var canLoginWithQrCode: Boolean = false,
         var canUseThreadReadReceiptsAndNotifications: Boolean = false,
         var canRemotelyTogglePushNotificationsOfDevices: Boolean = false,
-<<<<<<< HEAD
+        var canRedactEventWithRelations: Boolean = false,
         var externalAccountManagementUrl: String? = null,
-=======
-        var canRedactEventWithRelations: Boolean = false,
->>>>>>> cb093e04
 ) : RealmObject() {
 
     companion object
