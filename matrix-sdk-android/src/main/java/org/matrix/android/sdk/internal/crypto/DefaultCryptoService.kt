/*
 * Copyright 2020 The Matrix.org Foundation C.I.C.
 *
 * Licensed under the Apache License, Version 2.0 (the "License");
 * you may not use this file except in compliance with the License.
 * You may obtain a copy of the License at
 *
 *     http://www.apache.org/licenses/LICENSE-2.0
 *
 * Unless required by applicable law or agreed to in writing, software
 * distributed under the License is distributed on an "AS IS" BASIS,
 * WITHOUT WARRANTIES OR CONDITIONS OF ANY KIND, either express or implied.
 * See the License for the specific language governing permissions and
 * limitations under the License.
 */

package org.matrix.android.sdk.internal.crypto

import android.content.Context
import androidx.annotation.VisibleForTesting
import androidx.lifecycle.LiveData
import androidx.paging.PagedList
import com.squareup.moshi.Types
import dagger.Lazy
import java.io.File
import java.util.concurrent.atomic.AtomicBoolean
import java.util.concurrent.ConcurrentHashMap
import javax.inject.Inject
import kotlin.jvm.Throws
import kotlin.math.max
import kotlinx.coroutines.async
import kotlinx.coroutines.CancellationException
import kotlinx.coroutines.CoroutineScope
import kotlinx.coroutines.coroutineScope
import kotlinx.coroutines.cancelChildren
import kotlinx.coroutines.joinAll
import kotlinx.coroutines.launch
import kotlinx.coroutines.runBlocking
import kotlinx.coroutines.sync.Mutex
import kotlinx.coroutines.sync.withLock
import kotlinx.coroutines.withContext
import org.matrix.android.sdk.api.MatrixCallback
import org.matrix.android.sdk.api.NoOpMatrixCallback
import org.matrix.android.sdk.api.auth.UserInteractiveAuthInterceptor
import org.matrix.android.sdk.api.crypto.MXCryptoConfig
import org.matrix.android.sdk.api.extensions.tryOrNull
import org.matrix.android.sdk.api.failure.Failure
import org.matrix.android.sdk.api.listeners.ProgressListener
import org.matrix.android.sdk.api.session.crypto.CryptoService
import org.matrix.android.sdk.api.session.crypto.MXCryptoError
import org.matrix.android.sdk.api.session.crypto.keyshare.GossipingRequestListener
import org.matrix.android.sdk.api.session.events.model.Content
import org.matrix.android.sdk.api.session.events.model.Event
import org.matrix.android.sdk.api.session.events.model.EventType
import org.matrix.android.sdk.api.session.events.model.toModel
import org.matrix.android.sdk.api.session.room.model.Membership
import org.matrix.android.sdk.api.session.room.model.RoomHistoryVisibility
import org.matrix.android.sdk.api.session.room.model.RoomHistoryVisibilityContent
import org.matrix.android.sdk.api.session.room.model.RoomMemberContent
import org.matrix.android.sdk.api.util.JsonDict
import org.matrix.android.sdk.internal.crypto.OlmMachine
import org.matrix.android.sdk.internal.crypto.setRustLogger
import org.matrix.android.sdk.internal.crypto.crosssigning.DefaultCrossSigningService
import org.matrix.android.sdk.internal.crypto.crosssigning.DeviceTrustLevel
import org.matrix.android.sdk.internal.crypto.keysbackup.DefaultKeysBackupService
import org.matrix.android.sdk.internal.crypto.model.CryptoDeviceInfo
import org.matrix.android.sdk.internal.crypto.model.ImportRoomKeysResult
import org.matrix.android.sdk.internal.crypto.model.MXDeviceInfo
import org.matrix.android.sdk.internal.crypto.model.MXEncryptEventContentResult
import org.matrix.android.sdk.internal.crypto.model.MXUsersDevicesMap
import org.matrix.android.sdk.internal.crypto.model.event.RoomKeyContent
import org.matrix.android.sdk.internal.crypto.model.event.RoomKeyWithHeldContent
import org.matrix.android.sdk.internal.crypto.model.rest.DeviceInfo
import org.matrix.android.sdk.internal.crypto.model.rest.DevicesListResponse
import org.matrix.android.sdk.internal.crypto.model.rest.ForwardedRoomKeyContent
import org.matrix.android.sdk.internal.crypto.model.rest.KeysUploadResponse
import org.matrix.android.sdk.internal.crypto.model.rest.KeysClaimResponse
import org.matrix.android.sdk.internal.crypto.model.rest.KeysQueryResponse
import org.matrix.android.sdk.internal.crypto.repository.WarnOnUnknownDeviceRepository
import org.matrix.android.sdk.internal.crypto.store.IMXCryptoStore
import org.matrix.android.sdk.internal.crypto.tasks.DeleteDeviceTask
import org.matrix.android.sdk.internal.crypto.tasks.DownloadKeysForUsersTask
import org.matrix.android.sdk.internal.crypto.tasks.GetDeviceInfoTask
import org.matrix.android.sdk.internal.crypto.tasks.GetDevicesTask
import org.matrix.android.sdk.internal.crypto.tasks.UploadKeysTask
import org.matrix.android.sdk.internal.crypto.tasks.SetDeviceNameTask
import org.matrix.android.sdk.internal.crypto.tasks.SendToDeviceTask
import org.matrix.android.sdk.internal.crypto.tasks.ClaimOneTimeKeysForUsersDeviceTask
import org.matrix.android.sdk.internal.crypto.verification.DefaultVerificationService
import org.matrix.android.sdk.internal.di.DeviceId
import org.matrix.android.sdk.internal.di.MoshiProvider
import org.matrix.android.sdk.internal.di.SessionFilesDirectory
import org.matrix.android.sdk.internal.di.UserId
import org.matrix.android.sdk.internal.extensions.foldToCallback
import org.matrix.android.sdk.internal.session.SessionScope
import org.matrix.android.sdk.internal.session.room.membership.LoadRoomMembersTask
import org.matrix.android.sdk.internal.session.sync.model.SyncResponse
import org.matrix.android.sdk.internal.session.sync.model.DeviceListResponse
import org.matrix.android.sdk.internal.session.sync.model.DeviceOneTimeKeysCountSyncResponse
import org.matrix.android.sdk.internal.session.sync.model.ToDeviceSyncResponse
import org.matrix.android.sdk.internal.task.TaskExecutor
import org.matrix.android.sdk.internal.task.TaskThread
import org.matrix.android.sdk.internal.task.configureWith
import org.matrix.android.sdk.internal.task.launchToCallback
import org.matrix.android.sdk.internal.util.MatrixCoroutineDispatchers
import timber.log.Timber
import uniffi.olm.Request
import uniffi.olm.RequestType

/**
 * A `CryptoService` class instance manages the end-to-end crypto for a session.
 *
 *
 * Messages posted by the user are automatically redirected to CryptoService in order to be encrypted
 * before sending.
 * In the other hand, received events goes through CryptoService for decrypting.
 * CryptoService maintains all necessary keys and their sharing with other devices required for the crypto.
 * Specially, it tracks all room membership changes events in order to do keys updates.
 */
@SessionScope
internal class DefaultCryptoService @Inject constructor(
        @UserId
        private val userId: String,
        @DeviceId
        private val deviceId: String?,
        @SessionFilesDirectory
        private val dataDir: File,
        // the crypto store
        private val cryptoStore: IMXCryptoStore,
        // Set of parameters used to configure/customize the end-to-end crypto.
        private val mxCryptoConfig: MXCryptoConfig,
        // The key backup service.
        private val keysBackupService: DefaultKeysBackupService,
        // The verification service.
        private val verificationService: DefaultVerificationService,

        private val crossSigningService: DefaultCrossSigningService,
        // Actions
        private val warnOnUnknownDevicesRepository: WarnOnUnknownDeviceRepository,
        // Tasks
        private val deleteDeviceTask: DeleteDeviceTask,
        private val getDevicesTask: GetDevicesTask,
        private val oneTimeKeysForUsersDeviceTask: ClaimOneTimeKeysForUsersDeviceTask,
        private val sendToDeviceTask: SendToDeviceTask,
        private val downloadKeysForUsersTask: DownloadKeysForUsersTask,
        private val getDeviceInfoTask: GetDeviceInfoTask,
        private val setDeviceNameTask: SetDeviceNameTask,
        private val uploadKeysTask: UploadKeysTask,
        private val loadRoomMembersTask: LoadRoomMembersTask,
        private val cryptoSessionInfoProvider: CryptoSessionInfoProvider,
        private val coroutineDispatchers: MatrixCoroutineDispatchers,
        private val taskExecutor: TaskExecutor,
        private val cryptoCoroutineScope: CoroutineScope,
) : CryptoService {

    private val isStarting = AtomicBoolean(false)
    private val isStarted = AtomicBoolean(false)
    private var olmMachine: OlmMachine? = null
    private val deviceObserver: DeviceUpdateObserver = DeviceUpdateObserver()

    // Locks for some of our operations
    private val keyClaimLock: Mutex = Mutex()
    private val outgoingRequestsLock: Mutex = Mutex()
    private val roomKeyShareLocks: ConcurrentHashMap<String, Mutex> = ConcurrentHashMap()

    // TODO does this need to be concurrent?
    private val newSessionListeners = ArrayList<NewSessionListener>()

    suspend fun onStateEvent(roomId: String, event: Event) {
        when (event.getClearType()) {
            EventType.STATE_ROOM_ENCRYPTION         -> onRoomEncryptionEvent(roomId, event)
            EventType.STATE_ROOM_MEMBER             -> onRoomMembershipEvent(roomId, event)
            EventType.STATE_ROOM_HISTORY_VISIBILITY -> onRoomHistoryVisibilityEvent(roomId, event)
        }
    }

    suspend fun onLiveEvent(roomId: String, event: Event) {
        when (event.getClearType()) {
            EventType.STATE_ROOM_ENCRYPTION         -> onRoomEncryptionEvent(roomId, event)
            EventType.STATE_ROOM_MEMBER             -> onRoomMembershipEvent(roomId, event)
            EventType.STATE_ROOM_HISTORY_VISIBILITY -> onRoomHistoryVisibilityEvent(roomId, event)
        }
    }

    private val gossipingBuffer = mutableListOf<Event>()

    override fun setDeviceName(deviceId: String, deviceName: String, callback: MatrixCallback<Unit>) {
        setDeviceNameTask
                .configureWith(SetDeviceNameTask.Params(deviceId, deviceName)) {
                    this.executionThread = TaskThread.CRYPTO
                    this.callback = object : MatrixCallback<Unit> {
                        override fun onSuccess(data: Unit) {
                            // bg refresh of crypto device
                            downloadKeys(listOf(userId), true, NoOpMatrixCallback())
                            callback.onSuccess(data)
                        }

                        override fun onFailure(failure: Throwable) {
                            callback.onFailure(failure)
                        }
                    }
                }
                .executeBy(taskExecutor)
    }

    override fun deleteDevice(deviceId: String, userInteractiveAuthInterceptor: UserInteractiveAuthInterceptor, callback: MatrixCallback<Unit>) {
        deleteDeviceTask
                .configureWith(DeleteDeviceTask.Params(deviceId, userInteractiveAuthInterceptor, null)) {
                    this.executionThread = TaskThread.CRYPTO
                    this.callback = callback
                }
                .executeBy(taskExecutor)
    }

    override fun getCryptoVersion(context: Context, longFormat: Boolean): String {
        // TODO we should provide olm and rust-sdk version from the rust-sdk
        return if (longFormat) "Rust SDK 0.3" else "0.3"
    }

    override fun getMyDevice(): CryptoDeviceInfo = this.olmMachine!!.ownDevice()

    override fun fetchDevicesList(callback: MatrixCallback<DevicesListResponse>) {
        getDevicesTask
                .configureWith {
                    //                    this.executionThread = TaskThread.CRYPTO
                    this.callback = object : MatrixCallback<DevicesListResponse> {
                        override fun onFailure(failure: Throwable) {
                            callback.onFailure(failure)
                        }

                        override fun onSuccess(data: DevicesListResponse) {
                            // Save in local DB
                            cryptoStore.saveMyDevicesInfo(data.devices.orEmpty())
                            callback.onSuccess(data)
                        }
                    }
                }
                .executeBy(taskExecutor)
    }

    override fun getLiveMyDevicesInfo(): LiveData<List<DeviceInfo>> {
        return cryptoStore.getLiveMyDevicesInfo()
    }

    override fun getMyDevicesInfo(): List<DeviceInfo> {
        return cryptoStore.getMyDevicesInfo()
    }

    override fun getDeviceInfo(deviceId: String, callback: MatrixCallback<DeviceInfo>) {
        getDeviceInfoTask
                .configureWith(GetDeviceInfoTask.Params(deviceId)) {
                    this.executionThread = TaskThread.CRYPTO
                    this.callback = callback
                }
                .executeBy(taskExecutor)
    }

    override fun inboundGroupSessionsCount(onlyBackedUp: Boolean): Int {
        return cryptoStore.inboundGroupSessionsCount(onlyBackedUp)
    }

    /**
     * Provides the tracking status
     *
     * @param userId the user id
     * @return the tracking status
     */
    override fun getDeviceTrackingStatus(userId: String): Int {
        return cryptoStore.getDeviceTrackingStatus(userId, DeviceListManager.TRACKING_STATUS_NOT_TRACKED)
    }

    /**
     * Tell if the MXCrypto is started
     *
     * @return true if the crypto is started
     */
    fun isStarted(): Boolean {
        return isStarted.get()
    }

    /**
     * Start the crypto module.
     * Device keys will be uploaded, then one time keys if there are not enough on the homeserver
     * and, then, if this is the first time, this new device will be announced to all other users
     * devices.
     *
     */
    suspend fun start() {
        internalStart()
        // Just update
        fetchDevicesList(NoOpMatrixCallback())

        cryptoCoroutineScope.launch(coroutineDispatchers.crypto) {
            cryptoStore.tidyUpDataBase()
        }
    }

    fun ensureDevice() {
        cryptoCoroutineScope.launchToCallback(coroutineDispatchers.crypto, NoOpMatrixCallback()) {
            // Open the store
            cryptoStore.open()

            // this can throw if no backup
            tryOrNull {
                keysBackupService.checkAndStartKeysBackup()
            }
        }
    }

    private suspend fun internalStart() {
        if (isStarted.get() || isStarting.get()) {
            return
        }
        isStarting.set(true)

        try {
            setRustLogger()
            this.olmMachine = OlmMachine(userId, deviceId!!, dataDir, deviceObserver)
            Timber.v(
                "## CRYPTO | Successfully started up an Olm machine for " +
                "${userId}, ${deviceId}, identity keys: ${this.olmMachine?.identityKeys()}")
        } catch (throwable: Throwable) {
            Timber.v("Failed create an Olm machine: $throwable")
        }

        // Open the store
        cryptoStore.open()

        runCatching {
        }.fold(
                {
                    isStarting.set(false)
                    isStarted.set(true)
                },
                {
                    isStarting.set(false)
                    isStarted.set(false)
                    Timber.e(it, "Start failed")
                }
        )
    }

    /**
     * Close the crypto
     */
    fun close() = runBlocking(coroutineDispatchers.crypto) {
        cryptoCoroutineScope.coroutineContext.cancelChildren(CancellationException("Closing crypto module"))
        cryptoStore.close()
    }

    // Always enabled on Matrix Android SDK2
    override fun isCryptoEnabled() = true

    /**
     * @return the Keys backup Service
     */
    override fun keysBackupService() = keysBackupService

    /**
     * @return the VerificationService
     */
    override fun verificationService() = verificationService

    override fun crossSigningService() = crossSigningService

    /**
     * A sync response has been received
     */
    suspend fun onSyncCompleted() {
        if (isStarted()) {
            sendOutgoingRequests()
        }

        cryptoCoroutineScope.launch(coroutineDispatchers.crypto) {
            tryOrNull {
                gossipingBuffer.toList().let {
                    cryptoStore.saveGossipingEvents(it)
                }
                gossipingBuffer.clear()
            }
        }
    }

    /**
     * Provides the device information for a user id and a device Id
     *
     * @param userId   the user id
     * @param deviceId the device id
     */
    override fun getDeviceInfo(userId: String, deviceId: String?): CryptoDeviceInfo? {
        return if (userId.isNotEmpty() && !deviceId.isNullOrEmpty()) {
            runBlocking {
                this@DefaultCryptoService.olmMachine?.getDevice(userId, deviceId)
            }
        } else {
            null
        }
    }

    override fun getCryptoDeviceInfo(userId: String): List<CryptoDeviceInfo> {
        return runBlocking {
            this@DefaultCryptoService.olmMachine?.getUserDevices(userId) ?: listOf()
        }
    }

    override fun getLiveCryptoDeviceInfo(userId: String): LiveData<List<CryptoDeviceInfo>> {
        return getLiveCryptoDeviceInfo(listOf(userId))
    }

    override fun getLiveCryptoDeviceInfo(userIds: List<String>): LiveData<List<CryptoDeviceInfo>> {
        return runBlocking {
            this@DefaultCryptoService.olmMachine?.getLiveDevices(userIds) ?: LiveDevice(userIds, deviceObserver)
        }
    }

    /**
     * Update the blocked/verified state of the given device.
     *
     * @param trustLevel the new trust level
     * @param userId     the owner of the device
     * @param deviceId   the unique identifier for the device.
     */
    override fun setDeviceVerification(trustLevel: DeviceTrustLevel, userId: String, deviceId: String) {
        // TODO
    }

    /**
     * Configure a room to use encryption.
     *
     * @param roomId             the room id to enable encryption in.
     * @param algorithm          the encryption config for the room.
     * @param membersId          list of members to start tracking their devices
     * @return true if the operation succeeds.
     */
    private suspend fun setEncryptionInRoom(roomId: String,
                                            algorithm: String?,
                                            membersId: List<String>): Boolean {
        // If we already have encryption in this room, we should ignore this event
        // (for now at least. Maybe we should alert the user somehow?)
        val existingAlgorithm = cryptoStore.getRoomAlgorithm(roomId)

        if (!existingAlgorithm.isNullOrEmpty() && existingAlgorithm != algorithm) {
            Timber.e("## CRYPTO | setEncryptionInRoom() : Ignoring m.room.encryption event which requests a change of config in $roomId")
            return false
        }

<<<<<<< HEAD
        if (algorithm != MXCRYPTO_ALGORITHM_MEGOLM) {
            Timber.e("## CRYPTO | setEncryptionInRoom() : Unable to encrypt room $roomId with $algorithm")
=======
        val encryptingClass = MXCryptoAlgorithms.hasEncryptorClassForAlgorithm(algorithm)

        if (!encryptingClass) {
            Timber.e("## CRYPTO | setEncryptionInRoom() : Unable to encrypt room $roomId with $algorithm")
>>>>>>> 856481e6
            return false
        }

        cryptoStore.storeRoomAlgorithm(roomId, algorithm)

        // if encryption was not previously enabled in this room, we will have been
        // ignoring new device events for these users so far. We may well have
        // up-to-date lists for some users, for instance if we were sharing other
        // e2e rooms with them, so there is room for optimisation here, but for now
        // we just invalidate everyone in the room.
        if (null == existingAlgorithm) {
            Timber.v("Enabling encryption in $roomId for the first time; invalidating device lists for all users therein")

            val userIds = ArrayList(membersId)
            olmMachine!!.updateTrackedUsers(userIds)
        }

        return true
    }

    /**
     * Tells if a room is encrypted with MXCRYPTO_ALGORITHM_MEGOLM
     *
     * @param roomId the room id
     * @return true if the room is encrypted with algorithm MXCRYPTO_ALGORITHM_MEGOLM
     */
    override fun isRoomEncrypted(roomId: String): Boolean {
        return cryptoSessionInfoProvider.isRoomEncrypted(roomId)
    }

    /**
     * @return the stored device keys for a user.
     */
    override fun getUserDevices(userId: String): MutableList<CryptoDeviceInfo> {
        return cryptoStore.getUserDevices(userId)?.values?.toMutableList() ?: ArrayList()
    }

    private fun isEncryptionEnabledForInvitedUser(): Boolean {
        return mxCryptoConfig.enableEncryptionForInvitedMembers
    }

    override fun getEncryptionAlgorithm(roomId: String): String? {
        return cryptoStore.getRoomAlgorithm(roomId)
    }

    /**
     * Determine whether we should encrypt messages for invited users in this room.
     * <p>
     * Check here whether the invited members are allowed to read messages in the room history
     * from the point they were invited onwards.
     *
     * @return true if we should encrypt messages for invited users.
     */
    override fun shouldEncryptForInvitedMembers(roomId: String): Boolean {
        return cryptoStore.shouldEncryptForInvitedMembers(roomId)
    }

    /**
     * Encrypt an event content according to the configuration of the room.
     *
     * @param eventContent the content of the event.
     * @param eventType    the type of the event.
     * @param roomId       the room identifier the event will be sent.
     * @param callback     the asynchronous callback
     */
    override fun encryptEventContent(eventContent: Content,
                                     eventType: String,
                                     roomId: String,
                                     callback: MatrixCallback<MXEncryptEventContentResult>) {
        // moved to crypto scope to have uptodate values
        cryptoCoroutineScope.launch(coroutineDispatchers.crypto) {
            val algorithm = getEncryptionAlgorithm(roomId)

            if (algorithm != null) {
                val userIds = getRoomUserIds(roomId)
                val t0 = System.currentTimeMillis()
                Timber.v("## CRYPTO | encryptEventContent() starts")
                runCatching {
<<<<<<< HEAD
                    preshareRoomKey(roomId, userIds)
                    val content = encrypt(roomId, eventType, eventContent)
                    Timber.v("## CRYPTO | encryptEventContent() : succeeds after ${System.currentTimeMillis() - t0} ms")
                    MXEncryptEventContentResult(content, EventType.ENCRYPTED)
                }.foldToCallback(callback)
            } else {
                val reason = String.format(MXCryptoError.UNABLE_TO_ENCRYPT_REASON, MXCryptoError.NO_MORE_ALGORITHM_REASON)
                Timber.e("## CRYPTO | encryptEventContent() : $reason")
=======
                    val content = safeAlgorithm.encryptEventContent(eventContent, eventType, userIds)
                    Timber.v("## CRYPTO | encryptEventContent() : succeeds after ${System.currentTimeMillis() - t0} ms")
                    MXEncryptEventContentResult(content, EventType.ENCRYPTED)
                }.foldToCallback(callback)
            } else {
                val algorithm = getEncryptionAlgorithm(roomId)
                val reason = String.format(MXCryptoError.UNABLE_TO_ENCRYPT_REASON,
                        algorithm ?: MXCryptoError.NO_MORE_ALGORITHM_REASON)
                Timber.e("## CRYPTO | encryptEventContent() : $reason")
>>>>>>> 856481e6
                callback.onFailure(Failure.CryptoError(MXCryptoError.Base(MXCryptoError.ErrorType.UNABLE_TO_ENCRYPT, reason)))
            }
        }
    }

    override fun discardOutboundSession(roomId: String) {
        olmMachine?.discardRoomKey(roomId)
    }

    /**
     * Decrypt an event
     *
     * @param event    the raw event.
     * @param timeline the id of the timeline where the event is decrypted. It is used to prevent replay attack.
     * @return the MXEventDecryptionResult data, or throw in case of error
     */
    @Throws(MXCryptoError::class)
    override fun decryptEvent(event: Event, timeline: String): MXEventDecryptionResult {

        return runBlocking {
            olmMachine!!.decryptRoomEvent(event)
        }
    }

    /**
     * Decrypt an event asynchronously
     *
     * @param event    the raw event.
     * @param timeline the id of the timeline where the event is decrypted. It is used to prevent replay attack.
     * @param callback the callback to return data or null
     */
    override fun decryptEventAsync(event: Event, timeline: String, callback: MatrixCallback<MXEventDecryptionResult>) {
<<<<<<< HEAD
        // This isn't really used anywhere, maybe just remove it?
        // TODO
=======
        eventDecryptor.decryptEventAsync(event, timeline, callback)
    }

    /**
     * Decrypt an event
     *
     * @param event    the raw event.
     * @param timeline the id of the timeline where the event is decrypted. It is used to prevent replay attack.
     * @return the MXEventDecryptionResult data, or null in case of error
     */
    @Throws(MXCryptoError::class)
    private fun internalDecryptEvent(event: Event, timeline: String): MXEventDecryptionResult {
        return eventDecryptor.decryptEvent(event, timeline)
    }

    /**
     * Reset replay attack data for the given timeline.
     *
     * @param timelineId the timeline id
     */
    fun resetReplayAttackCheckInTimeline(timelineId: String) {
        olmDevice.resetReplayAttackCheckInTimeline(timelineId)
    }

    /**
     * Handle the 'toDevice' event
     *
     * @param event the event
     */
    fun onToDeviceEvent(event: Event) {
        // event have already been decrypted
        cryptoCoroutineScope.launch(coroutineDispatchers.crypto) {
            when (event.getClearType()) {
                EventType.ROOM_KEY, EventType.FORWARDED_ROOM_KEY -> {
                    gossipingBuffer.add(event)
                    // Keys are imported directly, not waiting for end of sync
                    onRoomKeyEvent(event)
                }
                EventType.REQUEST_SECRET,
                EventType.ROOM_KEY_REQUEST                       -> {
                    // save audit trail
                    gossipingBuffer.add(event)
                    // Requests are stacked, and will be handled one by one at the end of the sync (onSyncComplete)
                    incomingGossipingRequestManager.onGossipingRequestEvent(event)
                }
                EventType.SEND_SECRET                            -> {
                    gossipingBuffer.add(event)
                    onSecretSendReceived(event)
                }
                EventType.ROOM_KEY_WITHHELD                      -> {
                    onKeyWithHeldReceived(event)
                }
                else                                             -> {
                    // ignore
                }
            }
        }
    }

    /**
     * Handle a key event.
     *
     * @param event the key event.
     */
    private fun onRoomKeyEvent(event: Event) {
        val roomKeyContent = event.getClearContent().toModel<RoomKeyContent>() ?: return
        Timber.i("## CRYPTO | onRoomKeyEvent() from: ${event.senderId} type<${event.getClearType()}> , sessionId<${roomKeyContent.sessionId}>")
        if (roomKeyContent.roomId.isNullOrEmpty() || roomKeyContent.algorithm.isNullOrEmpty()) {
            Timber.e("## CRYPTO | onRoomKeyEvent() : missing fields")
            return
        }
        val alg = roomDecryptorProvider.getOrCreateRoomDecryptor(roomKeyContent.roomId, roomKeyContent.algorithm)
        if (alg == null) {
            Timber.e("## CRYPTO | GOSSIP onRoomKeyEvent() : Unable to handle keys for ${roomKeyContent.algorithm}")
            return
        }
        alg.onRoomKeyEvent(event, keysBackupService)
    }

    private fun onKeyWithHeldReceived(event: Event) {
        val withHeldContent = event.getClearContent().toModel<RoomKeyWithHeldContent>() ?: return Unit.also {
            Timber.i("## CRYPTO | Malformed onKeyWithHeldReceived() : missing fields")
        }
        Timber.i("## CRYPTO | onKeyWithHeldReceived() received from:${event.senderId}, content <$withHeldContent>")
        val alg = roomDecryptorProvider.getOrCreateRoomDecryptor(withHeldContent.roomId, withHeldContent.algorithm)
        if (alg is IMXWithHeldExtension) {
            alg.onRoomKeyWithHeldEvent(withHeldContent)
        } else {
            Timber.e("## CRYPTO | onKeyWithHeldReceived() from:${event.senderId}: Unable to handle WithHeldContent for ${withHeldContent.algorithm}")
            return
        }
    }

    private fun onSecretSendReceived(event: Event) {
        Timber.i("## CRYPTO | GOSSIP onSecretSend() from ${event.senderId} : onSecretSendReceived ${event.content?.get("sender_key")}")
        if (!event.isEncrypted()) {
            // secret send messages must be encrypted
            Timber.e("## CRYPTO | GOSSIP onSecretSend() :Received unencrypted secret send event")
            return
        }

        // Was that sent by us?
        if (event.senderId != userId) {
            Timber.e("## CRYPTO | GOSSIP onSecretSend() : Ignore secret from other user ${event.senderId}")
            return
        }

        val secretContent = event.getClearContent().toModel<SecretSendEventContent>() ?: return

        val existingRequest = cryptoStore
                .getOutgoingSecretKeyRequests().firstOrNull { it.requestId == secretContent.requestId }

        if (existingRequest == null) {
            Timber.i("## CRYPTO | GOSSIP onSecretSend() : Ignore secret that was not requested: ${secretContent.requestId}")
            return
        }

        if (!handleSDKLevelGossip(existingRequest.secretName, secretContent.secretValue)) {
            // TODO Ask to application layer?
            Timber.v("## CRYPTO | onSecretSend() : secret not handled by SDK")
        }
    }

    /**
     * Returns true if handled by SDK, otherwise should be sent to application layer
     */
    private fun handleSDKLevelGossip(secretName: String?, secretValue: String): Boolean {
        return when (secretName) {
            MASTER_KEY_SSSS_NAME       -> {
                crossSigningService.onSecretMSKGossip(secretValue)
                true
            }
            SELF_SIGNING_KEY_SSSS_NAME -> {
                crossSigningService.onSecretSSKGossip(secretValue)
                true
            }
            USER_SIGNING_KEY_SSSS_NAME -> {
                crossSigningService.onSecretUSKGossip(secretValue)
                true
            }
            KEYBACKUP_SECRET_SSSS_NAME -> {
                keysBackupService.onSecretKeyGossip(secretValue)
                true
            }
            else                       -> false
        }
>>>>>>> 856481e6
    }

    /**
     * Handle an m.room.encryption event.
     *
     * @param event the encryption event.
     */
    private fun onRoomEncryptionEvent(roomId: String, event: Event) {
        if (!event.isStateEvent()) {
            // Ignore
            Timber.w("Invalid encryption event")
            return
        }
        cryptoCoroutineScope.launch(coroutineDispatchers.crypto) {
            val params = LoadRoomMembersTask.Params(roomId)
            try {
                loadRoomMembersTask.execute(params)
            } catch (throwable: Throwable) {
                Timber.e(throwable, "## CRYPTO | onRoomEncryptionEvent ERROR FAILED TO SETUP CRYPTO ")
            } finally {
                val userIds = getRoomUserIds(roomId)
                olmMachine!!.updateTrackedUsers(userIds)
                setEncryptionInRoom(roomId, event.content?.get("algorithm")?.toString(), userIds)
            }
        }
    }

    private fun getRoomUserIds(roomId: String): List<String> {
        val encryptForInvitedMembers = isEncryptionEnabledForInvitedUser()
                && shouldEncryptForInvitedMembers(roomId)
        return cryptoSessionInfoProvider.getRoomUserIds(roomId, encryptForInvitedMembers)
    }

    /**
     * Handle a change in the membership state of a member of a room.
     *
     * @param event the membership event causing the change
     */
    private suspend fun onRoomMembershipEvent(roomId: String, event: Event) {
        // We only care about the memberships if this room is encrypted
        if (isRoomEncrypted(roomId)) {
            return
        }

        event.stateKey?.let { userId ->
            val roomMember: RoomMemberContent? = event.content.toModel()
            val membership = roomMember?.membership
            if (membership == Membership.JOIN) {
                // make sure we are tracking the deviceList for this user.
                olmMachine!!.updateTrackedUsers(listOf(userId))
            } else if (membership == Membership.INVITE
                    && shouldEncryptForInvitedMembers(roomId)
                    && isEncryptionEnabledForInvitedUser()) {
                // track the deviceList for this invited user.
                // Caution: there's a big edge case here in that federated servers do not
                // know what other servers are in the room at the time they've been invited.
                // They therefore will not send device updates if a user logs in whilst
                // their state is invite.
                olmMachine!!.updateTrackedUsers(listOf(userId))
            }
        }
    }

    private fun onRoomHistoryVisibilityEvent(roomId: String, event: Event) {
        val eventContent = event.content.toModel<RoomHistoryVisibilityContent>()
        eventContent?.historyVisibility?.let {
            cryptoStore.setShouldEncryptForInvitedMembers(roomId, it != RoomHistoryVisibility.JOINED)
        }
    }

    private fun notifyRoomKeyReceival(
        roomId: String,
        sessionId: String,
    ) {
        // The sender key is actually unused since it's unimportant for megolm
        // Our events don't contain the info so pass an empty string until we
        // change the listener definition
        val senderKey = ""

        newSessionListeners.forEach {
            try {
                it.onNewSession(roomId, senderKey, sessionId)
            } catch (e: Throwable) {
            }
        }
    }

    suspend fun receiveSyncChanges(
        toDevice: ToDeviceSyncResponse?,
        deviceChanges: DeviceListResponse?,
        keyCounts: DeviceOneTimeKeysCountSyncResponse?) {
            // Decrypt and handle our to-device events
            val toDeviceEvents = this.olmMachine!!.receiveSyncChanges(toDevice, deviceChanges, keyCounts)

            // Notify the our listeners about room keys so decryption is retried.
            if (toDeviceEvents.events != null) {
                toDeviceEvents.events.forEach { event ->
                    if (event.type == "m.room_key") {
                        val content = event.getClearContent().toModel<RoomKeyContent>() ?: return@forEach

                        val roomId = content.sessionId ?: return@forEach
                        val sessionId = content.sessionId

                        notifyRoomKeyReceival(roomId, sessionId)
                    } else if (event.type == "m.forwarded_room_key") {
                        val content = event.getClearContent().toModel<ForwardedRoomKeyContent>() ?: return@forEach

                        val roomId = content.sessionId ?: return@forEach
                        val sessionId = content.sessionId

                        notifyRoomKeyReceival(roomId, sessionId)
                    }
                }
            }
    }

    private suspend fun preshareRoomKey(roomId: String, roomMembers: List<String>) {
        keyClaimLock.withLock {
            val request = this.olmMachine!!.getMissingSessions(roomMembers)
            // This request can only be a keys claim request.
            if (request != null) {
                when (request) {
                    is Request.KeysClaim -> {
                        claimKeys(request)
                    }
                    else                 -> {}
                }
            }
        }

        val keyShareLock = roomKeyShareLocks.getOrDefault(roomId, Mutex())

        keyShareLock.withLock {
            coroutineScope {
                this@DefaultCryptoService.olmMachine!!.shareRoomKey(roomId, roomMembers).map {
                    when (it) {
                        is Request.ToDevice -> {
                            async {
                                sendToDevice(it)
                            }
                        }
                        else -> {
                            // This request can only be a to-device request but
                            // we need to handle all our cases and put this
                            // async block for our joinAll to work.
                            async {}
                        }
                    }
                }.joinAll()
            }
        }
    }

    private suspend fun encrypt(roomId: String, eventType: String, content: Content): Content {
        return olmMachine!!.encrypt(roomId, eventType, content)
    }

    private suspend fun uploadKeys(outgoingRequest: Request.KeysUpload) {
        val body = MoshiProvider
            .providesMoshi()
            .adapter<JsonDict>(Map::class.java)
            .fromJson(outgoingRequest.body)!!

        val request = UploadKeysTask.Params(body)

        val response = uploadKeysTask.execute(request)
        val adapter = MoshiProvider
            .providesMoshi()
            .adapter(KeysUploadResponse::class.java)

        val jsonResponse = adapter.toJson(response)!!

        this.olmMachine!!.markRequestAsSent(
            outgoingRequest.requestId,
            RequestType.KEYS_UPLOAD,
            jsonResponse
        )
    }

    private suspend fun queryKeys(outgoingRequest: Request.KeysQuery) {
        val params = DownloadKeysForUsersTask.Params(outgoingRequest.users, null)

        try {
            val response = downloadKeysForUsersTask.execute(params)
            val adapter = MoshiProvider.providesMoshi().adapter(KeysQueryResponse::class.java)
            val jsonResponse = adapter.toJson(response)!!
            this.olmMachine!!.markRequestAsSent(outgoingRequest.requestId, RequestType.KEYS_QUERY, jsonResponse)
        } catch (throwable: Throwable) {
            Timber.e(throwable, "## CRYPTO | doKeyDownloadForUsers(): error")
        }
    }

    private suspend fun sendToDevice(request: Request.ToDevice) {
        // TODO this produces floats for the Olm type fields, which
        // are integers originally.
        val adapter = MoshiProvider
            .providesMoshi()
            .adapter<Map<String, HashMap<String, Any>>>(Map::class.java)
        val body = adapter.fromJson(request.body)!!

        val userMap = MXUsersDevicesMap<Any>()
        userMap.join(body)

        val sendToDeviceParams = SendToDeviceTask.Params(request.eventType, userMap)
        sendToDeviceTask.execute(sendToDeviceParams)
        olmMachine!!.markRequestAsSent(request.requestId, RequestType.TO_DEVICE, "{}")
    }

    private suspend fun claimKeys(request: Request.KeysClaim) {
        val claimParams = ClaimOneTimeKeysForUsersDeviceTask.Params(request.oneTimeKeys)
        val response = oneTimeKeysForUsersDeviceTask.execute(claimParams)
        val adapter = MoshiProvider
            .providesMoshi()
            .adapter(KeysClaimResponse::class.java)
        val jsonResponse = adapter.toJson(response)!!

        olmMachine!!.markRequestAsSent(request.requestId, RequestType.KEYS_CLAIM, jsonResponse)
    }

    private suspend fun sendOutgoingRequests() {
        outgoingRequestsLock.withLock {
            coroutineScope {
                olmMachine!!.outgoingRequests().map {
                    when (it) {
                        is Request.KeysUpload -> {
                            async {
                                uploadKeys(it)
                            }
                        }
                        is Request.KeysQuery -> {
                            async {
                                queryKeys(it)
                            }
                        }
                        is Request.ToDevice -> {
                            async {
                                sendToDevice(it)
                            }
                        }
                        else -> {
                            async {}
                        }
                    }
                }.joinAll()
            }
        }
    }

    /**
     * Export the crypto keys
     *
     * @param password the password
     * @return the exported keys
     */
<<<<<<< HEAD
    override fun exportRoomKeys(password: String, callback: MatrixCallback<ByteArray>) {
        cryptoCoroutineScope.launch(coroutineDispatchers.main) {
            runCatching {
                val iterationCount = max(10000, MXMegolmExportEncryption.DEFAULT_ITERATION_COUNT)
                olmMachine!!.exportKeys(password, iterationCount)
            }.foldToCallback(callback)
        }
=======
    override suspend fun exportRoomKeys(password: String): ByteArray {
        return exportRoomKeys(password, MXMegolmExportEncryption.DEFAULT_ITERATION_COUNT)
>>>>>>> 856481e6
    }

    /**
     * Import the room keys
     *
     * @param roomKeysAsArray  the room keys as array.
     * @param password         the password
     * @param progressListener the progress listener
     * @return the result ImportRoomKeysResult
     */
<<<<<<< HEAD
    override fun importRoomKeys(roomKeysAsArray: ByteArray,
                                password: String,
                                progressListener: ProgressListener?,
                                callback: MatrixCallback<ImportRoomKeysResult>) {
        cryptoCoroutineScope.launch(coroutineDispatchers.main) {
            runCatching {
                withContext(coroutineDispatchers.crypto) {
                    olmMachine!!.importKeys(roomKeysAsArray, password, progressListener)
                }
            }.foldToCallback(callback)
=======
    override suspend fun importRoomKeys(roomKeysAsArray: ByteArray,
                                        password: String,
                                        progressListener: ProgressListener?): ImportRoomKeysResult {
        return withContext(coroutineDispatchers.crypto) {
            Timber.v("## CRYPTO | importRoomKeys starts")

            val t0 = System.currentTimeMillis()
            val roomKeys = MXMegolmExportEncryption.decryptMegolmKeyFile(roomKeysAsArray, password)
            val t1 = System.currentTimeMillis()

            Timber.v("## CRYPTO | importRoomKeys : decryptMegolmKeyFile done in ${t1 - t0} ms")

            val importedSessions = MoshiProvider.providesMoshi()
                    .adapter<List<MegolmSessionData>>(Types.newParameterizedType(List::class.java, MegolmSessionData::class.java))
                    .fromJson(roomKeys)

            val t2 = System.currentTimeMillis()

            Timber.v("## CRYPTO | importRoomKeys : JSON parsing ${t2 - t1} ms")

            if (importedSessions == null) {
                throw Exception("Error")
            }

            megolmSessionDataImporter.handle(
                    megolmSessionsData = importedSessions,
                    fromBackup = false,
                    progressListener = progressListener
            )
>>>>>>> 856481e6
        }
    }

    /**
     * Update the warn status when some unknown devices are detected.
     *
     * @param warn true to warn when some unknown devices are detected.
     */
    override fun setWarnOnUnknownDevices(warn: Boolean) {
        // TODO this doesn't seem to be used anymore?
        warnOnUnknownDevicesRepository.setWarnOnUnknownDevices(warn)
    }

    /**
     * Set the global override for whether the client should ever send encrypted
     * messages to unverified devices.
     * If false, it can still be overridden per-room.
     * If true, it overrides the per-room settings.
     *
     * @param block    true to unilaterally blacklist all
     */
    override fun setGlobalBlacklistUnverifiedDevices(block: Boolean) {
        cryptoStore.setGlobalBlacklistUnverifiedDevices(block)
    }

    /**
     * Tells whether the client should ever send encrypted messages to unverified devices.
     * The default value is false.
     * This function must be called in the getEncryptingThreadHandler() thread.
     *
     * @return true to unilaterally blacklist all unverified devices.
     */
    override fun getGlobalBlacklistUnverifiedDevices(): Boolean {
        return cryptoStore.getGlobalBlacklistUnverifiedDevices()
    }

    /**
     * Tells whether the client should encrypt messages only for the verified devices
     * in this room.
     * The default value is false.
     *
     * @param roomId the room id
     * @return true if the client should encrypt messages only for the verified devices.
     */
// TODO add this info in CryptoRoomEntity?
    override fun isRoomBlacklistUnverifiedDevices(roomId: String?): Boolean {
        return roomId?.let { cryptoStore.getRoomsListBlacklistUnverifiedDevices().contains(it) }
                ?: false
    }

    /**
     * Manages the room black-listing for unverified devices.
     *
     * @param roomId   the room id
     * @param add      true to add the room id to the list, false to remove it.
     */
    private fun setRoomBlacklistUnverifiedDevices(roomId: String, add: Boolean) {
        val roomIds = cryptoStore.getRoomsListBlacklistUnverifiedDevices().toMutableList()

        if (add) {
            if (roomId !in roomIds) {
                roomIds.add(roomId)
            }
        } else {
            roomIds.remove(roomId)
        }

        cryptoStore.setRoomsListBlacklistUnverifiedDevices(roomIds)
    }

    /**
     * Add this room to the ones which don't encrypt messages to unverified devices.
     *
     * @param roomId   the room id
     */
    override fun setRoomBlacklistUnverifiedDevices(roomId: String) {
        setRoomBlacklistUnverifiedDevices(roomId, true)
    }

    /**
     * Remove this room to the ones which don't encrypt messages to unverified devices.
     *
     * @param roomId   the room id
     */
    override fun setRoomUnBlacklistUnverifiedDevices(roomId: String) {
        setRoomBlacklistUnverifiedDevices(roomId, false)
    }

    /**
     * Re request the encryption keys required to decrypt an event.
     *
     * @param event the event to decrypt again.
     */
    override fun reRequestRoomKeyForEvent(event: Event) {
<<<<<<< HEAD
        cryptoCoroutineScope.launch(coroutineDispatchers.crypto) {
            val requestPair = olmMachine!!.requestRoomKey(event)

            if (requestPair.cancellation != null) {
                when (requestPair.cancellation) {
                    is Request.ToDevice -> {
                        sendToDevice(requestPair.cancellation)
                    }
                }
            }

            when(requestPair.keyRequest) {
                is Request.ToDevice -> {
                    sendToDevice(requestPair.keyRequest)
                }
=======
        val wireContent = event.content.toModel<EncryptedEventContent>() ?: return Unit.also {
            Timber.e("## CRYPTO | reRequestRoomKeyForEvent Failed to re-request key, null content")
        }

        val requestBody = RoomKeyRequestBody(
                algorithm = wireContent.algorithm,
                roomId = event.roomId,
                senderKey = wireContent.senderKey,
                sessionId = wireContent.sessionId
        )

        outgoingGossipingRequestManager.resendRoomKeyRequest(requestBody)
    }

    override fun requestRoomKeyForEvent(event: Event) {
        val wireContent = event.content.toModel<EncryptedEventContent>() ?: return Unit.also {
            Timber.e("## CRYPTO | requestRoomKeyForEvent Failed to request key, null content eventId: ${event.eventId}")
        }

        cryptoCoroutineScope.launch(coroutineDispatchers.crypto) {
//            if (!isStarted()) {
//                Timber.v("## CRYPTO | requestRoomKeyForEvent() : wait after e2e init")
//                internalStart(false)
//            }
            roomDecryptorProvider
                    .getOrCreateRoomDecryptor(event.roomId, wireContent.algorithm)
                    ?.requestKeysForEvent(event, false) ?: run {
                Timber.v("## CRYPTO | requestRoomKeyForEvent() : No room decryptor for roomId:${event.roomId} algorithm:${wireContent.algorithm}")
>>>>>>> 856481e6
            }
        }
    }

    /**
     * Add a GossipingRequestListener listener.
     *
     * @param listener listener
     */
    override fun addRoomKeysRequestListener(listener: GossipingRequestListener) {
        // TODO
    }

    /**
     * Add a GossipingRequestListener listener.
     *
     * @param listener listener
     */
    override fun removeRoomKeysRequestListener(listener: GossipingRequestListener) {
<<<<<<< HEAD
        // TODO
=======
        incomingGossipingRequestManager.removeRoomKeysRequestListener(listener)
    }

//    private fun markOlmSessionForUnwedging(senderId: String, deviceInfo: CryptoDeviceInfo) {
//        val deviceKey = deviceInfo.identityKey()
//
//        val lastForcedDate = lastNewSessionForcedDates.getObject(senderId, deviceKey) ?: 0
//        val now = System.currentTimeMillis()
//        if (now - lastForcedDate < CRYPTO_MIN_FORCE_SESSION_PERIOD_MILLIS) {
//            Timber.d("## CRYPTO | markOlmSessionForUnwedging: New session already forced with device at $lastForcedDate. Not forcing another")
//            return
//        }
//
//        Timber.d("## CRYPTO | markOlmSessionForUnwedging from $senderId:${deviceInfo.deviceId}")
//        lastNewSessionForcedDates.setObject(senderId, deviceKey, now)
//
//        cryptoCoroutineScope.launch(coroutineDispatchers.crypto) {
//            ensureOlmSessionsForDevicesAction.handle(mapOf(senderId to listOf(deviceInfo)), force = true)
//
//            // Now send a blank message on that session so the other side knows about it.
//            // (The keyshare request is sent in the clear so that won't do)
//            // We send this first such that, as long as the toDevice messages arrive in the
//            // same order we sent them, the other end will get this first, set up the new session,
//            // then get the keyshare request and send the key over this new session (because it
//            // is the session it has most recently received a message on).
//            val payloadJson = mapOf<String, Any>("type" to EventType.DUMMY)
//
//            val encodedPayload = messageEncrypter.encryptMessage(payloadJson, listOf(deviceInfo))
//            val sendToDeviceMap = MXUsersDevicesMap<Any>()
//            sendToDeviceMap.setObject(senderId, deviceInfo.deviceId, encodedPayload)
//            Timber.v("## CRYPTO | markOlmSessionForUnwedging() : sending to $senderId:${deviceInfo.deviceId}")
//            val sendToDeviceParams = SendToDeviceTask.Params(EventType.ENCRYPTED, sendToDeviceMap)
//            sendToDeviceTask.execute(sendToDeviceParams)
//        }
//    }

    /**
     * Provides the list of unknown devices
     *
     * @param devicesInRoom the devices map
     * @return the unknown devices map
     */
    private fun getUnknownDevices(devicesInRoom: MXUsersDevicesMap<CryptoDeviceInfo>): MXUsersDevicesMap<CryptoDeviceInfo> {
        val unknownDevices = MXUsersDevicesMap<CryptoDeviceInfo>()
        val userIds = devicesInRoom.userIds
        for (userId in userIds) {
            devicesInRoom.getUserDeviceIds(userId)?.forEach { deviceId ->
                devicesInRoom.getObject(userId, deviceId)
                        ?.takeIf { it.isUnknown }
                        ?.let {
                            unknownDevices.setObject(userId, deviceId, it)
                        }
            }
        }

        return unknownDevices
>>>>>>> 856481e6
    }

    override fun downloadKeys(userIds: List<String>, forceDownload: Boolean, callback: MatrixCallback<MXUsersDevicesMap<CryptoDeviceInfo>>) {
        cryptoCoroutineScope.launch(coroutineDispatchers.crypto) {
            runCatching {
                if (forceDownload) {
                    // TODO replicate the logic from the device list manager
                    // where we would download the fresh info from the server.
                    this@DefaultCryptoService.olmMachine?.getUserDevicesMap(userIds) ?: MXUsersDevicesMap()
                } else {
                    this@DefaultCryptoService.olmMachine?.getUserDevicesMap(userIds) ?: MXUsersDevicesMap()
                }
            }.foldToCallback(callback)
        }
    }

    override fun addNewSessionListener(newSessionListener: NewSessionListener) {
        if (!newSessionListeners.contains(newSessionListener)) newSessionListeners.add(newSessionListener)
    }

    override fun removeSessionListener(listener: NewSessionListener) {
        newSessionListeners.remove(listener)
    }
/* ==========================================================================================
 * DEBUG INFO
 * ========================================================================================== */

    override fun toString(): String {
        return "DefaultCryptoService of $userId ($deviceId)"
    }

    override fun getOutgoingRoomKeyRequests(): List<OutgoingRoomKeyRequest> {
        return cryptoStore.getOutgoingRoomKeyRequests()
    }

    override fun getOutgoingRoomKeyRequestsPaged(): LiveData<PagedList<OutgoingRoomKeyRequest>> {
        return cryptoStore.getOutgoingRoomKeyRequestsPaged()
    }

    override fun getIncomingRoomKeyRequestsPaged(): LiveData<PagedList<IncomingRoomKeyRequest>> {
        return cryptoStore.getIncomingRoomKeyRequestsPaged()
    }

    override fun getIncomingRoomKeyRequests(): List<IncomingRoomKeyRequest> {
        return cryptoStore.getIncomingRoomKeyRequests()
    }

    override fun getGossipingEventsTrail(): LiveData<PagedList<Event>> {
        return cryptoStore.getGossipingEventsTrail()
    }

    override fun getGossipingEvents(): List<Event> {
        return cryptoStore.getGossipingEvents()
    }

    override fun getSharedWithInfo(roomId: String?, sessionId: String): MXUsersDevicesMap<Int> {
        return cryptoStore.getSharedWithInfo(roomId, sessionId)
    }

    override fun getWithHeldMegolmSession(roomId: String, sessionId: String): RoomKeyWithHeldContent? {
        return cryptoStore.getWithHeldMegolmSession(roomId, sessionId)
    }

    override fun logDbUsageInfo() {
        cryptoStore.logDbUsageInfo()
    }

    override fun prepareToEncrypt(roomId: String, callback: MatrixCallback<Unit>) {
        cryptoCoroutineScope.launch(coroutineDispatchers.crypto) {
            Timber.d("## CRYPTO | prepareToEncrypt() : Check room members up to date")
            // Ensure to load all room members
            try {
                loadRoomMembersTask.execute(LoadRoomMembersTask.Params(roomId))
            } catch (failure: Throwable) {
                Timber.e("## CRYPTO | prepareToEncrypt() : Failed to load room members")
                callback.onFailure(failure)
                return@launch
            }

            val userIds = getRoomUserIds(roomId)

            val algorithm = getEncryptionAlgorithm(roomId)

            if (algorithm == null) {
                val reason = String.format(MXCryptoError.UNABLE_TO_ENCRYPT_REASON, MXCryptoError.NO_MORE_ALGORITHM_REASON)
                Timber.e("## CRYPTO | prepareToEncrypt() : $reason")
                callback.onFailure(IllegalArgumentException("Missing algorithm"))
                return@launch
            }

            runCatching {
                preshareRoomKey(roomId, userIds)
            }.fold(
                    { callback.onSuccess(Unit) },
                    {
                        Timber.e("## CRYPTO | prepareToEncrypt() failed.")
                        callback.onFailure(it)
                    }
            )
        }
    }

    /* ==========================================================================================
     * For test only
     * ========================================================================================== */

    @VisibleForTesting
    val cryptoStoreForTesting = cryptoStore

    companion object {
        const val CRYPTO_MIN_FORCE_SESSION_PERIOD_MILLIS = 3_600_000 // one hour
    }
}<|MERGE_RESOLUTION|>--- conflicted
+++ resolved
@@ -444,15 +444,8 @@
             return false
         }
 
-<<<<<<< HEAD
         if (algorithm != MXCRYPTO_ALGORITHM_MEGOLM) {
             Timber.e("## CRYPTO | setEncryptionInRoom() : Unable to encrypt room $roomId with $algorithm")
-=======
-        val encryptingClass = MXCryptoAlgorithms.hasEncryptorClassForAlgorithm(algorithm)
-
-        if (!encryptingClass) {
-            Timber.e("## CRYPTO | setEncryptionInRoom() : Unable to encrypt room $roomId with $algorithm")
->>>>>>> 856481e6
             return false
         }
 
@@ -531,7 +524,6 @@
                 val t0 = System.currentTimeMillis()
                 Timber.v("## CRYPTO | encryptEventContent() starts")
                 runCatching {
-<<<<<<< HEAD
                     preshareRoomKey(roomId, userIds)
                     val content = encrypt(roomId, eventType, eventContent)
                     Timber.v("## CRYPTO | encryptEventContent() : succeeds after ${System.currentTimeMillis() - t0} ms")
@@ -540,17 +532,6 @@
             } else {
                 val reason = String.format(MXCryptoError.UNABLE_TO_ENCRYPT_REASON, MXCryptoError.NO_MORE_ALGORITHM_REASON)
                 Timber.e("## CRYPTO | encryptEventContent() : $reason")
-=======
-                    val content = safeAlgorithm.encryptEventContent(eventContent, eventType, userIds)
-                    Timber.v("## CRYPTO | encryptEventContent() : succeeds after ${System.currentTimeMillis() - t0} ms")
-                    MXEncryptEventContentResult(content, EventType.ENCRYPTED)
-                }.foldToCallback(callback)
-            } else {
-                val algorithm = getEncryptionAlgorithm(roomId)
-                val reason = String.format(MXCryptoError.UNABLE_TO_ENCRYPT_REASON,
-                        algorithm ?: MXCryptoError.NO_MORE_ALGORITHM_REASON)
-                Timber.e("## CRYPTO | encryptEventContent() : $reason")
->>>>>>> 856481e6
                 callback.onFailure(Failure.CryptoError(MXCryptoError.Base(MXCryptoError.ErrorType.UNABLE_TO_ENCRYPT, reason)))
             }
         }
@@ -583,157 +564,8 @@
      * @param callback the callback to return data or null
      */
     override fun decryptEventAsync(event: Event, timeline: String, callback: MatrixCallback<MXEventDecryptionResult>) {
-<<<<<<< HEAD
         // This isn't really used anywhere, maybe just remove it?
         // TODO
-=======
-        eventDecryptor.decryptEventAsync(event, timeline, callback)
-    }
-
-    /**
-     * Decrypt an event
-     *
-     * @param event    the raw event.
-     * @param timeline the id of the timeline where the event is decrypted. It is used to prevent replay attack.
-     * @return the MXEventDecryptionResult data, or null in case of error
-     */
-    @Throws(MXCryptoError::class)
-    private fun internalDecryptEvent(event: Event, timeline: String): MXEventDecryptionResult {
-        return eventDecryptor.decryptEvent(event, timeline)
-    }
-
-    /**
-     * Reset replay attack data for the given timeline.
-     *
-     * @param timelineId the timeline id
-     */
-    fun resetReplayAttackCheckInTimeline(timelineId: String) {
-        olmDevice.resetReplayAttackCheckInTimeline(timelineId)
-    }
-
-    /**
-     * Handle the 'toDevice' event
-     *
-     * @param event the event
-     */
-    fun onToDeviceEvent(event: Event) {
-        // event have already been decrypted
-        cryptoCoroutineScope.launch(coroutineDispatchers.crypto) {
-            when (event.getClearType()) {
-                EventType.ROOM_KEY, EventType.FORWARDED_ROOM_KEY -> {
-                    gossipingBuffer.add(event)
-                    // Keys are imported directly, not waiting for end of sync
-                    onRoomKeyEvent(event)
-                }
-                EventType.REQUEST_SECRET,
-                EventType.ROOM_KEY_REQUEST                       -> {
-                    // save audit trail
-                    gossipingBuffer.add(event)
-                    // Requests are stacked, and will be handled one by one at the end of the sync (onSyncComplete)
-                    incomingGossipingRequestManager.onGossipingRequestEvent(event)
-                }
-                EventType.SEND_SECRET                            -> {
-                    gossipingBuffer.add(event)
-                    onSecretSendReceived(event)
-                }
-                EventType.ROOM_KEY_WITHHELD                      -> {
-                    onKeyWithHeldReceived(event)
-                }
-                else                                             -> {
-                    // ignore
-                }
-            }
-        }
-    }
-
-    /**
-     * Handle a key event.
-     *
-     * @param event the key event.
-     */
-    private fun onRoomKeyEvent(event: Event) {
-        val roomKeyContent = event.getClearContent().toModel<RoomKeyContent>() ?: return
-        Timber.i("## CRYPTO | onRoomKeyEvent() from: ${event.senderId} type<${event.getClearType()}> , sessionId<${roomKeyContent.sessionId}>")
-        if (roomKeyContent.roomId.isNullOrEmpty() || roomKeyContent.algorithm.isNullOrEmpty()) {
-            Timber.e("## CRYPTO | onRoomKeyEvent() : missing fields")
-            return
-        }
-        val alg = roomDecryptorProvider.getOrCreateRoomDecryptor(roomKeyContent.roomId, roomKeyContent.algorithm)
-        if (alg == null) {
-            Timber.e("## CRYPTO | GOSSIP onRoomKeyEvent() : Unable to handle keys for ${roomKeyContent.algorithm}")
-            return
-        }
-        alg.onRoomKeyEvent(event, keysBackupService)
-    }
-
-    private fun onKeyWithHeldReceived(event: Event) {
-        val withHeldContent = event.getClearContent().toModel<RoomKeyWithHeldContent>() ?: return Unit.also {
-            Timber.i("## CRYPTO | Malformed onKeyWithHeldReceived() : missing fields")
-        }
-        Timber.i("## CRYPTO | onKeyWithHeldReceived() received from:${event.senderId}, content <$withHeldContent>")
-        val alg = roomDecryptorProvider.getOrCreateRoomDecryptor(withHeldContent.roomId, withHeldContent.algorithm)
-        if (alg is IMXWithHeldExtension) {
-            alg.onRoomKeyWithHeldEvent(withHeldContent)
-        } else {
-            Timber.e("## CRYPTO | onKeyWithHeldReceived() from:${event.senderId}: Unable to handle WithHeldContent for ${withHeldContent.algorithm}")
-            return
-        }
-    }
-
-    private fun onSecretSendReceived(event: Event) {
-        Timber.i("## CRYPTO | GOSSIP onSecretSend() from ${event.senderId} : onSecretSendReceived ${event.content?.get("sender_key")}")
-        if (!event.isEncrypted()) {
-            // secret send messages must be encrypted
-            Timber.e("## CRYPTO | GOSSIP onSecretSend() :Received unencrypted secret send event")
-            return
-        }
-
-        // Was that sent by us?
-        if (event.senderId != userId) {
-            Timber.e("## CRYPTO | GOSSIP onSecretSend() : Ignore secret from other user ${event.senderId}")
-            return
-        }
-
-        val secretContent = event.getClearContent().toModel<SecretSendEventContent>() ?: return
-
-        val existingRequest = cryptoStore
-                .getOutgoingSecretKeyRequests().firstOrNull { it.requestId == secretContent.requestId }
-
-        if (existingRequest == null) {
-            Timber.i("## CRYPTO | GOSSIP onSecretSend() : Ignore secret that was not requested: ${secretContent.requestId}")
-            return
-        }
-
-        if (!handleSDKLevelGossip(existingRequest.secretName, secretContent.secretValue)) {
-            // TODO Ask to application layer?
-            Timber.v("## CRYPTO | onSecretSend() : secret not handled by SDK")
-        }
-    }
-
-    /**
-     * Returns true if handled by SDK, otherwise should be sent to application layer
-     */
-    private fun handleSDKLevelGossip(secretName: String?, secretValue: String): Boolean {
-        return when (secretName) {
-            MASTER_KEY_SSSS_NAME       -> {
-                crossSigningService.onSecretMSKGossip(secretValue)
-                true
-            }
-            SELF_SIGNING_KEY_SSSS_NAME -> {
-                crossSigningService.onSecretSSKGossip(secretValue)
-                true
-            }
-            USER_SIGNING_KEY_SSSS_NAME -> {
-                crossSigningService.onSecretUSKGossip(secretValue)
-                true
-            }
-            KEYBACKUP_SECRET_SSSS_NAME -> {
-                keysBackupService.onSecretKeyGossip(secretValue)
-                true
-            }
-            else                       -> false
-        }
->>>>>>> 856481e6
     }
 
     /**
@@ -988,18 +820,9 @@
      * @param password the password
      * @return the exported keys
      */
-<<<<<<< HEAD
-    override fun exportRoomKeys(password: String, callback: MatrixCallback<ByteArray>) {
-        cryptoCoroutineScope.launch(coroutineDispatchers.main) {
-            runCatching {
-                val iterationCount = max(10000, MXMegolmExportEncryption.DEFAULT_ITERATION_COUNT)
-                olmMachine!!.exportKeys(password, iterationCount)
-            }.foldToCallback(callback)
-        }
-=======
     override suspend fun exportRoomKeys(password: String): ByteArray {
-        return exportRoomKeys(password, MXMegolmExportEncryption.DEFAULT_ITERATION_COUNT)
->>>>>>> 856481e6
+        val iterationCount = max(10000, MXMegolmExportEncryption.DEFAULT_ITERATION_COUNT)
+        return olmMachine!!.exportKeys(password, iterationCount)
     }
 
     /**
@@ -1010,49 +833,10 @@
      * @param progressListener the progress listener
      * @return the result ImportRoomKeysResult
      */
-<<<<<<< HEAD
-    override fun importRoomKeys(roomKeysAsArray: ByteArray,
+    override suspend fun importRoomKeys(roomKeysAsArray: ByteArray,
                                 password: String,
-                                progressListener: ProgressListener?,
-                                callback: MatrixCallback<ImportRoomKeysResult>) {
-        cryptoCoroutineScope.launch(coroutineDispatchers.main) {
-            runCatching {
-                withContext(coroutineDispatchers.crypto) {
-                    olmMachine!!.importKeys(roomKeysAsArray, password, progressListener)
-                }
-            }.foldToCallback(callback)
-=======
-    override suspend fun importRoomKeys(roomKeysAsArray: ByteArray,
-                                        password: String,
-                                        progressListener: ProgressListener?): ImportRoomKeysResult {
-        return withContext(coroutineDispatchers.crypto) {
-            Timber.v("## CRYPTO | importRoomKeys starts")
-
-            val t0 = System.currentTimeMillis()
-            val roomKeys = MXMegolmExportEncryption.decryptMegolmKeyFile(roomKeysAsArray, password)
-            val t1 = System.currentTimeMillis()
-
-            Timber.v("## CRYPTO | importRoomKeys : decryptMegolmKeyFile done in ${t1 - t0} ms")
-
-            val importedSessions = MoshiProvider.providesMoshi()
-                    .adapter<List<MegolmSessionData>>(Types.newParameterizedType(List::class.java, MegolmSessionData::class.java))
-                    .fromJson(roomKeys)
-
-            val t2 = System.currentTimeMillis()
-
-            Timber.v("## CRYPTO | importRoomKeys : JSON parsing ${t2 - t1} ms")
-
-            if (importedSessions == null) {
-                throw Exception("Error")
-            }
-
-            megolmSessionDataImporter.handle(
-                    megolmSessionsData = importedSessions,
-                    fromBackup = false,
-                    progressListener = progressListener
-            )
->>>>>>> 856481e6
-        }
+                                progressListener: ProgressListener?): ImportRoomKeysResult {
+        return olmMachine!!.importKeys(roomKeysAsArray, password, progressListener)
     }
 
     /**
@@ -1146,7 +930,6 @@
      * @param event the event to decrypt again.
      */
     override fun reRequestRoomKeyForEvent(event: Event) {
-<<<<<<< HEAD
         cryptoCoroutineScope.launch(coroutineDispatchers.crypto) {
             val requestPair = olmMachine!!.requestRoomKey(event)
 
@@ -1162,36 +945,6 @@
                 is Request.ToDevice -> {
                     sendToDevice(requestPair.keyRequest)
                 }
-=======
-        val wireContent = event.content.toModel<EncryptedEventContent>() ?: return Unit.also {
-            Timber.e("## CRYPTO | reRequestRoomKeyForEvent Failed to re-request key, null content")
-        }
-
-        val requestBody = RoomKeyRequestBody(
-                algorithm = wireContent.algorithm,
-                roomId = event.roomId,
-                senderKey = wireContent.senderKey,
-                sessionId = wireContent.sessionId
-        )
-
-        outgoingGossipingRequestManager.resendRoomKeyRequest(requestBody)
-    }
-
-    override fun requestRoomKeyForEvent(event: Event) {
-        val wireContent = event.content.toModel<EncryptedEventContent>() ?: return Unit.also {
-            Timber.e("## CRYPTO | requestRoomKeyForEvent Failed to request key, null content eventId: ${event.eventId}")
-        }
-
-        cryptoCoroutineScope.launch(coroutineDispatchers.crypto) {
-//            if (!isStarted()) {
-//                Timber.v("## CRYPTO | requestRoomKeyForEvent() : wait after e2e init")
-//                internalStart(false)
-//            }
-            roomDecryptorProvider
-                    .getOrCreateRoomDecryptor(event.roomId, wireContent.algorithm)
-                    ?.requestKeysForEvent(event, false) ?: run {
-                Timber.v("## CRYPTO | requestRoomKeyForEvent() : No room decryptor for roomId:${event.roomId} algorithm:${wireContent.algorithm}")
->>>>>>> 856481e6
             }
         }
     }
@@ -1211,66 +964,7 @@
      * @param listener listener
      */
     override fun removeRoomKeysRequestListener(listener: GossipingRequestListener) {
-<<<<<<< HEAD
         // TODO
-=======
-        incomingGossipingRequestManager.removeRoomKeysRequestListener(listener)
-    }
-
-//    private fun markOlmSessionForUnwedging(senderId: String, deviceInfo: CryptoDeviceInfo) {
-//        val deviceKey = deviceInfo.identityKey()
-//
-//        val lastForcedDate = lastNewSessionForcedDates.getObject(senderId, deviceKey) ?: 0
-//        val now = System.currentTimeMillis()
-//        if (now - lastForcedDate < CRYPTO_MIN_FORCE_SESSION_PERIOD_MILLIS) {
-//            Timber.d("## CRYPTO | markOlmSessionForUnwedging: New session already forced with device at $lastForcedDate. Not forcing another")
-//            return
-//        }
-//
-//        Timber.d("## CRYPTO | markOlmSessionForUnwedging from $senderId:${deviceInfo.deviceId}")
-//        lastNewSessionForcedDates.setObject(senderId, deviceKey, now)
-//
-//        cryptoCoroutineScope.launch(coroutineDispatchers.crypto) {
-//            ensureOlmSessionsForDevicesAction.handle(mapOf(senderId to listOf(deviceInfo)), force = true)
-//
-//            // Now send a blank message on that session so the other side knows about it.
-//            // (The keyshare request is sent in the clear so that won't do)
-//            // We send this first such that, as long as the toDevice messages arrive in the
-//            // same order we sent them, the other end will get this first, set up the new session,
-//            // then get the keyshare request and send the key over this new session (because it
-//            // is the session it has most recently received a message on).
-//            val payloadJson = mapOf<String, Any>("type" to EventType.DUMMY)
-//
-//            val encodedPayload = messageEncrypter.encryptMessage(payloadJson, listOf(deviceInfo))
-//            val sendToDeviceMap = MXUsersDevicesMap<Any>()
-//            sendToDeviceMap.setObject(senderId, deviceInfo.deviceId, encodedPayload)
-//            Timber.v("## CRYPTO | markOlmSessionForUnwedging() : sending to $senderId:${deviceInfo.deviceId}")
-//            val sendToDeviceParams = SendToDeviceTask.Params(EventType.ENCRYPTED, sendToDeviceMap)
-//            sendToDeviceTask.execute(sendToDeviceParams)
-//        }
-//    }
-
-    /**
-     * Provides the list of unknown devices
-     *
-     * @param devicesInRoom the devices map
-     * @return the unknown devices map
-     */
-    private fun getUnknownDevices(devicesInRoom: MXUsersDevicesMap<CryptoDeviceInfo>): MXUsersDevicesMap<CryptoDeviceInfo> {
-        val unknownDevices = MXUsersDevicesMap<CryptoDeviceInfo>()
-        val userIds = devicesInRoom.userIds
-        for (userId in userIds) {
-            devicesInRoom.getUserDeviceIds(userId)?.forEach { deviceId ->
-                devicesInRoom.getObject(userId, deviceId)
-                        ?.takeIf { it.isUnknown }
-                        ?.let {
-                            unknownDevices.setObject(userId, deviceId, it)
-                        }
-            }
-        }
-
-        return unknownDevices
->>>>>>> 856481e6
     }
 
     override fun downloadKeys(userIds: List<String>, forceDownload: Boolean, callback: MatrixCallback<MXUsersDevicesMap<CryptoDeviceInfo>>) {
