--- conflicted
+++ resolved
@@ -60,7 +60,6 @@
 import org.matrix.android.sdk.internal.crypto.model.CryptoDeviceInfo
 import org.matrix.android.sdk.internal.crypto.model.ImportRoomKeysResult
 import org.matrix.android.sdk.internal.crypto.model.MXEncryptEventContentResult
-import org.matrix.android.sdk.internal.crypto.model.MXKey.Companion.KEY_SIGNED_CURVE_25519_TYPE
 import org.matrix.android.sdk.internal.crypto.model.MXUsersDevicesMap
 import org.matrix.android.sdk.internal.crypto.model.event.RoomKeyContent
 import org.matrix.android.sdk.internal.crypto.model.event.RoomKeyWithHeldContent
@@ -133,23 +132,20 @@
         private val coroutineDispatchers: MatrixCoroutineDispatchers,
         private val taskExecutor: TaskExecutor,
         private val cryptoCoroutineScope: CoroutineScope,
-<<<<<<< HEAD
         private val sender: RequestSender,
         private val crossSigningService: CrossSigningService,
         private val verificationService: RustVerificationService,
         private val keysBackupService: RustKeyBackupService,
         private val megolmSessionImportManager: MegolmSessionImportManager,
-        private val olmMachineProvider: OlmMachineProvider
-=======
-        private val eventDecryptor: EventDecryptor,
-        private val liveEventManager: Lazy<StreamEventsManager>
->>>>>>> 6e6b04c5
+        private val olmMachineProvider: OlmMachineProvider,
+        private val liveEventManager: dagger.Lazy<StreamEventsManager>
 ) : CryptoService {
 
     private val isStarting = AtomicBoolean(false)
     private val isStarted = AtomicBoolean(false)
 
     private val olmMachine by lazy { olmMachineProvider.olmMachine }
+
 
     // The verification service.
 //    private var verificationService: RustVerificationService? = null
@@ -170,22 +166,15 @@
     }
 
     fun onLiveEvent(roomId: String, event: Event) {
-<<<<<<< HEAD
+        if(event.isStateEvent()){
         when (event.getClearType()) {
             EventType.STATE_ROOM_ENCRYPTION         -> onRoomEncryptionEvent(roomId, event)
             EventType.STATE_ROOM_MEMBER             -> onRoomMembershipEvent(roomId, event)
             EventType.STATE_ROOM_HISTORY_VISIBILITY -> onRoomHistoryVisibilityEvent(roomId, event)
             else                                    -> cryptoCoroutineScope.launch {
                 this@DefaultCryptoService.verificationService.onEvent(event)
-=======
-        // handle state events
-        if (event.isStateEvent()) {
-            when (event.type) {
-                EventType.STATE_ROOM_ENCRYPTION         -> onRoomEncryptionEvent(roomId, event)
-                EventType.STATE_ROOM_MEMBER             -> onRoomMembershipEvent(roomId, event)
-                EventType.STATE_ROOM_HISTORY_VISIBILITY -> onRoomHistoryVisibilityEvent(roomId, event)
->>>>>>> 6e6b04c5
-            }
+            }
+        }
         }
     }
 
@@ -390,7 +379,6 @@
     /**
      * A sync response has been received
      */
-<<<<<<< HEAD
     suspend fun onSyncCompleted() {
         if (isStarted()) {
             sendOutgoingRequests()
@@ -406,43 +394,6 @@
 
             keysBackupService.maybeBackupKeys()
         }
-=======
-    fun onSyncCompleted(syncResponse: SyncResponse) {
-        cryptoCoroutineScope.launch(coroutineDispatchers.crypto) {
-            runCatching {
-                if (syncResponse.deviceLists != null) {
-                    deviceListManager.handleDeviceListsChanges(syncResponse.deviceLists.changed, syncResponse.deviceLists.left)
-                }
-                if (syncResponse.deviceOneTimeKeysCount != null) {
-                    val currentCount = syncResponse.deviceOneTimeKeysCount.signedCurve25519 ?: 0
-                    oneTimeKeysUploader.updateOneTimeKeyCount(currentCount)
-                }
-                // There is a limit of to_device events returned per sync.
-                // If we are in a case of such limited to_device sync we can't try to generate/upload
-                // new otk now, because there might be some pending olm pre-key to_device messages that would fail if we rotate
-                // the old otk too early. In this case we want to wait for the pending to_device before doing anything
-                // As per spec:
-                // If there is a large queue of send-to-device messages, the server should limit the number sent in each /sync response.
-                // 100 messages is recommended as a reasonable limit.
-                // The limit is not part of the spec, so it's probably safer to handle that when there are no more to_device ( so we are sure
-                // that there are no pending to_device
-                val toDevices = syncResponse.toDevice?.events.orEmpty()
-                if (isStarted() && toDevices.isEmpty()) {
-                    // Make sure we process to-device messages before generating new one-time-keys #2782
-                    deviceListManager.refreshOutdatedDeviceLists()
-                    // The presence of device_unused_fallback_key_types indicates that the server supports fallback keys.
-                    // If there's no unused signed_curve25519 fallback key we need a new one.
-                    if (syncResponse.deviceUnusedFallbackKeyTypes != null &&
-                            // Generate a fallback key only if the server does not already have an unused fallback key.
-                            !syncResponse.deviceUnusedFallbackKeyTypes.contains(KEY_SIGNED_CURVE_25519_TYPE)) {
-                        oneTimeKeysUploader.needsNewFallback()
-                    }
-
-                    oneTimeKeysUploader.maybeUploadOneTimeKeys()
-                    incomingGossipingRequestManager.processReceivedGossipingRequests()
-                }
-            }
->>>>>>> 6e6b04c5
 
         cryptoCoroutineScope.launch(coroutineDispatchers.crypto) {
             tryOrNull {
@@ -512,40 +463,18 @@
         // (for now at least. Maybe we should alert the user somehow?)
         val existingAlgorithm = cryptoStore.getRoomAlgorithm(roomId)
 
-        if (existingAlgorithm == algorithm && roomEncryptorsStore.get(roomId) != null) {
-            // ignore
-            Timber.tag(loggerTag.value).e("setEncryptionInRoom() : Ignoring m.room.encryption for same alg ($algorithm) in  $roomId")
+        if (!existingAlgorithm.isNullOrEmpty() && existingAlgorithm != algorithm) {
+            Timber.tag(loggerTag.value).e("setEncryptionInRoom() : Ignoring m.room.encryption event which requests a change of config in $roomId")
             return false
         }
 
-<<<<<<< HEAD
+        // TODO CHECK WITH VALERE
+        cryptoStore.storeRoomAlgorithm(roomId, algorithm)
+
         if (algorithm != MXCRYPTO_ALGORITHM_MEGOLM) {
-            Timber.tag(loggerTag.value).e("## CRYPTO | setEncryptionInRoom() : Unable to encrypt room $roomId with $algorithm")
+            Timber.tag(loggerTag.value).e("## CRYPTO | setEncryptionInRoom() : Unable to encrypt room $roomId with $algorithm")
             return false
         }
-
-        cryptoStore.storeRoomAlgorithm(roomId, algorithm)
-=======
-        val encryptingClass = MXCryptoAlgorithms.hasEncryptorClassForAlgorithm(algorithm)
-
-        // Always store even if not supported
-        cryptoStore.storeRoomAlgorithm(roomId, algorithm)
-
-        if (!encryptingClass) {
-            Timber.tag(loggerTag.value).e("setEncryptionInRoom() : Unable to encrypt room $roomId with $algorithm")
-            return false
-        }
-
-        val alg: IMXEncrypting? = when (algorithm) {
-            MXCRYPTO_ALGORITHM_MEGOLM -> megolmEncryptionFactory.create(roomId)
-            MXCRYPTO_ALGORITHM_OLM    -> olmEncryptionFactory.create(roomId)
-            else                      -> null
-        }
-
-        if (alg != null) {
-            roomEncryptorsStore.put(roomId, alg)
-        }
->>>>>>> 6e6b04c5
 
         // if encryption was not previously enabled in this room, we will have been
         // ignoring new device events for these users so far. We may well have
@@ -663,158 +592,8 @@
      * @param callback the callback to return data or null
      */
     override fun decryptEventAsync(event: Event, timeline: String, callback: MatrixCallback<MXEventDecryptionResult>) {
-<<<<<<< HEAD
         // This isn't really used anywhere, maybe just remove it?
         // TODO
-=======
-        eventDecryptor.decryptEventAsync(event, timeline, callback)
-    }
-
-    /**
-     * Decrypt an event
-     *
-     * @param event    the raw event.
-     * @param timeline the id of the timeline where the event is decrypted. It is used to prevent replay attack.
-     * @return the MXEventDecryptionResult data, or null in case of error
-     */
-    @Throws(MXCryptoError::class)
-    private fun internalDecryptEvent(event: Event, timeline: String): MXEventDecryptionResult {
-        return eventDecryptor.decryptEvent(event, timeline)
-    }
-
-    /**
-     * Reset replay attack data for the given timeline.
-     *
-     * @param timelineId the timeline id
-     */
-    fun resetReplayAttackCheckInTimeline(timelineId: String) {
-        olmDevice.resetReplayAttackCheckInTimeline(timelineId)
-    }
-
-    /**
-     * Handle the 'toDevice' event
-     *
-     * @param event the event
-     */
-    fun onToDeviceEvent(event: Event) {
-        // event have already been decrypted
-        cryptoCoroutineScope.launch(coroutineDispatchers.crypto) {
-            when (event.getClearType()) {
-                EventType.ROOM_KEY, EventType.FORWARDED_ROOM_KEY -> {
-                    gossipingBuffer.add(event)
-                    // Keys are imported directly, not waiting for end of sync
-                    onRoomKeyEvent(event)
-                }
-                EventType.REQUEST_SECRET,
-                EventType.ROOM_KEY_REQUEST                       -> {
-                    // save audit trail
-                    gossipingBuffer.add(event)
-                    // Requests are stacked, and will be handled one by one at the end of the sync (onSyncComplete)
-                    incomingGossipingRequestManager.onGossipingRequestEvent(event)
-                }
-                EventType.SEND_SECRET                            -> {
-                    gossipingBuffer.add(event)
-                    onSecretSendReceived(event)
-                }
-                EventType.ROOM_KEY_WITHHELD                      -> {
-                    onKeyWithHeldReceived(event)
-                }
-                else                                             -> {
-                    // ignore
-                }
-            }
-        }
-        liveEventManager.get().dispatchOnLiveToDevice(event)
-    }
-
-    /**
-     * Handle a key event.
-     *
-     * @param event the key event.
-     */
-    private fun onRoomKeyEvent(event: Event) {
-        val roomKeyContent = event.getClearContent().toModel<RoomKeyContent>() ?: return
-        Timber.tag(loggerTag.value).i("onRoomKeyEvent() from: ${event.senderId} type<${event.getClearType()}> , sessionId<${roomKeyContent.sessionId}>")
-        if (roomKeyContent.roomId.isNullOrEmpty() || roomKeyContent.algorithm.isNullOrEmpty()) {
-            Timber.tag(loggerTag.value).e("onRoomKeyEvent() : missing fields")
-            return
-        }
-        val alg = roomDecryptorProvider.getOrCreateRoomDecryptor(roomKeyContent.roomId, roomKeyContent.algorithm)
-        if (alg == null) {
-            Timber.tag(loggerTag.value).e("GOSSIP onRoomKeyEvent() : Unable to handle keys for ${roomKeyContent.algorithm}")
-            return
-        }
-        alg.onRoomKeyEvent(event, keysBackupService)
-    }
-
-    private fun onKeyWithHeldReceived(event: Event) {
-        val withHeldContent = event.getClearContent().toModel<RoomKeyWithHeldContent>() ?: return Unit.also {
-            Timber.tag(loggerTag.value).i("Malformed onKeyWithHeldReceived() : missing fields")
-        }
-        Timber.tag(loggerTag.value).i("onKeyWithHeldReceived() received from:${event.senderId}, content <$withHeldContent>")
-        val alg = roomDecryptorProvider.getOrCreateRoomDecryptor(withHeldContent.roomId, withHeldContent.algorithm)
-        if (alg is IMXWithHeldExtension) {
-            alg.onRoomKeyWithHeldEvent(withHeldContent)
-        } else {
-            Timber.tag(loggerTag.value).e("onKeyWithHeldReceived() from:${event.senderId}: Unable to handle WithHeldContent for ${withHeldContent.algorithm}")
-            return
-        }
-    }
-
-    private fun onSecretSendReceived(event: Event) {
-        Timber.tag(loggerTag.value).i("GOSSIP onSecretSend() from ${event.senderId} : onSecretSendReceived ${event.content?.get("sender_key")}")
-        if (!event.isEncrypted()) {
-            // secret send messages must be encrypted
-            Timber.tag(loggerTag.value).e("GOSSIP onSecretSend() :Received unencrypted secret send event")
-            return
-        }
-
-        // Was that sent by us?
-        if (event.senderId != userId) {
-            Timber.tag(loggerTag.value).e("GOSSIP onSecretSend() : Ignore secret from other user ${event.senderId}")
-            return
-        }
-
-        val secretContent = event.getClearContent().toModel<SecretSendEventContent>() ?: return
-
-        val existingRequest = cryptoStore
-                .getOutgoingSecretKeyRequests().firstOrNull { it.requestId == secretContent.requestId }
-
-        if (existingRequest == null) {
-            Timber.tag(loggerTag.value).i("GOSSIP onSecretSend() : Ignore secret that was not requested: ${secretContent.requestId}")
-            return
-        }
-
-        if (!handleSDKLevelGossip(existingRequest.secretName, secretContent.secretValue)) {
-            // TODO Ask to application layer?
-            Timber.tag(loggerTag.value).v("onSecretSend() : secret not handled by SDK")
-        }
-    }
-
-    /**
-     * Returns true if handled by SDK, otherwise should be sent to application layer
-     */
-    private fun handleSDKLevelGossip(secretName: String?, secretValue: String): Boolean {
-        return when (secretName) {
-            MASTER_KEY_SSSS_NAME       -> {
-                crossSigningService.onSecretMSKGossip(secretValue)
-                true
-            }
-            SELF_SIGNING_KEY_SSSS_NAME -> {
-                crossSigningService.onSecretSSKGossip(secretValue)
-                true
-            }
-            USER_SIGNING_KEY_SSSS_NAME -> {
-                crossSigningService.onSecretUSKGossip(secretValue)
-                true
-            }
-            KEYBACKUP_SECRET_SSSS_NAME -> {
-                keysBackupService.onSecretKeyGossip(secretValue)
-                true
-            }
-            else                       -> false
-        }
->>>>>>> 6e6b04c5
     }
 
     /**
@@ -946,6 +725,7 @@
                         this.verificationService.onEvent(event)
                     }
                 }
+                liveEventManager.get().dispatchOnLiveToDevice(event)
             }
         }
     }
@@ -965,7 +745,6 @@
             }
         }
 
-<<<<<<< HEAD
         val keyShareLock = roomKeyShareLocks.getOrPut(roomId, { Mutex() })
         var sharedKey = false
 
@@ -989,10 +768,6 @@
                 }.joinAll()
             }
         }
-=======
-        val uploadDeviceKeysParams = UploadKeysTask.Params(rest, null, null)
-        uploadKeysTask.execute(uploadDeviceKeysParams)
->>>>>>> 6e6b04c5
 
         // If we sent out a room key over to-device messages it's likely that we created a new one
         // Try to back the key up
