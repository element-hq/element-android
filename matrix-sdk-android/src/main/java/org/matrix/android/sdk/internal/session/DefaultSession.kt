--- conflicted
+++ resolved
@@ -132,12 +132,9 @@
         private val callSignalingService: Lazy<CallSignalingService>,
         private val spaceService: Lazy<SpaceService>,
         private val openIdService: Lazy<OpenIdService>,
-<<<<<<< HEAD
+        private val presenceService: Lazy<PresenceService>,
         private val usersInfoService: Lazy<UsersInfoService>,
         private val accountValidityService: Lazy<AccountValidityService>,
-=======
-        private val presenceService: Lazy<PresenceService>,
->>>>>>> 042e91ee
         @UnauthenticatedWithCertificate
         private val unauthenticatedWithCertificateOkHttpClient: Lazy<OkHttpClient>
 ) : Session,
