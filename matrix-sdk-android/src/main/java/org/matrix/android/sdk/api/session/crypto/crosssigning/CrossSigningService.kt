/*
 * Copyright 2020 The Matrix.org Foundation C.I.C.
 *
 * Licensed under the Apache License, Version 2.0 (the "License");
 * you may not use this file except in compliance with the License.
 * You may obtain a copy of the License at
 *
 *     http://www.apache.org/licenses/LICENSE-2.0
 *
 * Unless required by applicable law or agreed to in writing, software
 * distributed under the License is distributed on an "AS IS" BASIS,
 * WITHOUT WARRANTIES OR CONDITIONS OF ANY KIND, either express or implied.
 * See the License for the specific language governing permissions and
 * limitations under the License.
 */

package org.matrix.android.sdk.api.session.crypto.crosssigning

import kotlinx.coroutines.flow.Flow
import org.matrix.android.sdk.api.auth.UserInteractiveAuthInterceptor
import org.matrix.android.sdk.api.session.crypto.model.RoomEncryptionTrustLevel
import org.matrix.android.sdk.api.util.Optional

interface CrossSigningService {
    /**
     * Is our own device signed by our own cross signing identity
     */
    suspend fun isCrossSigningVerified(): Boolean

    // TODO this isn't used anywhere besides in tests?
    //  Is this the local trust concept that we have for devices?
    suspend fun isUserTrusted(otherUserId: String): Boolean

    /**
     * Will not force a download of the key, but will verify signatures trust chain.
     * Checks that my trusted user key has signed the other user UserKey
     */
    suspend fun checkUserTrust(otherUserId: String): UserTrustResult

    /**
     * Initialize cross signing for this user.
     * Users needs to enter credentials
     */
<<<<<<< HEAD
    fun initializeCrossSigning(
            uiaInterceptor: UserInteractiveAuthInterceptor?,
            callback: MatrixCallback<Unit>
    )
=======
    suspend fun initializeCrossSigning(uiaInterceptor: UserInteractiveAuthInterceptor?)
>>>>>>> bda03149

    /**
     * Does our own user have a valid cross signing identity uploaded.
     *
     * In other words has any of our devices uploaded public cross signing keys to the server.
     */
    suspend fun isCrossSigningInitialized(): Boolean = getMyCrossSigningKeys() != null

<<<<<<< HEAD
    fun checkTrustFromPrivateKeys(
            masterKeyPrivateKey: String?,
            uskKeyPrivateKey: String?,
            sskPrivateKey: String?
    ): UserTrustResult
=======
    /**
     * Inject the private cross signing keys, likely from backup, into our store.
     *
     * This will check if the injected private cross signing keys match the public ones provided
     * by the server and if they do so
     */
    suspend fun checkTrustFromPrivateKeys(masterKeyPrivateKey: String?,
                                          uskKeyPrivateKey: String?,
                                          sskPrivateKey: String?): UserTrustResult
>>>>>>> bda03149

    /**
     * Get the public cross signing keys for the given user
     *
     * @param otherUserId The ID of the user for which we would like to fetch the cross signing keys.
     */
    suspend fun getUserCrossSigningKeys(otherUserId: String): MXCrossSigningInfo?

    fun getLiveCrossSigningKeys(userId: String): Flow<Optional<MXCrossSigningInfo>>

    /** Get our own public cross signing keys */
    suspend fun getMyCrossSigningKeys(): MXCrossSigningInfo?

    /** Get our own private cross signing keys */
    suspend fun getCrossSigningPrivateKeys(): PrivateKeysInfo?

    fun getLiveCrossSigningPrivateKeys(): Flow<Optional<PrivateKeysInfo>>

    /**
     * Can we sign our other devices or other users?
     *
     * Returning true means that we have the private self-signing and user-signing keys at hand.
     */
    fun canCrossSign(): Boolean

    /** Do we have all our private cross signing keys in storage? */
    fun allPrivateKeysKnown(): Boolean

<<<<<<< HEAD
    fun trustUser(
            otherUserId: String,
            callback: MatrixCallback<Unit>
    )
=======
    /** Mark a user identity as trusted and sign and upload signatures of our user-signing key to the server */
    suspend fun trustUser(otherUserId: String)
>>>>>>> bda03149

    /** Mark our own master key as trusted */
    suspend fun markMyMasterKeyAsTrusted()

    /**
     * Sign one of your devices and upload the signature.
     */
<<<<<<< HEAD
    fun trustDevice(
            deviceId: String,
            callback: MatrixCallback<Unit>
    )

    fun checkDeviceTrust(
            otherUserId: String,
            otherDeviceId: String,
            locallyTrusted: Boolean?
    ): DeviceTrustResult
=======
    @Throws
    suspend fun trustDevice(deviceId: String)

    suspend fun shieldForGroup(userIds: List<String>): RoomEncryptionTrustLevel

    /**
     * Check if a device is trusted
     *
     * This will check that we have a valid trust chain from our own master key to a device, either
     * using the self-signing key for our own devices or using the user-signing key and the master
     * key of another user.
     */
    suspend fun checkDeviceTrust(otherUserId: String,
                                 otherDeviceId: String,
            // TODO what is locallyTrusted used for?
                                 locallyTrusted: Boolean?): DeviceTrustResult
>>>>>>> bda03149

    // FIXME Those method do not have to be in the service
    // TODO those three methods doesn't seem to be used anywhere?
    fun onSecretMSKGossip(mskPrivateKey: String)
    fun onSecretSSKGossip(sskPrivateKey: String)
    fun onSecretUSKGossip(uskPrivateKey: String)
}<|MERGE_RESOLUTION|>--- conflicted
+++ resolved
@@ -16,8 +16,9 @@
 
 package org.matrix.android.sdk.api.session.crypto.crosssigning
 
-import kotlinx.coroutines.flow.Flow
+import androidx.lifecycle.LiveData
 import org.matrix.android.sdk.api.auth.UserInteractiveAuthInterceptor
+import org.matrix.android.sdk.api.session.crypto.model.CryptoDeviceInfo
 import org.matrix.android.sdk.api.session.crypto.model.RoomEncryptionTrustLevel
 import org.matrix.android.sdk.api.util.Optional
 
@@ -41,14 +42,7 @@
      * Initialize cross signing for this user.
      * Users needs to enter credentials
      */
-<<<<<<< HEAD
-    fun initializeCrossSigning(
-            uiaInterceptor: UserInteractiveAuthInterceptor?,
-            callback: MatrixCallback<Unit>
-    )
-=======
     suspend fun initializeCrossSigning(uiaInterceptor: UserInteractiveAuthInterceptor?)
->>>>>>> bda03149
 
     /**
      * Does our own user have a valid cross signing identity uploaded.
@@ -57,13 +51,6 @@
      */
     suspend fun isCrossSigningInitialized(): Boolean = getMyCrossSigningKeys() != null
 
-<<<<<<< HEAD
-    fun checkTrustFromPrivateKeys(
-            masterKeyPrivateKey: String?,
-            uskKeyPrivateKey: String?,
-            sskPrivateKey: String?
-    ): UserTrustResult
-=======
     /**
      * Inject the private cross signing keys, likely from backup, into our store.
      *
@@ -73,7 +60,6 @@
     suspend fun checkTrustFromPrivateKeys(masterKeyPrivateKey: String?,
                                           uskKeyPrivateKey: String?,
                                           sskPrivateKey: String?): UserTrustResult
->>>>>>> bda03149
 
     /**
      * Get the public cross signing keys for the given user
@@ -82,7 +68,7 @@
      */
     suspend fun getUserCrossSigningKeys(otherUserId: String): MXCrossSigningInfo?
 
-    fun getLiveCrossSigningKeys(userId: String): Flow<Optional<MXCrossSigningInfo>>
+    fun getLiveCrossSigningKeys(userId: String): LiveData<Optional<MXCrossSigningInfo>>
 
     /** Get our own public cross signing keys */
     suspend fun getMyCrossSigningKeys(): MXCrossSigningInfo?
@@ -90,7 +76,7 @@
     /** Get our own private cross signing keys */
     suspend fun getCrossSigningPrivateKeys(): PrivateKeysInfo?
 
-    fun getLiveCrossSigningPrivateKeys(): Flow<Optional<PrivateKeysInfo>>
+    fun getLiveCrossSigningPrivateKeys(): LiveData<Optional<PrivateKeysInfo>>
 
     /**
      * Can we sign our other devices or other users?
@@ -102,15 +88,8 @@
     /** Do we have all our private cross signing keys in storage? */
     fun allPrivateKeysKnown(): Boolean
 
-<<<<<<< HEAD
-    fun trustUser(
-            otherUserId: String,
-            callback: MatrixCallback<Unit>
-    )
-=======
     /** Mark a user identity as trusted and sign and upload signatures of our user-signing key to the server */
     suspend fun trustUser(otherUserId: String)
->>>>>>> bda03149
 
     /** Mark our own master key as trusted */
     suspend fun markMyMasterKeyAsTrusted()
@@ -118,18 +97,6 @@
     /**
      * Sign one of your devices and upload the signature.
      */
-<<<<<<< HEAD
-    fun trustDevice(
-            deviceId: String,
-            callback: MatrixCallback<Unit>
-    )
-
-    fun checkDeviceTrust(
-            otherUserId: String,
-            otherDeviceId: String,
-            locallyTrusted: Boolean?
-    ): DeviceTrustResult
-=======
     @Throws
     suspend fun trustDevice(deviceId: String)
 
@@ -146,11 +113,13 @@
                                  otherDeviceId: String,
             // TODO what is locallyTrusted used for?
                                  locallyTrusted: Boolean?): DeviceTrustResult
->>>>>>> bda03149
 
     // FIXME Those method do not have to be in the service
     // TODO those three methods doesn't seem to be used anywhere?
-    fun onSecretMSKGossip(mskPrivateKey: String)
-    fun onSecretSSKGossip(sskPrivateKey: String)
-    fun onSecretUSKGossip(uskPrivateKey: String)
+    suspend fun onSecretMSKGossip(mskPrivateKey: String)
+    suspend fun onSecretSSKGossip(sskPrivateKey: String)
+    suspend fun onSecretUSKGossip(uskPrivateKey: String)
+    suspend fun checkTrustAndAffectedRoomShields(userIds: List<String>)
+    fun checkSelfTrust(myCrossSigningInfo: MXCrossSigningInfo?, myDevices: List<CryptoDeviceInfo>?): UserTrustResult
+    fun checkOtherMSKTrusted(myCrossSigningInfo: MXCrossSigningInfo?, otherInfo: MXCrossSigningInfo?): UserTrustResult
 }