--- conflicted
+++ resolved
@@ -41,12 +41,8 @@
                                                        @SessionDatabase private val realmConfiguration: RealmConfiguration) : JoinRoomTask {
 
     override suspend fun execute(params: JoinRoomTask.Params): Try<Unit> {
-<<<<<<< HEAD
-        return executeRequest {
+        return executeRequest<Unit> {
             apiCall = roomAPI.join(params.roomId, params.viaServers, HashMap())
-=======
-        return executeRequest<Unit> {
-            apiCall = roomAPI.join(params.roomId, HashMap())
         }.flatMap {
             val roomId = params.roomId
             // Wait for room to come back from the sync (but it can maybe be in the DB is the sync response is received before)
@@ -60,7 +56,6 @@
             }
         }.flatMap { roomId ->
             setReadMarkers(roomId)
->>>>>>> ab25980c
         }
     }
 
