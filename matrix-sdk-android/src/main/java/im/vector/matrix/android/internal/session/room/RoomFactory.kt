/*
 * Copyright 2019 New Vector Ltd
 *
 * Licensed under the Apache License, Version 2.0 (the "License");
 * you may not use this file except in compliance with the License.
 * You may obtain a copy of the License at
 *
 * http://www.apache.org/licenses/LICENSE-2.0
 *
 * Unless required by applicable law or agreed to in writing, software
 * distributed under the License is distributed on an "AS IS" BASIS,
 * WITHOUT WARRANTIES OR CONDITIONS OF ANY KIND, either express or implied.
 * See the License for the specific language governing permissions and
 * limitations under the License.
 */

package im.vector.matrix.android.internal.session.room

import com.zhuinden.monarchy.Monarchy
import im.vector.matrix.android.api.session.crypto.CryptoService
import im.vector.matrix.android.api.session.room.Room
import im.vector.matrix.android.internal.database.mapper.RoomSummaryMapper
import im.vector.matrix.android.internal.session.SessionScope
import im.vector.matrix.android.internal.session.room.draft.DefaultDraftService
import im.vector.matrix.android.internal.session.room.membership.DefaultMembershipService
import im.vector.matrix.android.internal.session.room.notification.DefaultRoomPushRuleService
import im.vector.matrix.android.internal.session.room.read.DefaultReadService
import im.vector.matrix.android.internal.session.room.relation.DefaultRelationService
import im.vector.matrix.android.internal.session.room.reporting.DefaultReportingService
import im.vector.matrix.android.internal.session.room.send.DefaultSendService
import im.vector.matrix.android.internal.session.room.state.DefaultStateService
import im.vector.matrix.android.internal.session.room.state.SendStateTask
import im.vector.matrix.android.internal.session.room.timeline.DefaultTimelineService
import im.vector.matrix.android.internal.session.room.typing.DefaultTypingService
import im.vector.matrix.android.internal.task.TaskExecutor
import javax.inject.Inject

internal interface RoomFactory {
    fun create(roomId: String): Room
}

@SessionScope
internal class DefaultRoomFactory @Inject constructor(private val monarchy: Monarchy,
                                                      private val roomSummaryMapper: RoomSummaryMapper,
                                                      private val cryptoService: CryptoService,
                                                      private val timelineServiceFactory: DefaultTimelineService.Factory,
                                                      private val sendServiceFactory: DefaultSendService.Factory,
                                                      private val draftServiceFactory: DefaultDraftService.Factory,
                                                      private val stateServiceFactory: DefaultStateService.Factory,
                                                      private val reportingServiceFactory: DefaultReportingService.Factory,
                                                      private val readServiceFactory: DefaultReadService.Factory,
                                                      private val typingServiceFactory: DefaultTypingService.Factory,
                                                      private val relationServiceFactory: DefaultRelationService.Factory,
                                                      private val membershipServiceFactory: DefaultMembershipService.Factory,
<<<<<<< HEAD
                                                      private val roomPushRuleServiceFactory: DefaultRoomPushRuleService.Factory):
=======
                                                      private val roomPushRuleServiceFactory: DefaultRoomPushRuleService.Factory,
                                                      private val taskExecutor: TaskExecutor,
                                                      private val sendStateTask: SendStateTask) :
>>>>>>> 062c4559
        RoomFactory {

    override fun create(roomId: String): Room {
        return DefaultRoom(
<<<<<<< HEAD
                roomId = roomId,
                monarchy = monarchy,
                roomSummaryMapper = roomSummaryMapper,
                timelineService = timelineServiceFactory.create(roomId),
                sendService = sendServiceFactory.create(roomId),
                draftService = draftServiceFactory.create(roomId),
                stateService = stateServiceFactory.create(roomId),
                reportingService = reportingServiceFactory.create(roomId),
                readService = readServiceFactory.create(roomId),
                typingService = typingServiceFactory.create(roomId),
                cryptoService = cryptoService,
                relationService = relationServiceFactory.create(roomId),
                roomMembersService = membershipServiceFactory.create(roomId),
                roomPushRuleService = roomPushRuleServiceFactory.create(roomId)
=======
                roomId,
                monarchy,
                roomSummaryMapper,
                timelineServiceFactory.create(roomId),
                sendServiceFactory.create(roomId),
                draftServiceFactory.create(roomId),
                stateServiceFactory.create(roomId),
                reportingServiceFactory.create(roomId),
                readServiceFactory.create(roomId),
                typingServiceFactory.create(roomId),
                cryptoService,
                relationServiceFactory.create(roomId),
                membershipServiceFactory.create(roomId),
                roomPushRuleServiceFactory.create(roomId),
                taskExecutor,
                sendStateTask
>>>>>>> 062c4559
        )
    }
}<|MERGE_RESOLUTION|>--- conflicted
+++ resolved
@@ -52,18 +52,13 @@
                                                       private val typingServiceFactory: DefaultTypingService.Factory,
                                                       private val relationServiceFactory: DefaultRelationService.Factory,
                                                       private val membershipServiceFactory: DefaultMembershipService.Factory,
-<<<<<<< HEAD
-                                                      private val roomPushRuleServiceFactory: DefaultRoomPushRuleService.Factory):
-=======
                                                       private val roomPushRuleServiceFactory: DefaultRoomPushRuleService.Factory,
                                                       private val taskExecutor: TaskExecutor,
                                                       private val sendStateTask: SendStateTask) :
->>>>>>> 062c4559
         RoomFactory {
 
     override fun create(roomId: String): Room {
         return DefaultRoom(
-<<<<<<< HEAD
                 roomId = roomId,
                 monarchy = monarchy,
                 roomSummaryMapper = roomSummaryMapper,
@@ -77,25 +72,9 @@
                 cryptoService = cryptoService,
                 relationService = relationServiceFactory.create(roomId),
                 roomMembersService = membershipServiceFactory.create(roomId),
-                roomPushRuleService = roomPushRuleServiceFactory.create(roomId)
-=======
-                roomId,
-                monarchy,
-                roomSummaryMapper,
-                timelineServiceFactory.create(roomId),
-                sendServiceFactory.create(roomId),
-                draftServiceFactory.create(roomId),
-                stateServiceFactory.create(roomId),
-                reportingServiceFactory.create(roomId),
-                readServiceFactory.create(roomId),
-                typingServiceFactory.create(roomId),
-                cryptoService,
-                relationServiceFactory.create(roomId),
-                membershipServiceFactory.create(roomId),
-                roomPushRuleServiceFactory.create(roomId),
-                taskExecutor,
-                sendStateTask
->>>>>>> 062c4559
+                roomPushRuleService = roomPushRuleServiceFactory.create(roomId),
+                taskExecutor = taskExecutor,
+                sendStateTask = sendStateTask
         )
     }
 }