--- conflicted
+++ resolved
@@ -106,44 +106,13 @@
 
 ### Internationalisation
 
-<<<<<<< HEAD
 When adding new string resources, please only add new entries in the 2 files: `value/strings_tchap.xml` and `values-fr/strings_tchap.xml`.
 Do not hesitate to use plurals when appropriate.
-
-=======
-Translations are handled using an external tool: [Weblate](https://translate.element.io/projects/element-android/)
-
-As a general rule, please never edit or add or remove translations to the project in a Pull Request. It can lead to merge conflict if the translations are also modified in Weblate side.
-
-#### Adding new string
-
-When adding new string resources, please only add new entries in file `value/strings.xml`. Translations will be added later by the community of translators using Weblate.
-
-New strings can be added anywhere in the file `value/strings.xml`, not necessarily at the end of the file. Generally, it's even better to add the new strings in some dedicated section per feature, and not at the end of the file, to avoid merge conflict between 2 PR adding strings at the end of the same file.
-
-Do not hesitate to use plurals when appropriate.
-
-#### Editing existing strings
-
-Two cases:
-- If the meaning stays the same, it's OK to edit the original string (i.e. the English version).
-- If the meaning is not the same, please create a new string and do not remove the existing string. See below for instructions to remove existing string.
-
-#### Removing existing strings
-
-If a string is not used anymore, it should be removed from the resource, but please do not remove the strings or its translations in the PR. It can lead to merge conflict with Weblate, and to lint error if new translations from deleted strings are added with Weblate.
-
-Instead, please comment the original string with:
-```xml
-<!-- TO BE REMOVED -->
-```
-The string will be removed during the next sync with Weblate.
 
 ### Accessibility
 
 Please consider accessibility as an important point. As a minimum requirement, in layout XML files please use attributes such as `android:contentDescription` and `android:importantForAccessibility`, and test with a screen reader if it's working well. You can add new string resources, dedicated to accessibility, in this case, please prefix theirs id with `a11y_`.
 
->>>>>>> 32bad575
 ### Layout
 
 Also please check that the colors are ok for all the current themes of Tchap. Please use `?attr` instead of `@color` to reference colors in the layout. You can check this in the layout editor preview by selecting all the main themes (`AppTheme.Status`, `AppTheme.Dark`, etc.).
